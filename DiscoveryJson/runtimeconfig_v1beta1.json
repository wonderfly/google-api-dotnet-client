--- conflicted
+++ resolved
@@ -1,68 +1,4 @@
 {
-<<<<<<< HEAD
-  "discoveryVersion": "v1",
-  "version_module": true,
-  "schemas": {
-    "Operation": {
-      "properties": {
-        "done": {
-          "description": "If the value is `false`, it means the operation is still in progress.\nIf `true`, the operation is completed, and either `error` or `response` is\navailable.",
-          "type": "boolean"
-        },
-        "response": {
-          "description": "The normal response of the operation in case of success.  If the original\nmethod returns no data on success, such as `Delete`, the response is\n`google.protobuf.Empty`.  If the original method is standard\n`Get`/`Create`/`Update`, the response should be the resource.  For other\nmethods, the response should have the type `XxxResponse`, where `Xxx`\nis the original method name.  For example, if the original method name\nis `TakeSnapshot()`, the inferred response type is\n`TakeSnapshotResponse`.",
-          "type": "object",
-          "additionalProperties": {
-            "description": "Properties of the object. Contains field @type with type URL.",
-            "type": "any"
-          }
-        },
-        "name": {
-          "description": "The server-assigned name, which is only unique within the same service that\noriginally returns it. If you use the default HTTP mapping, the\n`name` should have the format of `operations/some/unique/name`.",
-          "type": "string"
-        },
-        "error": {
-          "$ref": "Status",
-          "description": "The error result of the operation in case of failure or cancellation."
-        },
-        "metadata": {
-          "additionalProperties": {
-            "description": "Properties of the object. Contains field @type with type URL.",
-            "type": "any"
-          },
-          "description": "Service-specific metadata associated with the operation.  It typically\ncontains progress information and common metadata such as create time.\nSome services might not provide such metadata.  Any method that returns a\nlong-running operation should document the metadata type, if any.",
-          "type": "object"
-        }
-      },
-      "id": "Operation",
-      "description": "This resource represents a long-running operation that is the result of a\nnetwork API call.",
-      "type": "object"
-    },
-    "SetIamPolicyRequest": {
-      "properties": {
-        "policy": {
-          "description": "REQUIRED: The complete policy to be applied to the `resource`. The size of\nthe policy is limited to a few 10s of KB. An empty policy is a\nvalid policy but certain Cloud Platform services (such as Projects)\nmight reject them.",
-          "$ref": "Policy"
-        }
-      },
-      "id": "SetIamPolicyRequest",
-      "description": "Request message for `SetIamPolicy` method.",
-      "type": "object"
-    },
-    "Status": {
-      "properties": {
-        "code": {
-          "format": "int32",
-          "description": "The status code, which should be an enum value of google.rpc.Code.",
-          "type": "integer"
-        },
-        "message": {
-          "description": "A developer-facing error message, which should be in English. Any\nuser-facing error message should be localized and sent in the\ngoogle.rpc.Status.details field, or localized by the client.",
-          "type": "string"
-        },
-        "details": {
-          "description": "A list of messages that carry the error details.  There is a common set of\nmessage types for APIs to use.",
-=======
   "id": "runtimeconfig:v1beta1",
   "documentationLink": "https://cloud.google.com/deployment-manager/runtime-configurator/",
   "revision": "20171023",
@@ -74,17 +10,12 @@
         "details": {
           "description": "A list of messages that carry the error details.  There is a common set of\nmessage types for APIs to use.",
           "type": "array",
->>>>>>> d5fa6b74
           "items": {
             "type": "object",
             "additionalProperties": {
               "description": "Properties of the object. Contains field @type with type URL.",
               "type": "any"
             }
-<<<<<<< HEAD
-          },
-          "type": "array"
-=======
           }
         },
         "code": {
@@ -95,7 +26,6 @@
         "message": {
           "description": "A developer-facing error message, which should be in English. Any\nuser-facing error message should be localized and sent in the\ngoogle.rpc.Status.details field, or localized by the client.",
           "type": "string"
->>>>>>> d5fa6b74
         }
       },
       "id": "Status",
@@ -108,16 +38,6 @@
       "properties": {
         "members": {
           "description": "Specifies the identities requesting access for a Cloud Platform resource.\n`members` can have the following values:\n\n* `allUsers`: A special identifier that represents anyone who is\n   on the internet; with or without a Google account.\n\n* `allAuthenticatedUsers`: A special identifier that represents anyone\n   who is authenticated with a Google account or a service account.\n\n* `user:{emailid}`: An email address that represents a specific Google\n   account. For example, `alice@gmail.com` or `joe@example.com`.\n\n\n* `serviceAccount:{emailid}`: An email address that represents a service\n   account. For example, `my-other-app@appspot.gserviceaccount.com`.\n\n* `group:{emailid}`: An email address that represents a Google group.\n   For example, `admins@example.com`.\n\n\n* `domain:{domain}`: A Google Apps domain name that represents all the\n   users of that domain. For example, `google.com` or `example.com`.\n\n",
-<<<<<<< HEAD
-          "items": {
-            "type": "string"
-          },
-          "type": "array"
-        },
-        "role": {
-          "description": "Role that is assigned to `members`.\nFor example, `roles/viewer`, `roles/editor`, or `roles/owner`.\nRequired",
-          "type": "string"
-=======
           "type": "array",
           "items": {
             "type": "string"
@@ -126,7 +46,6 @@
         "role": {
           "type": "string",
           "description": "Role that is assigned to `members`.\nFor example, `roles/viewer`, `roles/editor`, or `roles/owner`.\nRequired"
->>>>>>> d5fa6b74
         }
       },
       "id": "Binding"
@@ -138,22 +57,6 @@
       "id": "Empty"
     },
     "Cardinality": {
-<<<<<<< HEAD
-      "properties": {
-        "number": {
-          "format": "int32",
-          "description": "The number variables under the `path` that must exist to meet this\ncondition. Defaults to 1 if not specified.",
-          "type": "integer"
-        },
-        "path": {
-          "description": "The root of the variable subtree to monitor. For example, `/foo`.",
-          "type": "string"
-        }
-      },
-      "id": "Cardinality",
-      "description": "A Cardinality condition for the Waiter resource. A cardinality condition is\nmet when the number of variables under a specified path prefix reaches a\npredefined number. For example, if you set a Cardinality condition where\nthe `path` is set to `/foo` and the number of paths is set to 2, the\nfollowing variables would meet the condition in a RuntimeConfig resource:\n\n+ `/foo/variable1 = \"value1\"`\n+ `/foo/variable2 = \"value2\"`\n+ `/bar/variable3 = \"value3\"`\n\nIt would not would not satisify the same condition with the `number` set to\n3, however, because there is only 2 paths that start with `/foo`.\nCardinality conditions are recursive; all subtrees under the specific\npath prefix are counted.",
-      "type": "object"
-=======
       "description": "A Cardinality condition for the Waiter resource. A cardinality condition is\nmet when the number of variables under a specified path prefix reaches a\npredefined number. For example, if you set a Cardinality condition where\nthe `path` is set to `/foo` and the number of paths is set to 2, the\nfollowing variables would meet the condition in a RuntimeConfig resource:\n\n+ `/foo/variable1 = \"value1\"`\n+ `/foo/variable2 = \"value2\"`\n+ `/bar/variable3 = \"value3\"`\n\nIt would not would not satisify the same condition with the `number` set to\n3, however, because there is only 2 paths that start with `/foo`.\nCardinality conditions are recursive; all subtrees under the specific\npath prefix are counted.",
       "type": "object",
       "properties": {
@@ -168,26 +71,17 @@
         }
       },
       "id": "Cardinality"
->>>>>>> d5fa6b74
     },
     "ListConfigsResponse": {
       "description": "`ListConfigs()` returns the following response. The order of returned\nobjects is arbitrary; that is, it is not ordered in any particular way.",
       "type": "object",
       "properties": {
         "configs": {
-<<<<<<< HEAD
-          "description": "A list of the configurations in the project. The order of returned\nobjects is arbitrary; that is, it is not ordered in any particular way.",
-          "items": {
-            "$ref": "RuntimeConfig"
-          },
-          "type": "array"
-=======
           "type": "array",
           "items": {
             "$ref": "RuntimeConfig"
           },
           "description": "A list of the configurations in the project. The order of returned\nobjects is arbitrary; that is, it is not ordered in any particular way."
->>>>>>> d5fa6b74
         },
         "nextPageToken": {
           "description": "This token allows you to get the next page of results for list requests.\nIf the number of results is larger than `pageSize`, use the `nextPageToken`\nas a value for the query parameter `pageToken` in the next list request.\nSubsequent list requests will have their own `nextPageToken` to continue\npaging through the results",
@@ -197,20 +91,6 @@
       "id": "ListConfigsResponse"
     },
     "EndCondition": {
-<<<<<<< HEAD
-      "properties": {
-        "cardinality": {
-          "description": "The cardinality of the `EndCondition`.",
-          "$ref": "Cardinality"
-        }
-      },
-      "id": "EndCondition",
-      "description": "The condition that a Waiter resource is waiting for.",
-      "type": "object"
-    },
-    "TestIamPermissionsResponse": {
-      "description": "Response message for `TestIamPermissions` method.",
-=======
       "type": "object",
       "properties": {
         "cardinality": {
@@ -222,20 +102,10 @@
       "description": "The condition that a Waiter resource is waiting for."
     },
     "TestIamPermissionsResponse": {
->>>>>>> d5fa6b74
       "type": "object",
       "properties": {
         "permissions": {
           "description": "A subset of `TestPermissionsRequest.permissions` that the caller is\nallowed.",
-<<<<<<< HEAD
-          "items": {
-            "type": "string"
-          },
-          "type": "array"
-        }
-      },
-      "id": "TestIamPermissionsResponse"
-=======
           "type": "array",
           "items": {
             "type": "string"
@@ -244,7 +114,6 @@
       },
       "id": "TestIamPermissionsResponse",
       "description": "Response message for `TestIamPermissions` method."
->>>>>>> d5fa6b74
     },
     "ListVariablesResponse": {
       "description": "Response for the `ListVariables()` method.",
@@ -324,6 +193,8 @@
       "id": "TestIamPermissionsRequest"
     },
     "Waiter": {
+      "description": "A Waiter resource waits for some end condition within a RuntimeConfig resource\nto be met before it returns. For example, assume you have a distributed\nsystem where each node writes to a Variable resource indidicating the node's\nreadiness as part of the startup process.\n\nYou then configure a Waiter resource with the success condition set to wait\nuntil some number of nodes have checked in. Afterwards, your application\nruns some arbitrary code after the condition has been met and the waiter\nreturns successfully.\n\nOnce created, a Waiter resource is immutable.\n\nTo learn more about using waiters, read the\n[Creating a Waiter](/deployment-manager/runtime-configurator/creating-a-waiter)\ndocumentation.",
+      "type": "object",
       "properties": {
         "error": {
           "$ref": "Status",
@@ -334,8 +205,8 @@
           "$ref": "EndCondition"
         },
         "success": {
-          "$ref": "EndCondition",
-          "description": "[Required] The success condition. If this condition is met, `done` will be\nset to `true` and the `error` value will remain unset. The failure condition\ntakes precedence over the success condition. If both conditions are met, a\nfailure will be indicated."
+          "description": "[Required] The success condition. If this condition is met, `done` will be\nset to `true` and the `error` value will remain unset. The failure condition\ntakes precedence over the success condition. If both conditions are met, a\nfailure will be indicated.",
+          "$ref": "EndCondition"
         },
         "done": {
           "description": "[Output Only] If the value is `false`, it means the waiter is still waiting\nfor one of its conditions to be met.\n\nIf true, the waiter has finished. If the waiter finished due to a timeout\nor failure, `error` will be set.",
@@ -356,9 +227,7 @@
           "type": "string"
         }
       },
-      "id": "Waiter",
-      "description": "A Waiter resource waits for some end condition within a RuntimeConfig resource\nto be met before it returns. For example, assume you have a distributed\nsystem where each node writes to a Variable resource indidicating the node's\nreadiness as part of the startup process.\n\nYou then configure a Waiter resource with the success condition set to wait\nuntil some number of nodes have checked in. Afterwards, your application\nruns some arbitrary code after the condition has been met and the waiter\nreturns successfully.\n\nOnce created, a Waiter resource is immutable.\n\nTo learn more about using waiters, read the\n[Creating a Waiter](/deployment-manager/runtime-configurator/creating-a-waiter)\ndocumentation.",
-      "type": "object"
+      "id": "Waiter"
     },
     "Policy": {
       "id": "Policy",
@@ -432,54 +301,6 @@
             "description": "Properties of the object. Contains field @type with type URL.",
             "type": "any"
           },
-<<<<<<< HEAD
-          "type": "array"
-        }
-      },
-      "id": "Policy"
-    },
-    "Variable": {
-      "description": "Describes a single variable within a RuntimeConfig resource.\nThe name denotes the hierarchical variable name. For example,\n`ports/serving_port` is a valid variable name. The variable value is an\nopaque string and only leaf variables can have values (that is, variables\nthat do not have any child variables).",
-      "type": "object",
-      "properties": {
-        "value": {
-          "format": "byte",
-          "description": "The binary value of the variable. The length of the value must be less\nthan 4096 bytes. Empty values are also accepted. The value must be\nbase64 encoded. Only one of `value` or `text` can be set.",
-          "type": "string"
-        },
-        "state": {
-          "enumDescriptions": [
-            "Default variable state.",
-            "The variable was updated, while `variables().watch` was executing.",
-            "The variable was deleted, while `variables().watch` was executing."
-          ],
-          "enum": [
-            "VARIABLE_STATE_UNSPECIFIED",
-            "UPDATED",
-            "DELETED"
-          ],
-          "description": "[Ouput only] The current state of the variable. The variable state indicates\nthe outcome of the `variables().watch` call and is visible through the\n`get` and `list` calls.",
-          "type": "string"
-        },
-        "updateTime": {
-          "format": "google-datetime",
-          "description": "[Output Only] The time of the last variable update.",
-          "type": "string"
-        },
-        "name": {
-          "description": "The name of the variable resource, in the format:\n\n    projects/[PROJECT_ID]/configs/[CONFIG_NAME]/variables/[VARIABLE_NAME]\n\nThe `[PROJECT_ID]` must be a valid project ID, `[CONFIG_NAME]` must be a\nvalid RuntimeConfig reource and `[VARIABLE_NAME]` follows Unix file system\nfile path naming.\n\nThe `[VARIABLE_NAME]` can contain ASCII letters, numbers, slashes and\ndashes. Slashes are used as path element separators and are not part of the\n`[VARIABLE_NAME]` itself, so `[VARIABLE_NAME]` must contain at least one\nnon-slash character. Multiple slashes are coalesced into single slash\ncharacter. Each path segment should follow RFC 1035 segment specification.\nThe length of a `[VARIABLE_NAME]` must be less than 256 bytes.\n\nOnce you create a variable, you cannot change the variable name.",
-          "type": "string"
-        },
-        "text": {
-          "description": "The string value of the variable. The length of the value must be less\nthan 4096 bytes. Empty values are also accepted. For example,\n`text: \"my text value\"`. The string must be valid UTF-8.",
-          "type": "string"
-        }
-      },
-      "id": "Variable"
-    }
-  },
-  "protocol": "rest",
-=======
           "description": "The normal response of the operation in case of success.  If the original\nmethod returns no data on success, such as `Delete`, the response is\n`google.protobuf.Empty`.  If the original method is standard\n`Get`/`Create`/`Update`, the response should be the resource.  For other\nmethods, the response should have the type `XxxResponse`, where `Xxx`\nis the original method name.  For example, if the original method name\nis `TakeSnapshot()`, the inferred response type is\n`TakeSnapshotResponse`.",
           "type": "object"
         },
@@ -518,32 +339,20 @@
       "id": "SetIamPolicyRequest"
     }
   },
->>>>>>> d5fa6b74
   "icons": {
     "x32": "http://www.google.com/images/icons/product/search-32.gif",
     "x16": "http://www.google.com/images/icons/product/search-16.gif"
   },
-<<<<<<< HEAD
-=======
   "protocol": "rest",
->>>>>>> d5fa6b74
   "canonicalName": "Cloud RuntimeConfig",
   "auth": {
     "oauth2": {
       "scopes": {
-<<<<<<< HEAD
+        "https://www.googleapis.com/auth/cloud-platform": {
+          "description": "View and manage your data across Google Cloud Platform services"
+        },
         "https://www.googleapis.com/auth/cloudruntimeconfig": {
           "description": "Manage your Google Cloud Platform services' runtime configuration"
-        },
-        "https://www.googleapis.com/auth/cloud-platform": {
-          "description": "View and manage your data across Google Cloud Platform services"
-=======
-        "https://www.googleapis.com/auth/cloud-platform": {
-          "description": "View and manage your data across Google Cloud Platform services"
-        },
-        "https://www.googleapis.com/auth/cloudruntimeconfig": {
-          "description": "Manage your Google Cloud Platform services' runtime configuration"
->>>>>>> d5fa6b74
         }
       }
     }
@@ -560,144 +369,20 @@
       "resources": {
         "configs": {
           "methods": {
-<<<<<<< HEAD
-            "list": {
+            "getIamPolicy": {
+              "response": {
+                "$ref": "Policy"
+              },
+              "parameterOrder": [
+                "resource"
+              ],
               "httpMethod": "GET",
-              "parameterOrder": [
-                "parent"
-              ],
-              "response": {
-                "$ref": "ListConfigsResponse"
-              },
               "scopes": [
                 "https://www.googleapis.com/auth/cloud-platform",
                 "https://www.googleapis.com/auth/cloudruntimeconfig"
               ],
               "parameters": {
-                "pageToken": {
-                  "description": "Specifies a page token to use. Set `pageToken` to a `nextPageToken`\nreturned by a previous list request to get the next page of results.",
-                  "type": "string",
-                  "location": "query"
-                },
-                "pageSize": {
-                  "format": "int32",
-                  "description": "Specifies the number of results to return per page. If there are fewer\nelements than the specified number, returns all elements.",
-                  "type": "integer",
-                  "location": "query"
-                },
-                "parent": {
-                  "pattern": "^projects/[^/]+$",
-                  "location": "path",
-                  "description": "The [project ID](https://support.google.com/cloud/answer/6158840?hl=en&ref_topic=6158848)\nfor this request, in the format `projects/[PROJECT_ID]`.",
-                  "type": "string",
-                  "required": true
-                }
-              },
-              "flatPath": "v1beta1/projects/{projectsId}/configs",
-              "path": "v1beta1/{+parent}/configs",
-              "id": "runtimeconfig.projects.configs.list",
-              "description": "Lists all the RuntimeConfig resources within project."
-            },
-            "create": {
-              "response": {
-                "$ref": "RuntimeConfig"
-              },
-              "parameterOrder": [
-                "parent"
-              ],
-              "httpMethod": "POST",
-              "scopes": [
-                "https://www.googleapis.com/auth/cloud-platform",
-                "https://www.googleapis.com/auth/cloudruntimeconfig"
-              ],
-              "parameters": {
-                "requestId": {
-                  "description": "An optional but recommended unique `request_id`. If the server\nreceives two `create()` requests  with the same\n`request_id`, then the second request will be ignored and the\nfirst resource created and stored in the backend is returned.\nEmpty `request_id` fields are ignored.\n\nIt is responsibility of the client to ensure uniqueness of the\n`request_id` strings.\n\n`request_id` strings are limited to 64 characters.",
-                  "type": "string",
-                  "location": "query"
-                },
-                "parent": {
-                  "description": "The [project ID](https://support.google.com/cloud/answer/6158840?hl=en&ref_topic=6158848)\nfor this request, in the format `projects/[PROJECT_ID]`.",
-                  "type": "string",
-                  "required": true,
-                  "pattern": "^projects/[^/]+$",
-                  "location": "path"
-                }
-              },
-              "flatPath": "v1beta1/projects/{projectsId}/configs",
-              "id": "runtimeconfig.projects.configs.create",
-              "path": "v1beta1/{+parent}/configs",
-              "request": {
-                "$ref": "RuntimeConfig"
-              },
-              "description": "Creates a new RuntimeConfig resource. The configuration name must be\nunique within project."
-            },
-            "setIamPolicy": {
-=======
-            "getIamPolicy": {
->>>>>>> d5fa6b74
-              "response": {
-                "$ref": "Policy"
-              },
-              "parameterOrder": [
-                "resource"
-              ],
-<<<<<<< HEAD
-              "httpMethod": "POST",
-              "parameters": {
                 "resource": {
-                  "description": "REQUIRED: The resource for which the policy is being specified.\nSee the operation documentation for the appropriate value for this field.",
-                  "type": "string",
-                  "required": true,
-                  "pattern": "^projects/[^/]+/configs/[^/]+$",
-                  "location": "path"
-                }
-              },
-              "scopes": [
-                "https://www.googleapis.com/auth/cloud-platform",
-                "https://www.googleapis.com/auth/cloudruntimeconfig"
-              ],
-              "flatPath": "v1beta1/projects/{projectsId}/configs/{configsId}:setIamPolicy",
-              "id": "runtimeconfig.projects.configs.setIamPolicy",
-              "path": "v1beta1/{+resource}:setIamPolicy",
-              "description": "Sets the access control policy on the specified resource. Replaces any\nexisting policy.",
-              "request": {
-                "$ref": "SetIamPolicyRequest"
-              }
-            },
-            "getIamPolicy": {
-              "path": "v1beta1/{+resource}:getIamPolicy",
-              "id": "runtimeconfig.projects.configs.getIamPolicy",
-              "description": "Gets the access control policy for a resource.\nReturns an empty policy if the resource exists and does not have a policy\nset.",
-              "httpMethod": "GET",
-              "parameterOrder": [
-                "resource"
-              ],
-              "response": {
-                "$ref": "Policy"
-              },
-=======
-              "httpMethod": "GET",
->>>>>>> d5fa6b74
-              "scopes": [
-                "https://www.googleapis.com/auth/cloud-platform",
-                "https://www.googleapis.com/auth/cloudruntimeconfig"
-              ],
-              "parameters": {
-                "resource": {
-<<<<<<< HEAD
-                  "pattern": "^projects/[^/]+/configs/[^/]+$",
-                  "location": "path",
-                  "description": "REQUIRED: The resource for which the policy is being requested.\nSee the operation documentation for the appropriate value for this field.",
-                  "type": "string",
-                  "required": true
-                }
-              },
-              "flatPath": "v1beta1/projects/{projectsId}/configs/{configsId}:getIamPolicy"
-            },
-            "get": {
-              "httpMethod": "GET",
-=======
                   "description": "REQUIRED: The resource for which the policy is being requested.\nSee the operation documentation for the appropriate value for this field.",
                   "required": true,
                   "type": "string",
@@ -712,28 +397,19 @@
             },
             "get": {
               "description": "Gets information about a RuntimeConfig resource.",
->>>>>>> d5fa6b74
               "response": {
                 "$ref": "RuntimeConfig"
               },
               "parameterOrder": [
                 "name"
               ],
-<<<<<<< HEAD
-=======
               "httpMethod": "GET",
->>>>>>> d5fa6b74
               "parameters": {
                 "name": {
                   "location": "path",
                   "description": "The name of the RuntimeConfig resource to retrieve, in the format:\n\n`projects/[PROJECT_ID]/configs/[CONFIG_NAME]`",
-<<<<<<< HEAD
-                  "type": "string",
-                  "required": true,
-=======
                   "required": true,
                   "type": "string",
->>>>>>> d5fa6b74
                   "pattern": "^projects/[^/]+/configs/[^/]+$"
                 }
               },
@@ -743,12 +419,6 @@
               ],
               "flatPath": "v1beta1/projects/{projectsId}/configs/{configsId}",
               "path": "v1beta1/{+name}",
-<<<<<<< HEAD
-              "id": "runtimeconfig.projects.configs.get",
-              "description": "Gets information about a RuntimeConfig resource."
-            },
-            "update": {
-=======
               "id": "runtimeconfig.projects.configs.get"
             },
             "update": {
@@ -759,7 +429,6 @@
                 "$ref": "RuntimeConfig"
               },
               "description": "Updates a RuntimeConfig resource. The configuration must exist beforehand.",
->>>>>>> d5fa6b74
               "response": {
                 "$ref": "RuntimeConfig"
               },
@@ -769,36 +438,17 @@
               "httpMethod": "PUT",
               "parameters": {
                 "name": {
-<<<<<<< HEAD
-                  "pattern": "^projects/[^/]+/configs/[^/]+$",
-                  "location": "path",
-                  "description": "The name of the RuntimeConfig resource to update, in the format:\n\n`projects/[PROJECT_ID]/configs/[CONFIG_NAME]`",
-                  "type": "string",
-                  "required": true
-=======
                   "location": "path",
                   "description": "The name of the RuntimeConfig resource to update, in the format:\n\n`projects/[PROJECT_ID]/configs/[CONFIG_NAME]`",
                   "required": true,
                   "type": "string",
                   "pattern": "^projects/[^/]+/configs/[^/]+$"
->>>>>>> d5fa6b74
                 }
               },
               "scopes": [
                 "https://www.googleapis.com/auth/cloud-platform",
                 "https://www.googleapis.com/auth/cloudruntimeconfig"
-<<<<<<< HEAD
-              ],
-              "flatPath": "v1beta1/projects/{projectsId}/configs/{configsId}",
-              "id": "runtimeconfig.projects.configs.update",
-              "path": "v1beta1/{+name}",
-              "description": "Updates a RuntimeConfig resource. The configuration must exist beforehand.",
-              "request": {
-                "$ref": "RuntimeConfig"
-              }
-=======
               ]
->>>>>>> d5fa6b74
             },
             "testIamPermissions": {
               "response": {
@@ -814,24 +464,6 @@
               ],
               "parameters": {
                 "resource": {
-<<<<<<< HEAD
-                  "pattern": "^projects/[^/]+/configs/[^/]+$",
-                  "location": "path",
-                  "description": "REQUIRED: The resource for which the policy detail is being requested.\nSee the operation documentation for the appropriate value for this field.",
-                  "type": "string",
-                  "required": true
-                }
-              },
-              "flatPath": "v1beta1/projects/{projectsId}/configs/{configsId}:testIamPermissions",
-              "id": "runtimeconfig.projects.configs.testIamPermissions",
-              "path": "v1beta1/{+resource}:testIamPermissions",
-              "request": {
-                "$ref": "TestIamPermissionsRequest"
-              },
-              "description": "Returns permissions that a caller has on the specified resource.\nIf the resource does not exist, this will return an empty set of\npermissions, not a NOT_FOUND error.\n\nNote: This operation is designed to be used for building permission-aware\nUIs and command-line tools, not for authorization checking. This operation\nmay \"fail open\" without warning."
-            },
-            "delete": {
-=======
                   "description": "REQUIRED: The resource for which the policy detail is being requested.\nSee the operation documentation for the appropriate value for this field.",
                   "required": true,
                   "type": "string",
@@ -852,7 +484,6 @@
               "path": "v1beta1/{+name}",
               "id": "runtimeconfig.projects.configs.delete",
               "description": "Deletes a RuntimeConfig resource.",
->>>>>>> d5fa6b74
               "response": {
                 "$ref": "Empty"
               },
@@ -860,15 +491,6 @@
                 "name"
               ],
               "httpMethod": "DELETE",
-<<<<<<< HEAD
-              "parameters": {
-                "name": {
-                  "description": "The RuntimeConfig resource to delete, in the format:\n\n`projects/[PROJECT_ID]/configs/[CONFIG_NAME]`",
-                  "type": "string",
-                  "required": true,
-                  "pattern": "^projects/[^/]+/configs/[^/]+$",
-                  "location": "path"
-=======
               "scopes": [
                 "https://www.googleapis.com/auth/cloud-platform",
                 "https://www.googleapis.com/auth/cloudruntimeconfig"
@@ -939,74 +561,12 @@
                   "description": "REQUIRED: The resource for which the policy is being specified.\nSee the operation documentation for the appropriate value for this field.",
                   "required": true,
                   "type": "string"
->>>>>>> d5fa6b74
                 }
               },
               "scopes": [
                 "https://www.googleapis.com/auth/cloud-platform",
                 "https://www.googleapis.com/auth/cloudruntimeconfig"
               ],
-<<<<<<< HEAD
-              "flatPath": "v1beta1/projects/{projectsId}/configs/{configsId}",
-              "id": "runtimeconfig.projects.configs.delete",
-              "path": "v1beta1/{+name}",
-              "description": "Deletes a RuntimeConfig resource."
-            }
-          },
-          "resources": {
-            "variables": {
-              "methods": {
-                "update": {
-                  "request": {
-                    "$ref": "Variable"
-                  },
-                  "description": "Updates an existing variable with a new value.",
-                  "httpMethod": "PUT",
-                  "parameterOrder": [
-                    "name"
-                  ],
-                  "response": {
-                    "$ref": "Variable"
-                  },
-                  "scopes": [
-                    "https://www.googleapis.com/auth/cloud-platform",
-                    "https://www.googleapis.com/auth/cloudruntimeconfig"
-                  ],
-                  "parameters": {
-                    "name": {
-                      "description": "The name of the variable to update, in the format:\n\n`projects/[PROJECT_ID]/configs/[CONFIG_NAME]/variables/[VARIABLE_NAME]`",
-                      "type": "string",
-                      "required": true,
-                      "pattern": "^projects/[^/]+/configs/[^/]+/variables/.+$",
-                      "location": "path"
-                    }
-                  },
-                  "flatPath": "v1beta1/projects/{projectsId}/configs/{configsId}/variables/{variablesId}",
-                  "path": "v1beta1/{+name}",
-                  "id": "runtimeconfig.projects.configs.variables.update"
-                },
-                "testIamPermissions": {
-                  "description": "Returns permissions that a caller has on the specified resource.\nIf the resource does not exist, this will return an empty set of\npermissions, not a NOT_FOUND error.\n\nNote: This operation is designed to be used for building permission-aware\nUIs and command-line tools, not for authorization checking. This operation\nmay \"fail open\" without warning.",
-                  "request": {
-                    "$ref": "TestIamPermissionsRequest"
-                  },
-                  "response": {
-                    "$ref": "TestIamPermissionsResponse"
-                  },
-                  "parameterOrder": [
-                    "resource"
-                  ],
-                  "httpMethod": "POST",
-                  "parameters": {
-                    "resource": {
-                      "description": "REQUIRED: The resource for which the policy detail is being requested.\nSee the operation documentation for the appropriate value for this field.",
-                      "type": "string",
-                      "required": true,
-                      "pattern": "^projects/[^/]+/configs/[^/]+/variables/.+$",
-                      "location": "path"
-                    }
-                  },
-=======
               "flatPath": "v1beta1/projects/{projectsId}/configs/{configsId}:setIamPolicy",
               "path": "v1beta1/{+resource}:setIamPolicy",
               "id": "runtimeconfig.projects.configs.setIamPolicy"
@@ -1057,74 +617,10 @@
                     "parent"
                   ],
                   "httpMethod": "GET",
->>>>>>> d5fa6b74
-                  "scopes": [
-                    "https://www.googleapis.com/auth/cloud-platform",
-                    "https://www.googleapis.com/auth/cloudruntimeconfig"
-                  ],
-<<<<<<< HEAD
-                  "flatPath": "v1beta1/projects/{projectsId}/configs/{configsId}/variables/{variablesId}:testIamPermissions",
-                  "id": "runtimeconfig.projects.configs.variables.testIamPermissions",
-                  "path": "v1beta1/{+resource}:testIamPermissions"
-                },
-                "delete": {
-                  "id": "runtimeconfig.projects.configs.variables.delete",
-                  "path": "v1beta1/{+name}",
-                  "description": "Deletes a variable or multiple variables.\n\nIf you specify a variable name, then that variable is deleted. If you\nspecify a prefix and `recursive` is true, then all variables with that\nprefix are deleted. You must set a `recursive` to true if you delete\nvariables by prefix.",
-                  "response": {
-                    "$ref": "Empty"
-                  },
-                  "parameterOrder": [
-                    "name"
-                  ],
-                  "httpMethod": "DELETE",
-                  "parameters": {
-                    "recursive": {
-                      "location": "query",
-                      "description": "Set to `true` to recursively delete multiple variables with the same\nprefix.",
-                      "type": "boolean"
-                    },
-                    "name": {
-                      "pattern": "^projects/[^/]+/configs/[^/]+/variables/.+$",
-                      "location": "path",
-                      "description": "The name of the variable to delete, in the format:\n\n`projects/[PROJECT_ID]/configs/[CONFIG_NAME]/variables/[VARIABLE_NAME]`",
-                      "type": "string",
-                      "required": true
-                    }
-                  },
-                  "scopes": [
-                    "https://www.googleapis.com/auth/cloud-platform",
-                    "https://www.googleapis.com/auth/cloudruntimeconfig"
-                  ],
-                  "flatPath": "v1beta1/projects/{projectsId}/configs/{configsId}/variables/{variablesId}"
-                },
-                "list": {
-                  "description": "Lists variables within given a configuration, matching any provided filters.\nThis only lists variable names, not the values, unless `return_values` is\ntrue, in which case only variables that user has IAM permission to GetVariable\nwill be returned.",
-                  "response": {
-                    "$ref": "ListVariablesResponse"
-                  },
-                  "parameterOrder": [
-                    "parent"
-                  ],
-                  "httpMethod": "GET",
-                  "parameters": {
-                    "parent": {
-                      "description": "The path to the RuntimeConfig resource for which you want to list variables.\nThe configuration must exist beforehand; the path must be in the format:\n\n`projects/[PROJECT_ID]/configs/[CONFIG_NAME]`",
-                      "type": "string",
-                      "required": true,
-                      "pattern": "^projects/[^/]+/configs/[^/]+$",
-                      "location": "path"
-                    },
-                    "filter": {
-                      "location": "query",
-                      "description": "Filters variables by matching the specified filter. For example:\n\n`projects/example-project/config/[CONFIG_NAME]/variables/example-variable`.",
-                      "type": "string"
-                    },
-                    "returnValues": {
-                      "location": "query",
-                      "description": "The flag indicates whether the user wants to return values of variables.\nIf true, then only those variables that user has IAM GetVariable permission\nwill be returned along with their values.",
-                      "type": "boolean"
-=======
+                  "scopes": [
+                    "https://www.googleapis.com/auth/cloud-platform",
+                    "https://www.googleapis.com/auth/cloudruntimeconfig"
+                  ],
                   "parameters": {
                     "pageSize": {
                       "location": "query",
@@ -1143,29 +639,12 @@
                       "description": "Filters variables by matching the specified filter. For example:\n\n`projects/example-project/config/[CONFIG_NAME]/variables/example-variable`.",
                       "type": "string",
                       "location": "query"
->>>>>>> d5fa6b74
                     },
                     "pageToken": {
                       "location": "query",
                       "description": "Specifies a page token to use. Set `pageToken` to a `nextPageToken`\nreturned by a previous list request to get the next page of results.",
                       "type": "string"
                     },
-<<<<<<< HEAD
-                    "pageSize": {
-                      "location": "query",
-                      "format": "int32",
-                      "description": "Specifies the number of results to return per page. If there are fewer\nelements than the specified number, returns all elements.",
-                      "type": "integer"
-                    }
-                  },
-                  "scopes": [
-                    "https://www.googleapis.com/auth/cloud-platform",
-                    "https://www.googleapis.com/auth/cloudruntimeconfig"
-                  ],
-                  "flatPath": "v1beta1/projects/{projectsId}/configs/{configsId}/variables",
-                  "id": "runtimeconfig.projects.configs.variables.list",
-                  "path": "v1beta1/{+parent}/variables"
-=======
                     "returnValues": {
                       "location": "query",
                       "description": "The flag indicates whether the user wants to return values of variables.\nIf true, then only those variables that user has IAM GetVariable permission\nwill be returned along with their values.",
@@ -1176,7 +655,6 @@
                   "path": "v1beta1/{+parent}/variables",
                   "id": "runtimeconfig.projects.configs.variables.list",
                   "description": "Lists variables within given a configuration, matching any provided filters.\nThis only lists variable names, not the values, unless `return_values` is\ntrue, in which case only variables that user has IAM permission to GetVariable\nwill be returned."
->>>>>>> d5fa6b74
                 },
                 "create": {
                   "response": {
@@ -1192,16 +670,6 @@
                   ],
                   "parameters": {
                     "requestId": {
-<<<<<<< HEAD
-                      "location": "query",
-                      "description": "An optional but recommended unique `request_id`. If the server\nreceives two `create()` requests  with the same\n`request_id`, then the second request will be ignored and the\nfirst resource created and stored in the backend is returned.\nEmpty `request_id` fields are ignored.\n\nIt is responsibility of the client to ensure uniqueness of the\n`request_id` strings.\n\n`request_id` strings are limited to 64 characters.",
-                      "type": "string"
-                    },
-                    "parent": {
-                      "description": "The path to the RutimeConfig resource that this variable should belong to.\nThe configuration must exist beforehand; the path must be in the format:\n\n`projects/[PROJECT_ID]/configs/[CONFIG_NAME]`",
-                      "type": "string",
-                      "required": true,
-=======
                       "description": "An optional but recommended unique `request_id`. If the server\nreceives two `create()` requests  with the same\n`request_id`, then the second request will be ignored and the\nfirst resource created and stored in the backend is returned.\nEmpty `request_id` fields are ignored.\n\nIt is responsibility of the client to ensure uniqueness of the\n`request_id` strings.\n\n`request_id` strings are limited to 64 characters.",
                       "type": "string",
                       "location": "query"
@@ -1210,36 +678,11 @@
                       "description": "The path to the RutimeConfig resource that this variable should belong to.\nThe configuration must exist beforehand; the path must be in the format:\n\n`projects/[PROJECT_ID]/configs/[CONFIG_NAME]`",
                       "required": true,
                       "type": "string",
->>>>>>> d5fa6b74
                       "pattern": "^projects/[^/]+/configs/[^/]+$",
                       "location": "path"
                     }
                   },
                   "flatPath": "v1beta1/projects/{projectsId}/configs/{configsId}/variables",
-<<<<<<< HEAD
-                  "id": "runtimeconfig.projects.configs.variables.create",
-                  "path": "v1beta1/{+parent}/variables",
-                  "request": {
-                    "$ref": "Variable"
-                  },
-                  "description": "Creates a variable within the given configuration. You cannot create\na variable with a name that is a prefix of an existing variable name, or a\nname that has an existing variable name as a prefix.\n\nTo learn more about creating a variable, read the\n[Setting and Getting Data](/deployment-manager/runtime-configurator/set-and-get-variables)\ndocumentation."
-                },
-                "watch": {
-                  "flatPath": "v1beta1/projects/{projectsId}/configs/{configsId}/variables/{variablesId}:watch",
-                  "path": "v1beta1/{+name}:watch",
-                  "id": "runtimeconfig.projects.configs.variables.watch",
-                  "request": {
-                    "$ref": "WatchVariableRequest"
-                  },
-                  "description": "Watches a specific variable and waits for a change in the variable's value.\nWhen there is a change, this method returns the new value or times out.\n\nIf a variable is deleted while being watched, the `variableState` state is\nset to `DELETED` and the method returns the last known variable `value`.\n\nIf you set the deadline for watching to a larger value than internal timeout\n(60 seconds), the current variable value is returned and the `variableState`\nwill be `VARIABLE_STATE_UNSPECIFIED`.\n\nTo learn more about creating a watcher, read the\n[Watching a Variable for Changes](/deployment-manager/runtime-configurator/watching-a-variable)\ndocumentation.",
-                  "httpMethod": "POST",
-                  "parameterOrder": [
-                    "name"
-                  ],
-                  "response": {
-                    "$ref": "Variable"
-                  },
-=======
                   "path": "v1beta1/{+parent}/variables",
                   "id": "runtimeconfig.projects.configs.variables.create",
                   "description": "Creates a variable within the given configuration. You cannot create\na variable with a name that is a prefix of an existing variable name, or a\nname that has an existing variable name as a prefix.\n\nTo learn more about creating a variable, read the\n[Setting and Getting Data](/deployment-manager/runtime-configurator/set-and-get-variables)\ndocumentation.",
@@ -1281,7 +724,6 @@
                     "name"
                   ],
                   "httpMethod": "POST",
->>>>>>> d5fa6b74
                   "scopes": [
                     "https://www.googleapis.com/auth/cloud-platform",
                     "https://www.googleapis.com/auth/cloudruntimeconfig"
@@ -1290,22 +732,6 @@
                     "name": {
                       "location": "path",
                       "description": "The name of the variable to watch, in the format:\n\n`projects/[PROJECT_ID]/configs/[CONFIG_NAME]`",
-<<<<<<< HEAD
-                      "type": "string",
-                      "required": true,
-                      "pattern": "^projects/[^/]+/configs/[^/]+/variables/.+$"
-                    }
-                  }
-                },
-                "get": {
-                  "httpMethod": "GET",
-                  "parameterOrder": [
-                    "name"
-                  ],
-                  "response": {
-                    "$ref": "Variable"
-                  },
-=======
                       "required": true,
                       "type": "string",
                       "pattern": "^projects/[^/]+/configs/[^/]+/variables/.+$"
@@ -1327,44 +753,21 @@
                     "name"
                   ],
                   "httpMethod": "PUT",
->>>>>>> d5fa6b74
                   "scopes": [
                     "https://www.googleapis.com/auth/cloud-platform",
                     "https://www.googleapis.com/auth/cloudruntimeconfig"
                   ],
                   "parameters": {
                     "name": {
-<<<<<<< HEAD
-                      "pattern": "^projects/[^/]+/configs/[^/]+/variables/.+$",
-                      "location": "path",
-                      "description": "The name of the variable to return, in the format:\n\n`projects/[PROJECT_ID]/configs/[CONFIG_NAME]/variables/[VARIBLE_NAME]`",
-                      "type": "string",
-                      "required": true
-=======
                       "required": true,
                       "type": "string",
                       "pattern": "^projects/[^/]+/configs/[^/]+/variables/.+$",
                       "location": "path",
                       "description": "The name of the variable to update, in the format:\n\n`projects/[PROJECT_ID]/configs/[CONFIG_NAME]/variables/[VARIABLE_NAME]`"
->>>>>>> d5fa6b74
                     }
                   },
                   "flatPath": "v1beta1/projects/{projectsId}/configs/{configsId}/variables/{variablesId}",
                   "path": "v1beta1/{+name}",
-<<<<<<< HEAD
-                  "id": "runtimeconfig.projects.configs.variables.get",
-                  "description": "Gets information about a single variable."
-                }
-              }
-            },
-            "waiters": {
-              "methods": {
-                "get": {
-                  "description": "Gets information about a single waiter.",
-                  "httpMethod": "GET",
-                  "response": {
-                    "$ref": "Waiter"
-=======
                   "id": "runtimeconfig.projects.configs.variables.update",
                   "description": "Updates an existing variable with a new value.",
                   "request": {
@@ -1468,36 +871,17 @@
                   "description": "Gets the latest state of a long-running operation.  Clients can use this\nmethod to poll the operation result at intervals as recommended by the API\nservice.",
                   "response": {
                     "$ref": "Operation"
->>>>>>> d5fa6b74
                   },
                   "parameterOrder": [
                     "name"
                   ],
-<<<<<<< HEAD
-=======
                   "httpMethod": "GET",
->>>>>>> d5fa6b74
                   "scopes": [
                     "https://www.googleapis.com/auth/cloud-platform",
                     "https://www.googleapis.com/auth/cloudruntimeconfig"
                   ],
                   "parameters": {
                     "name": {
-<<<<<<< HEAD
-                      "location": "path",
-                      "description": "The fully-qualified name of the Waiter resource object to retrieve, in the\nformat:\n\n`projects/[PROJECT_ID]/configs/[CONFIG_NAME]/waiters/[WAITER_NAME]`",
-                      "type": "string",
-                      "required": true,
-                      "pattern": "^projects/[^/]+/configs/[^/]+/waiters/[^/]+$"
-                    }
-                  },
-                  "flatPath": "v1beta1/projects/{projectsId}/configs/{configsId}/waiters/{waitersId}",
-                  "path": "v1beta1/{+name}",
-                  "id": "runtimeconfig.projects.configs.waiters.get"
-                },
-                "list": {
-                  "description": "List waiters within the given configuration.",
-=======
                       "description": "The name of the operation resource.",
                       "required": true,
                       "type": "string",
@@ -1521,52 +905,22 @@
                   "response": {
                     "$ref": "ListWaitersResponse"
                   },
->>>>>>> d5fa6b74
                   "parameterOrder": [
                     "parent"
                   ],
                   "httpMethod": "GET",
-<<<<<<< HEAD
-                  "response": {
-                    "$ref": "ListWaitersResponse"
-                  },
-=======
->>>>>>> d5fa6b74
-                  "scopes": [
-                    "https://www.googleapis.com/auth/cloud-platform",
-                    "https://www.googleapis.com/auth/cloudruntimeconfig"
-                  ],
-                  "parameters": {
-<<<<<<< HEAD
-                    "pageToken": {
-                      "description": "Specifies a page token to use. Set `pageToken` to a `nextPageToken`\nreturned by a previous list request to get the next page of results.",
-                      "type": "string",
-                      "location": "query"
-                    },
-                    "pageSize": {
-                      "format": "int32",
-                      "description": "Specifies the number of results to return per page. If there are fewer\nelements than the specified number, returns all elements.",
-=======
+                  "scopes": [
+                    "https://www.googleapis.com/auth/cloud-platform",
+                    "https://www.googleapis.com/auth/cloudruntimeconfig"
+                  ],
+                  "parameters": {
                     "pageSize": {
                       "description": "Specifies the number of results to return per page. If there are fewer\nelements than the specified number, returns all elements.",
                       "format": "int32",
->>>>>>> d5fa6b74
                       "type": "integer",
                       "location": "query"
                     },
                     "parent": {
-<<<<<<< HEAD
-                      "location": "path",
-                      "description": "The path to the configuration for which you want to get a list of waiters.\nThe configuration must exist beforehand; the path must be in the format:\n\n`projects/[PROJECT_ID]/configs/[CONFIG_NAME]`",
-                      "type": "string",
-                      "required": true,
-                      "pattern": "^projects/[^/]+/configs/[^/]+$"
-                    }
-                  },
-                  "flatPath": "v1beta1/projects/{projectsId}/configs/{configsId}/waiters",
-                  "id": "runtimeconfig.projects.configs.waiters.list",
-                  "path": "v1beta1/{+parent}/waiters"
-=======
                       "pattern": "^projects/[^/]+/configs/[^/]+$",
                       "location": "path",
                       "description": "The path to the configuration for which you want to get a list of waiters.\nThe configuration must exist beforehand; the path must be in the format:\n\n`projects/[PROJECT_ID]/configs/[CONFIG_NAME]`",
@@ -1605,7 +959,6 @@
                   "flatPath": "v1beta1/projects/{projectsId}/configs/{configsId}/waiters/{waitersId}",
                   "path": "v1beta1/{+name}",
                   "id": "runtimeconfig.projects.configs.waiters.get"
->>>>>>> d5fa6b74
                 },
                 "create": {
                   "response": {
@@ -1615,29 +968,6 @@
                     "parent"
                   ],
                   "httpMethod": "POST",
-<<<<<<< HEAD
-                  "parameters": {
-                    "requestId": {
-                      "location": "query",
-                      "description": "An optional but recommended unique `request_id`. If the server\nreceives two `create()` requests  with the same\n`request_id`, then the second request will be ignored and the\nfirst resource created and stored in the backend is returned.\nEmpty `request_id` fields are ignored.\n\nIt is responsibility of the client to ensure uniqueness of the\n`request_id` strings.\n\n`request_id` strings are limited to 64 characters.",
-                      "type": "string"
-                    },
-                    "parent": {
-                      "pattern": "^projects/[^/]+/configs/[^/]+$",
-                      "location": "path",
-                      "description": "The path to the configuration that will own the waiter.\nThe configuration must exist beforehand; the path must be in the format:\n\n`projects/[PROJECT_ID]/configs/[CONFIG_NAME]`.",
-                      "type": "string",
-                      "required": true
-                    }
-                  },
-                  "scopes": [
-                    "https://www.googleapis.com/auth/cloud-platform",
-                    "https://www.googleapis.com/auth/cloudruntimeconfig"
-                  ],
-                  "flatPath": "v1beta1/projects/{projectsId}/configs/{configsId}/waiters",
-                  "id": "runtimeconfig.projects.configs.waiters.create",
-                  "path": "v1beta1/{+parent}/waiters",
-=======
                   "scopes": [
                     "https://www.googleapis.com/auth/cloud-platform",
                     "https://www.googleapis.com/auth/cloudruntimeconfig"
@@ -1659,45 +989,12 @@
                   "flatPath": "v1beta1/projects/{projectsId}/configs/{configsId}/waiters",
                   "path": "v1beta1/{+parent}/waiters",
                   "id": "runtimeconfig.projects.configs.waiters.create",
->>>>>>> d5fa6b74
                   "description": "Creates a Waiter resource. This operation returns a long-running Operation\nresource which can be polled for completion. However, a waiter with the\ngiven name will exist (and can be retrieved) prior to the operation\ncompleting. If the operation fails, the failed Waiter resource will\nstill exist and must be deleted prior to subsequent creation attempts.",
                   "request": {
                     "$ref": "Waiter"
                   }
                 },
                 "testIamPermissions": {
-<<<<<<< HEAD
-                  "response": {
-                    "$ref": "TestIamPermissionsResponse"
-                  },
-                  "parameterOrder": [
-                    "resource"
-                  ],
-                  "httpMethod": "POST",
-                  "parameters": {
-                    "resource": {
-                      "description": "REQUIRED: The resource for which the policy detail is being requested.\nSee the operation documentation for the appropriate value for this field.",
-                      "type": "string",
-                      "required": true,
-                      "pattern": "^projects/[^/]+/configs/[^/]+/waiters/[^/]+$",
-                      "location": "path"
-                    }
-                  },
-                  "scopes": [
-                    "https://www.googleapis.com/auth/cloud-platform",
-                    "https://www.googleapis.com/auth/cloudruntimeconfig"
-                  ],
-                  "flatPath": "v1beta1/projects/{projectsId}/configs/{configsId}/waiters/{waitersId}:testIamPermissions",
-                  "id": "runtimeconfig.projects.configs.waiters.testIamPermissions",
-                  "path": "v1beta1/{+resource}:testIamPermissions",
-                  "description": "Returns permissions that a caller has on the specified resource.\nIf the resource does not exist, this will return an empty set of\npermissions, not a NOT_FOUND error.\n\nNote: This operation is designed to be used for building permission-aware\nUIs and command-line tools, not for authorization checking. This operation\nmay \"fail open\" without warning.",
-                  "request": {
-                    "$ref": "TestIamPermissionsRequest"
-                  }
-                },
-                "delete": {
-                  "httpMethod": "DELETE",
-=======
                   "scopes": [
                     "https://www.googleapis.com/auth/cloud-platform",
                     "https://www.googleapis.com/auth/cloudruntimeconfig"
@@ -1728,105 +1025,29 @@
                 },
                 "delete": {
                   "description": "Deletes the waiter with the specified name.",
->>>>>>> d5fa6b74
                   "response": {
                     "$ref": "Empty"
                   },
                   "parameterOrder": [
                     "name"
                   ],
-<<<<<<< HEAD
-                  "scopes": [
-                    "https://www.googleapis.com/auth/cloud-platform",
-                    "https://www.googleapis.com/auth/cloudruntimeconfig"
-                  ],
+                  "httpMethod": "DELETE",
                   "parameters": {
                     "name": {
                       "description": "The Waiter resource to delete, in the format:\n\n `projects/[PROJECT_ID]/configs/[CONFIG_NAME]/waiters/[WAITER_NAME]`",
-                      "type": "string",
-                      "required": true,
+                      "required": true,
+                      "type": "string",
                       "pattern": "^projects/[^/]+/configs/[^/]+/waiters/[^/]+$",
                       "location": "path"
                     }
                   },
-                  "flatPath": "v1beta1/projects/{projectsId}/configs/{configsId}/waiters/{waitersId}",
-                  "path": "v1beta1/{+name}",
-                  "id": "runtimeconfig.projects.configs.waiters.delete",
-                  "description": "Deletes the waiter with the specified name."
-                }
-              }
-            },
-            "operations": {
-              "methods": {
-                "get": {
-                  "description": "Gets the latest state of a long-running operation.  Clients can use this\nmethod to poll the operation result at intervals as recommended by the API\nservice.",
-                  "httpMethod": "GET",
-                  "parameterOrder": [
-                    "name"
-                  ],
-                  "response": {
-                    "$ref": "Operation"
-                  },
-                  "parameters": {
-                    "name": {
-                      "description": "The name of the operation resource.",
-                      "type": "string",
-                      "required": true,
-                      "pattern": "^projects/[^/]+/configs/[^/]+/operations/.+$",
-=======
-                  "httpMethod": "DELETE",
-                  "parameters": {
-                    "name": {
-                      "description": "The Waiter resource to delete, in the format:\n\n `projects/[PROJECT_ID]/configs/[CONFIG_NAME]/waiters/[WAITER_NAME]`",
-                      "required": true,
-                      "type": "string",
-                      "pattern": "^projects/[^/]+/configs/[^/]+/waiters/[^/]+$",
->>>>>>> d5fa6b74
-                      "location": "path"
-                    }
-                  },
-                  "scopes": [
-                    "https://www.googleapis.com/auth/cloud-platform",
-                    "https://www.googleapis.com/auth/cloudruntimeconfig"
-                  ],
-<<<<<<< HEAD
-                  "flatPath": "v1beta1/projects/{projectsId}/configs/{configsId}/operations/{operationsId}",
-                  "path": "v1beta1/{+name}",
-                  "id": "runtimeconfig.projects.configs.operations.get"
-                },
-                "testIamPermissions": {
-                  "description": "Returns permissions that a caller has on the specified resource.\nIf the resource does not exist, this will return an empty set of\npermissions, not a NOT_FOUND error.\n\nNote: This operation is designed to be used for building permission-aware\nUIs and command-line tools, not for authorization checking. This operation\nmay \"fail open\" without warning.",
-                  "request": {
-                    "$ref": "TestIamPermissionsRequest"
-                  },
-                  "response": {
-                    "$ref": "TestIamPermissionsResponse"
-                  },
-                  "parameterOrder": [
-                    "resource"
-                  ],
-                  "httpMethod": "POST",
-                  "parameters": {
-                    "resource": {
-                      "description": "REQUIRED: The resource for which the policy detail is being requested.\nSee the operation documentation for the appropriate value for this field.",
-                      "type": "string",
-                      "required": true,
-                      "pattern": "^projects/[^/]+/configs/[^/]+/operations/.+$",
-                      "location": "path"
-                    }
-                  },
-                  "scopes": [
-                    "https://www.googleapis.com/auth/cloud-platform",
-                    "https://www.googleapis.com/auth/cloudruntimeconfig"
-                  ],
-                  "flatPath": "v1beta1/projects/{projectsId}/configs/{configsId}/operations/{operationsId}:testIamPermissions",
-                  "id": "runtimeconfig.projects.configs.operations.testIamPermissions",
-                  "path": "v1beta1/{+resource}:testIamPermissions"
-=======
+                  "scopes": [
+                    "https://www.googleapis.com/auth/cloud-platform",
+                    "https://www.googleapis.com/auth/cloudruntimeconfig"
+                  ],
                   "flatPath": "v1beta1/projects/{projectsId}/configs/{configsId}/waiters/{waitersId}",
                   "path": "v1beta1/{+name}",
                   "id": "runtimeconfig.projects.configs.waiters.delete"
->>>>>>> d5fa6b74
                 }
               }
             }
@@ -1840,78 +1061,6 @@
       "description": "Upload protocol for media (e.g. \"raw\", \"multipart\").",
       "type": "string",
       "location": "query"
-<<<<<<< HEAD
-    },
-    "prettyPrint": {
-      "description": "Returns response with indentations and line breaks.",
-      "default": "true",
-      "type": "boolean",
-      "location": "query"
-    },
-    "uploadType": {
-      "location": "query",
-      "description": "Legacy upload protocol for media (e.g. \"media\", \"multipart\").",
-      "type": "string"
-    },
-    "fields": {
-      "location": "query",
-      "description": "Selector specifying which fields to include in a partial response.",
-      "type": "string"
-    },
-    "callback": {
-      "description": "JSONP",
-      "type": "string",
-      "location": "query"
-    },
-    "$.xgafv": {
-      "enumDescriptions": [
-        "v1 error format",
-        "v2 error format"
-      ],
-      "location": "query",
-      "enum": [
-        "1",
-        "2"
-      ],
-      "description": "V1 error format.",
-      "type": "string"
-    },
-    "alt": {
-      "enumDescriptions": [
-        "Responses with Content-Type of application/json",
-        "Media download with context-dependent Content-Type",
-        "Responses with Content-Type of application/x-protobuf"
-      ],
-      "location": "query",
-      "description": "Data format for response.",
-      "default": "json",
-      "enum": [
-        "json",
-        "media",
-        "proto"
-      ],
-      "type": "string"
-    },
-    "access_token": {
-      "description": "OAuth access token.",
-      "type": "string",
-      "location": "query"
-    },
-    "key": {
-      "location": "query",
-      "description": "API key. Your API key identifies your project and provides you with API access, quota, and reports. Required unless you provide an OAuth 2.0 token.",
-      "type": "string"
-    },
-    "quotaUser": {
-      "description": "Available to use for quota purposes for server-side applications. Can be any arbitrary string assigned to a user, but should not exceed 40 characters.",
-      "type": "string",
-      "location": "query"
-    },
-    "pp": {
-      "description": "Pretty-print response.",
-      "default": "true",
-      "type": "boolean",
-=======
     },
     "prettyPrint": {
       "type": "boolean",
@@ -1987,21 +1136,12 @@
     "bearer_token": {
       "description": "OAuth bearer token.",
       "type": "string",
->>>>>>> d5fa6b74
       "location": "query"
     },
     "oauth_token": {
       "location": "query",
       "description": "OAuth 2.0 token for the current user.",
       "type": "string"
-<<<<<<< HEAD
-    },
-    "bearer_token": {
-      "description": "OAuth bearer token.",
-      "type": "string",
-      "location": "query"
-=======
->>>>>>> d5fa6b74
     }
   },
   "version": "v1beta1",
@@ -2009,12 +1149,5 @@
   "kind": "discovery#restDescription",
   "description": "The Runtime Configurator allows you to dynamically configure and expose variables through Google Cloud Platform. In addition, you can also set Watchers and Waiters that will watch for changes to your data and return based on certain conditions.",
   "servicePath": "",
-<<<<<<< HEAD
-  "basePath": "",
-  "revision": "20170829",
-  "documentationLink": "https://cloud.google.com/deployment-manager/runtime-configurator/",
-  "id": "runtimeconfig:v1beta1"
-=======
   "basePath": ""
->>>>>>> d5fa6b74
 }