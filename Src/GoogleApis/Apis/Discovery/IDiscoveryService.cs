--- conflicted
+++ resolved
@@ -17,19 +17,11 @@
 
 namespace Google.Apis.Discovery
 {
-<<<<<<< HEAD
-    /// <summary>
-    /// Interface to interact with discovery service.
-=======
 	/// <summary>
     /// Knows how to get the IService of a given version and discoveryVersion.
->>>>>>> 6b00e07f
     /// </summary>
 	public interface IDiscoveryService 
 	{
-		/// <summary>
-		/// Creates an API object that provides access to the methods defined in the discovery document.
-		/// </summary>
 		IService GetService(string version, DiscoveryVersion discoveryVersion, IFactoryParameter param);
     }
 }