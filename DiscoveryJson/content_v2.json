--- conflicted
+++ resolved
@@ -1,20 +1,12 @@
 {
  "kind": "discovery#restDescription",
-<<<<<<< HEAD
- "etag": "\"YWOzh2SDasdU84ArJnpYek-OMdg/dPMCZ2Ey4YVlnyiRa2uPlyOUPp4\"",
-=======
  "etag": "\"YWOzh2SDasdU84ArJnpYek-OMdg/FSsskEyBuIaLLfRsOTHOlj_NTmE\"",
->>>>>>> d5fa6b74
  "discoveryVersion": "v1",
  "id": "content:v2",
  "name": "content",
  "canonicalName": "Shopping Content",
  "version": "v2",
-<<<<<<< HEAD
- "revision": "20170928",
-=======
  "revision": "20171020",
->>>>>>> d5fa6b74
  "title": "Content API for Shopping",
  "description": "Manages product items, inventory, and Merchant Center accounts for Google Shopping.",
  "ownerDomain": "google.com",
@@ -833,11 +825,7 @@
     },
     "contentLanguage": {
      "type": "string",
-<<<<<<< HEAD
-     "description": "[DEPRECATED] Please use target.language instead. The two-letter ISO 639-1 language of the items in the feed. Must be a valid language for targetCountry."
-=======
      "description": "[DEPRECATED] Please use targets[].language instead. The two-letter ISO 639-1 language of the items in the feed. Must be a valid language for targetCountry."
->>>>>>> d5fa6b74
     },
     "contentType": {
      "type": "string",
@@ -879,11 +867,7 @@
     },
     "intendedDestinations": {
      "type": "array",
-<<<<<<< HEAD
-     "description": "[DEPRECATED] Please use target.includedDestination instead. The list of intended destinations (corresponds to checked check boxes in Merchant Center).",
-=======
      "description": "[DEPRECATED] Please use targets[].includedDestinations instead. The list of intended destinations (corresponds to checked check boxes in Merchant Center).",
->>>>>>> d5fa6b74
      "items": {
       "type": "string"
      }
@@ -904,11 +888,7 @@
     },
     "targetCountry": {
      "type": "string",
-<<<<<<< HEAD
-     "description": "[DEPRECATED] Please use target.country instead. The country where the items in the feed will be included in the search index, represented as a CLDR territory code."
-=======
      "description": "[DEPRECATED] Please use targets[].country instead. The country where the items in the feed will be included in the search index, represented as a CLDR territory code."
->>>>>>> d5fa6b74
     },
     "targets": {
      "type": "array",
