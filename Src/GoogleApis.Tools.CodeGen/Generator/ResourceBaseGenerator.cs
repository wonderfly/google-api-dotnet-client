--- conflicted
+++ resolved
@@ -15,12 +15,6 @@
 */
 
 using System;
-<<<<<<< HEAD
-using System.CodeDom;
-using System.IO;
-using Google.Apis.Discovery;
-using Google.Apis.Requests;
-=======
 using System.CodeDom;
 using System.Collections.Generic;
 using System.IO;
@@ -29,7 +23,6 @@
 using Google.Apis.Requests;
 using Google.Apis.Testing;
 using Google.Apis.Tools.CodeGen.Decorator;
->>>>>>> 069528e3
 using Google.Apis.Tools.CodeGen.Decorator.ResourceDecorator;
 using Google.Apis.Tools.CodeGen.Decorator.ServiceDecorator;
 using Google.Apis.Util;
@@ -38,11 +31,7 @@
 namespace Google.Apis.Tools.CodeGen.Generator
 {
     /// <summary>
-<<<<<<< HEAD
     /// Abstract implementation of a resource generator.
-=======
-    /// Abstract implementation of a resource generator
->>>>>>> 069528e3
     /// </summary>
     public abstract class ResourceBaseGenerator : BaseGenerator
     {
@@ -68,11 +57,7 @@
                 case Request.PUT:
                 case Request.POST:
                 case Request.PATCH:
-<<<<<<< HEAD
                     // add body Parameter.
-=======
-                    // add body Parameter
->>>>>>> 069528e3
                     member.Parameters.Add(new CodeParameterDeclarationExpression(bodyType, "body"));
                     break;
                 default:
@@ -81,10 +66,10 @@
         }
 
         /// <summary>
-<<<<<<< HEAD
         /// Returns the parameter type specified within the parameter.
         /// </summary>
-        public static Type GetParameterType(IParameter param)
+        [VisibleForTestOnly]
+        internal static Type GetParameterType(IParameter param)
         {
             param.ThrowIfNull("param");
             Type baseType = GetUnderlyingParameterType(param);
@@ -104,16 +89,7 @@
         private static Type GetUnderlyingParameterType(IParameter param)
         {
             param.ThrowIfNull("param");
-
-=======
-        /// Returns the .NET equivalent of the type specified within the paramater
-        /// </summary>
-        [VisibleForTestOnly]
-        internal static Type GetParameterType(IParameter param)
-        {
-            param.ThrowIfNull("param");
             
->>>>>>> 069528e3
             switch (param.ValueType)
             {
                 case null:
@@ -130,17 +106,6 @@
                         "]");
                     return typeof(string);
             }
-<<<<<<< HEAD
-        }
-
-        protected CodeParameterDeclarationExpression DeclareInputParameter(IParameter param,
-                                                                           IMethod method)
-        {
-            method.ThrowIfNull("method");
-            Type paramType = GetParameterType(param);
-            return new CodeParameterDeclarationExpression(
-                paramType, GeneratorUtils.GetParameterName(param, method.Parameters.Keys.Without(param.Name)));
-=======
         }
 
         /// <summary>
@@ -172,7 +137,7 @@
             }
 
             // Check if this is an optional value parameter.
-            if (isValueType && !param.Required)
+            if (isValueType && !param.IsRequired)
             {
                 // An optional value parameter has to be nullable.
                 paramTypeRef = new CodeTypeReference(paramTypeRef.BaseType + "?");
@@ -192,7 +157,6 @@
 
             return new CodeParameterDeclarationExpression(
                 paramTypeRef, GeneratorUtils.GetParameterName(param, method.Parameters.Keys.Without(param.Name)));
->>>>>>> 069528e3
         }
 
         protected void AddParameterComment(IMethodCommentCreator commentCreator,
