{
<<<<<<< HEAD
  "canonicalName": "Cloud Resource Manager",
  "auth": {
    "oauth2": {
      "scopes": {
        "https://www.googleapis.com/auth/cloud-platform.read-only": {
          "description": "View your data across Google Cloud Platform services"
        },
        "https://www.googleapis.com/auth/cloud-platform": {
          "description": "View and manage your data across Google Cloud Platform services"
        }
      }
    }
  },
  "rootUrl": "https://cloudresourcemanager.googleapis.com/",
  "ownerDomain": "google.com",
  "name": "cloudresourcemanager",
  "batchPath": "batch",
  "fullyEncodeReservedExpansion": true,
  "title": "Google Cloud Resource Manager API",
  "ownerName": "Google",
  "resources": {
    "organizations": {
      "methods": {
        "list": {
          "id": "cloudresourcemanager.organizations.list",
          "path": "v1beta1/organizations",
          "description": "Lists Organization resources that are visible to the user and satisfy\nthe specified filter. This method returns Organizations in an unspecified\norder. New Organizations do not necessarily appear at the end of the list.",
          "response": {
            "$ref": "ListOrganizationsResponse"
          },
          "parameterOrder": [],
          "httpMethod": "GET",
          "scopes": [
            "https://www.googleapis.com/auth/cloud-platform",
            "https://www.googleapis.com/auth/cloud-platform.read-only"
          ],
          "parameters": {
            "pageToken": {
              "type": "string",
              "location": "query",
              "description": "A pagination token returned from a previous call to `ListOrganizations`\nthat indicates from where listing should continue.\nThis field is optional."
            },
            "pageSize": {
              "location": "query",
              "format": "int32",
              "description": "The maximum number of Organizations to return in the response.\nThis field is optional.",
              "type": "integer"
            },
            "filter": {
              "location": "query",
              "description": "An optional query string used to filter the Organizations to return in\nthe response. Filter rules are case-insensitive.\n\n\nOrganizations may be filtered by `owner.directoryCustomerId` or by\n`domain`, where the domain is a Google for Work domain, for example:\n\n|Filter|Description|\n|------|-----------|\n|owner.directorycustomerid:123456789|Organizations with `owner.directory_customer_id` equal to `123456789`.|\n|domain:google.com|Organizations corresponding to the domain `google.com`.|\n\nThis field is optional.",
              "type": "string"
            }
          },
          "flatPath": "v1beta1/organizations"
        },
        "setIamPolicy": {
          "id": "cloudresourcemanager.organizations.setIamPolicy",
          "path": "v1beta1/{+resource}:setIamPolicy",
          "description": "Sets the access control policy on an Organization resource. Replaces any\nexisting policy. The `resource` field should be the organization's resource\nname, e.g. \"organizations/123\".",
          "request": {
            "$ref": "SetIamPolicyRequest"
          },
          "response": {
            "$ref": "Policy"
          },
          "parameterOrder": [
            "resource"
          ],
          "httpMethod": "POST",
          "parameters": {
            "resource": {
              "description": "REQUIRED: The resource for which the policy is being specified.\nSee the operation documentation for the appropriate value for this field.",
              "type": "string",
              "required": true,
              "pattern": "^organizations/[^/]+$",
              "location": "path"
            }
          },
          "scopes": [
            "https://www.googleapis.com/auth/cloud-platform"
          ],
          "flatPath": "v1beta1/organizations/{organizationsId}:setIamPolicy"
        },
        "getIamPolicy": {
          "httpMethod": "POST",
          "parameterOrder": [
            "resource"
          ],
          "response": {
            "$ref": "Policy"
          },
          "scopes": [
            "https://www.googleapis.com/auth/cloud-platform",
            "https://www.googleapis.com/auth/cloud-platform.read-only"
          ],
          "parameters": {
            "resource": {
              "pattern": "^organizations/[^/]+$",
              "location": "path",
              "description": "REQUIRED: The resource for which the policy is being requested.\nSee the operation documentation for the appropriate value for this field.",
              "type": "string",
              "required": true
            }
          },
          "flatPath": "v1beta1/organizations/{organizationsId}:getIamPolicy",
          "path": "v1beta1/{+resource}:getIamPolicy",
          "id": "cloudresourcemanager.organizations.getIamPolicy",
          "request": {
            "$ref": "GetIamPolicyRequest"
          },
          "description": "Gets the access control policy for an Organization resource. May be empty\nif no such policy or resource exists. The `resource` field should be the\norganization's resource name, e.g. \"organizations/123\"."
        },
        "get": {
          "flatPath": "v1beta1/organizations/{organizationsId}",
          "id": "cloudresourcemanager.organizations.get",
          "path": "v1beta1/{+name}",
          "description": "Fetches an Organization resource identified by the specified resource name.",
          "response": {
            "$ref": "Organization"
          },
          "httpMethod": "GET",
          "parameterOrder": [
            "name"
          ],
          "parameters": {
            "organizationId": {
              "description": "The id of the Organization resource to fetch.\nThis field is deprecated and will be removed in v1. Use name instead.",
              "type": "string",
              "location": "query"
            },
            "name": {
              "type": "string",
              "required": true,
              "pattern": "^organizations/[^/]+$",
              "location": "path",
              "description": "The resource name of the Organization to fetch, e.g. \"organizations/1234\"."
            }
          },
          "scopes": [
            "https://www.googleapis.com/auth/cloud-platform",
            "https://www.googleapis.com/auth/cloud-platform.read-only"
          ]
        },
        "update": {
          "httpMethod": "PUT",
          "parameterOrder": [
            "name"
          ],
          "response": {
            "$ref": "Organization"
          },
          "parameters": {
            "name": {
              "type": "string",
              "required": true,
              "pattern": "^organizations/[^/]+$",
              "location": "path",
              "description": "Output Only. The resource name of the organization. This is the\norganization's relative path in the API. Its format is\n\"organizations/[organization_id]\". For example, \"organizations/1234\"."
            }
          },
          "scopes": [
            "https://www.googleapis.com/auth/cloud-platform"
          ],
          "flatPath": "v1beta1/organizations/{organizationsId}",
          "path": "v1beta1/{+name}",
          "id": "cloudresourcemanager.organizations.update",
          "description": "Updates an Organization resource identified by the specified resource name.",
          "request": {
            "$ref": "Organization"
          }
        },
        "testIamPermissions": {
          "request": {
            "$ref": "TestIamPermissionsRequest"
          },
          "description": "Returns permissions that a caller has on the specified Organization.\nThe `resource` field should be the organization's resource name,\ne.g. \"organizations/123\".",
          "httpMethod": "POST",
          "parameterOrder": [
            "resource"
          ],
          "response": {
            "$ref": "TestIamPermissionsResponse"
          },
          "scopes": [
            "https://www.googleapis.com/auth/cloud-platform",
            "https://www.googleapis.com/auth/cloud-platform.read-only"
          ],
          "parameters": {
            "resource": {
              "pattern": "^organizations/[^/]+$",
              "location": "path",
              "description": "REQUIRED: The resource for which the policy detail is being requested.\nSee the operation documentation for the appropriate value for this field.",
              "type": "string",
              "required": true
            }
          },
          "flatPath": "v1beta1/organizations/{organizationsId}:testIamPermissions",
          "path": "v1beta1/{+resource}:testIamPermissions",
          "id": "cloudresourcemanager.organizations.testIamPermissions"
        }
      }
    },
    "projects": {
      "methods": {
        "create": {
          "flatPath": "v1beta1/projects",
          "id": "cloudresourcemanager.projects.create",
          "path": "v1beta1/projects",
          "description": "Creates a Project resource.\n\nInitially, the Project resource is owned by its creator exclusively.\nThe creator can later grant permission to others to read or update the\nProject.\n\nSeveral APIs are activated automatically for the Project, including\nGoogle Cloud Storage.",
          "request": {
            "$ref": "Project"
          },
          "response": {
            "$ref": "Project"
          },
          "parameterOrder": [],
          "httpMethod": "POST",
          "parameters": {
            "useLegacyStack": {
              "location": "query",
              "description": "A safety hatch to opt out of the new reliable project creation process.",
              "type": "boolean"
            }
          },
          "scopes": [
            "https://www.googleapis.com/auth/cloud-platform"
          ]
        },
        "setIamPolicy": {
          "response": {
            "$ref": "Policy"
          },
          "parameterOrder": [
            "resource"
          ],
          "httpMethod": "POST",
          "parameters": {
            "resource": {
              "description": "REQUIRED: The resource for which the policy is being specified.\nSee the operation documentation for the appropriate value for this field.",
              "type": "string",
              "required": true,
              "location": "path"
            }
          },
          "scopes": [
            "https://www.googleapis.com/auth/cloud-platform"
          ],
          "flatPath": "v1beta1/projects/{resource}:setIamPolicy",
          "id": "cloudresourcemanager.projects.setIamPolicy",
          "path": "v1beta1/projects/{resource}:setIamPolicy",
          "description": "Sets the IAM access control policy for the specified Project. Replaces\nany existing policy.\n\nThe following constraints apply when using `setIamPolicy()`:\n\n+ Project does not support `allUsers` and `allAuthenticatedUsers` as\n`members` in a `Binding` of a `Policy`.\n\n+ The owner role can be granted only to `user` and `serviceAccount`.\n\n+ Service accounts can be made owners of a project directly\nwithout any restrictions. However, to be added as an owner, a user must be\ninvited via Cloud Platform console and must accept the invitation.\n\n+ A user cannot be granted the owner role using `setIamPolicy()`. The user\nmust be granted the owner role using the Cloud Platform Console and must\nexplicitly accept the invitation.\n\n+ Invitations to grant the owner role cannot be sent using\n`setIamPolicy()`; they must be sent only using the Cloud Platform Console.\n\n+ Membership changes that leave the project without any owners that have\naccepted the Terms of Service (ToS) will be rejected.\n\n+ If the project is not part of an organization, there must be at least\none owner who has accepted the Terms of Service (ToS) agreement in the\npolicy. Calling `setIamPolicy()` to remove the last ToS-accepted owner\nfrom the policy will fail. This restriction also applies to legacy\nprojects that no longer have owners who have accepted the ToS. Edits to\nIAM policies will be rejected until the lack of a ToS-accepting owner is\nrectified.\n\n+ Calling this method requires enabling the App Engine Admin API.\n\nNote: Removing service accounts from policies or changing their roles\ncan render services completely inoperable. It is important to understand\nhow the service account is being used before removing or updating its\nroles.",
          "request": {
            "$ref": "SetIamPolicyRequest"
          }
        },
        "getIamPolicy": {
          "response": {
            "$ref": "Policy"
          },
          "parameterOrder": [
            "resource"
          ],
          "httpMethod": "POST",
          "scopes": [
            "https://www.googleapis.com/auth/cloud-platform",
            "https://www.googleapis.com/auth/cloud-platform.read-only"
          ],
          "parameters": {
            "resource": {
              "location": "path",
              "description": "REQUIRED: The resource for which the policy is being requested.\nSee the operation documentation for the appropriate value for this field.",
              "type": "string",
              "required": true
            }
          },
          "flatPath": "v1beta1/projects/{resource}:getIamPolicy",
          "id": "cloudresourcemanager.projects.getIamPolicy",
          "path": "v1beta1/projects/{resource}:getIamPolicy",
          "request": {
            "$ref": "GetIamPolicyRequest"
          },
          "description": "Returns the IAM access control policy for the specified Project.\nPermission is denied if the policy or the resource does not exist."
        },
        "undelete": {
          "response": {
            "$ref": "Empty"
          },
          "parameterOrder": [
            "projectId"
          ],
          "httpMethod": "POST",
          "parameters": {
            "projectId": {
              "description": "The project ID (for example, `foo-bar-123`).\n\nRequired.",
              "type": "string",
              "required": true,
              "location": "path"
            }
          },
          "scopes": [
            "https://www.googleapis.com/auth/cloud-platform"
          ],
          "flatPath": "v1beta1/projects/{projectId}:undelete",
          "id": "cloudresourcemanager.projects.undelete",
          "path": "v1beta1/projects/{projectId}:undelete",
          "description": "Restores the Project identified by the specified\n`project_id` (for example, `my-project-123`).\nYou can only use this method for a Project that has a lifecycle state of\nDELETE_REQUESTED.\nAfter deletion starts, the Project cannot be restored.\n\nThe caller must have modify permissions for this Project.",
          "request": {
            "$ref": "UndeleteProjectRequest"
          }
        },
        "get": {
          "httpMethod": "GET",
          "parameterOrder": [
            "projectId"
          ],
          "response": {
            "$ref": "Project"
          },
          "parameters": {
            "projectId": {
              "location": "path",
              "description": "The Project ID (for example, `my-project-123`).\n\nRequired.",
              "type": "string",
              "required": true
            }
          },
          "scopes": [
            "https://www.googleapis.com/auth/cloud-platform",
            "https://www.googleapis.com/auth/cloud-platform.read-only"
          ],
          "flatPath": "v1beta1/projects/{projectId}",
          "path": "v1beta1/projects/{projectId}",
          "id": "cloudresourcemanager.projects.get",
          "description": "Retrieves the Project identified by the specified\n`project_id` (for example, `my-project-123`).\n\nThe caller must have read permissions for this Project."
        },
        "update": {
          "httpMethod": "PUT",
          "parameterOrder": [
            "projectId"
          ],
          "response": {
            "$ref": "Project"
          },
          "scopes": [
            "https://www.googleapis.com/auth/cloud-platform"
          ],
          "parameters": {
            "projectId": {
              "location": "path",
              "description": "The project ID (for example, `my-project-123`).\n\nRequired.",
              "type": "string",
              "required": true
            }
          },
          "flatPath": "v1beta1/projects/{projectId}",
          "path": "v1beta1/projects/{projectId}",
          "id": "cloudresourcemanager.projects.update",
          "request": {
            "$ref": "Project"
          },
          "description": "Updates the attributes of the Project identified by the specified\n`project_id` (for example, `my-project-123`).\n\nThe caller must have modify permissions for this Project."
        },
        "getAncestry": {
          "request": {
            "$ref": "GetAncestryRequest"
          },
          "description": "Gets a list of ancestors in the resource hierarchy for the Project\nidentified by the specified `project_id` (for example, `my-project-123`).\n\nThe caller must have read permissions for this Project.",
          "response": {
            "$ref": "GetAncestryResponse"
          },
          "parameterOrder": [
            "projectId"
          ],
          "httpMethod": "POST",
          "scopes": [
            "https://www.googleapis.com/auth/cloud-platform",
            "https://www.googleapis.com/auth/cloud-platform.read-only"
          ],
          "parameters": {
            "projectId": {
              "location": "path",
              "description": "The Project ID (for example, `my-project-123`).\n\nRequired.",
              "type": "string",
              "required": true
            }
          },
          "flatPath": "v1beta1/projects/{projectId}:getAncestry",
          "id": "cloudresourcemanager.projects.getAncestry",
          "path": "v1beta1/projects/{projectId}:getAncestry"
        },
        "testIamPermissions": {
          "parameters": {
            "resource": {
              "description": "REQUIRED: The resource for which the policy detail is being requested.\nSee the operation documentation for the appropriate value for this field.",
              "type": "string",
              "required": true,
              "location": "path"
            }
          },
          "scopes": [
            "https://www.googleapis.com/auth/cloud-platform",
            "https://www.googleapis.com/auth/cloud-platform.read-only"
          ],
          "flatPath": "v1beta1/projects/{resource}:testIamPermissions",
          "id": "cloudresourcemanager.projects.testIamPermissions",
          "path": "v1beta1/projects/{resource}:testIamPermissions",
          "description": "Returns permissions that a caller has on the specified Project.",
          "request": {
            "$ref": "TestIamPermissionsRequest"
          },
          "response": {
            "$ref": "TestIamPermissionsResponse"
          },
          "parameterOrder": [
            "resource"
          ],
          "httpMethod": "POST"
        },
        "delete": {
          "description": "Marks the Project identified by the specified\n`project_id` (for example, `my-project-123`) for deletion.\nThis method will only affect the Project if the following criteria are met:\n\n+ The Project does not have a billing account associated with it.\n+ The Project has a lifecycle state of\nACTIVE.\n\nThis method changes the Project's lifecycle state from\nACTIVE\nto DELETE_REQUESTED.\nThe deletion starts at an unspecified time, at which point the project is\nno longer accessible.\n\nUntil the deletion completes, you can check the lifecycle state\nchecked by retrieving the Project with GetProject,\nand the Project remains visible to ListProjects.\nHowever, you cannot update the project.\n\nAfter the deletion completes, the Project is not retrievable by\nthe  GetProject and\nListProjects methods.\n\nThe caller must have modify permissions for this Project.",
          "parameterOrder": [
            "projectId"
          ],
          "response": {
            "$ref": "Empty"
          },
          "httpMethod": "DELETE",
          "scopes": [
            "https://www.googleapis.com/auth/cloud-platform"
          ],
          "parameters": {
            "projectId": {
              "description": "The Project ID (for example, `foo-bar-123`).\n\nRequired.",
              "type": "string",
              "required": true,
              "location": "path"
            }
          },
          "flatPath": "v1beta1/projects/{projectId}",
          "id": "cloudresourcemanager.projects.delete",
          "path": "v1beta1/projects/{projectId}"
        },
        "list": {
          "httpMethod": "GET",
          "parameterOrder": [],
          "response": {
            "$ref": "ListProjectsResponse"
          },
          "parameters": {
            "filter": {
              "location": "query",
              "description": "An expression for filtering the results of the request.  Filter rules are\ncase insensitive. The fields eligible for filtering are:\n\n+ `name`\n+ `id`\n+ \u003ccode\u003elabels.\u003cem\u003ekey\u003c/em\u003e\u003c/code\u003e where *key* is the name of a label\n\nSome examples of using labels as filters:\n\n|Filter|Description|\n|------|-----------|\n|name:how*|The project's name starts with \"how\".|\n|name:Howl|The project's name is `Howl` or `howl`.|\n|name:HOWL|Equivalent to above.|\n|NAME:howl|Equivalent to above.|\n|labels.color:*|The project has the label `color`.|\n|labels.color:red|The project's label `color` has the value `red`.|\n|labels.color:red&nbsp;labels.size:big|The project's label `color` has the value `red` and its label `size` has the value `big`.\n\nIf you specify a filter that has both `parent.type` and `parent.id`, then\nthe `resourcemanager.projects.list` permission is checked on the parent.\nIf the user has this permission, all projects under the parent will be\nreturned after remaining filters have been applied. If the user lacks this\npermission, then all projects for which the user has the\n`resourcemanager.projects.get` permission will be returned after remaining\nfilters have been applied. If no filter is specified, the call will return\nprojects for which the user has `resourcemanager.projects.get` permissions.\n\nOptional.",
              "type": "string"
            },
            "pageToken": {
              "description": "A pagination token returned from a previous call to ListProjects\nthat indicates from where listing should continue.\n\nOptional.",
              "type": "string",
              "location": "query"
            },
            "pageSize": {
              "format": "int32",
              "description": "The maximum number of Projects to return in the response.\nThe server can return fewer Projects than requested.\nIf unspecified, server picks an appropriate default.\n\nOptional.",
              "type": "integer",
              "location": "query"
            }
          },
          "scopes": [
            "https://www.googleapis.com/auth/cloud-platform",
            "https://www.googleapis.com/auth/cloud-platform.read-only"
          ],
          "flatPath": "v1beta1/projects",
          "path": "v1beta1/projects",
          "id": "cloudresourcemanager.projects.list",
          "description": "Lists Projects that are visible to the user and satisfy the\nspecified filter. This method returns Projects in an unspecified order.\nNew Projects do not necessarily appear at the end of the list."
        }
      }
    }
  },
  "parameters": {
    "alt": {
      "enum": [
        "json",
        "media",
        "proto"
      ],
      "type": "string",
      "enumDescriptions": [
        "Responses with Content-Type of application/json",
        "Media download with context-dependent Content-Type",
        "Responses with Content-Type of application/x-protobuf"
      ],
      "location": "query",
      "description": "Data format for response.",
      "default": "json"
    },
    "key": {
      "description": "API key. Your API key identifies your project and provides you with API access, quota, and reports. Required unless you provide an OAuth 2.0 token.",
      "type": "string",
      "location": "query"
    },
    "access_token": {
      "location": "query",
      "description": "OAuth access token.",
      "type": "string"
    },
    "quotaUser": {
      "location": "query",
      "description": "Available to use for quota purposes for server-side applications. Can be any arbitrary string assigned to a user, but should not exceed 40 characters.",
      "type": "string"
    },
    "pp": {
      "description": "Pretty-print response.",
      "default": "true",
      "type": "boolean",
      "location": "query"
    },
    "oauth_token": {
      "type": "string",
      "location": "query",
      "description": "OAuth 2.0 token for the current user."
=======
  "schemas": {
    "Binding": {
      "description": "Associates `members` with a `role`.",
      "type": "object",
      "properties": {
        "role": {
          "description": "Role that is assigned to `members`.\nFor example, `roles/viewer`, `roles/editor`, or `roles/owner`.\nRequired",
          "type": "string"
        },
        "members": {
          "description": "Specifies the identities requesting access for a Cloud Platform resource.\n`members` can have the following values:\n\n* `allUsers`: A special identifier that represents anyone who is\n   on the internet; with or without a Google account.\n\n* `allAuthenticatedUsers`: A special identifier that represents anyone\n   who is authenticated with a Google account or a service account.\n\n* `user:{emailid}`: An email address that represents a specific Google\n   account. For example, `alice@gmail.com` or `joe@example.com`.\n\n\n* `serviceAccount:{emailid}`: An email address that represents a service\n   account. For example, `my-other-app@appspot.gserviceaccount.com`.\n\n* `group:{emailid}`: An email address that represents a Google group.\n   For example, `admins@example.com`.\n\n\n* `domain:{domain}`: A Google Apps domain name that represents all the\n   users of that domain. For example, `google.com` or `example.com`.\n\n",
          "items": {
            "type": "string"
          },
          "type": "array"
        }
      },
      "id": "Binding"
    },
    "Empty": {
      "description": "A generic empty message that you can re-use to avoid defining duplicated\nempty messages in your APIs. A typical example is to use it as the request\nor the response type of an API method. For instance:\n\n    service Foo {\n      rpc Bar(google.protobuf.Empty) returns (google.protobuf.Empty);\n    }\n\nThe JSON representation for `Empty` is empty JSON object `{}`.",
      "type": "object",
      "properties": {},
      "id": "Empty"
>>>>>>> d5fa6b74
    },
    "UndeleteProjectRequest": {
      "id": "UndeleteProjectRequest",
      "description": "The request sent to the UndeleteProject\nmethod.",
      "type": "object",
      "properties": {}
    },
    "Organization": {
      "description": "The root node in the resource hierarchy to which a particular entity's\n(e.g., company) resources belong.",
      "type": "object",
      "properties": {
        "organizationId": {
          "description": "An immutable id for the Organization that is assigned on creation. This\nshould be omitted when creating a new Organization.\nThis field is read-only.\nThis field is deprecated and will be removed in v1. Use name instead.",
          "type": "string"
        },
        "lifecycleState": {
          "description": "The organization's current lifecycle state. Assigned by the server.\n@OutputOnly",
          "type": "string",
          "enumDescriptions": [
            "Unspecified state.  This is only useful for distinguishing unset values.",
            "The normal and active state.",
            "The organization has been marked for deletion by the user."
          ],
          "enum": [
            "LIFECYCLE_STATE_UNSPECIFIED",
            "ACTIVE",
            "DELETE_REQUESTED"
          ]
        },
        "displayName": {
          "description": "A friendly string to be used to refer to the Organization in the UI.\nAssigned by the server, set to the primary domain of the G Suite\ncustomer that owns the organization.\n@OutputOnly",
          "type": "string"
        },
        "creationTime": {
          "format": "google-datetime",
          "description": "Timestamp when the Organization was created. Assigned by the server.\n@OutputOnly",
          "type": "string"
        },
        "owner": {
          "$ref": "OrganizationOwner",
          "description": "The owner of this Organization. The owner should be specified on\ncreation. Once set, it cannot be changed.\nThis field is required."
        },
        "name": {
          "description": "Output Only. The resource name of the organization. This is the\norganization's relative path in the API. Its format is\n\"organizations/[organization_id]\". For example, \"organizations/1234\".",
          "type": "string"
        }
      },
      "id": "Organization"
    },
<<<<<<< HEAD
    "prettyPrint": {
      "description": "Returns response with indentations and line breaks.",
      "default": "true",
      "type": "boolean",
      "location": "query"
    },
    "fields": {
      "location": "query",
      "description": "Selector specifying which fields to include in a partial response.",
      "type": "string"
    },
    "uploadType": {
      "description": "Legacy upload protocol for media (e.g. \"media\", \"multipart\").",
      "type": "string",
      "location": "query"
    },
    "callback": {
      "description": "JSONP",
      "type": "string",
      "location": "query"
    },
    "$.xgafv": {
      "enumDescriptions": [
        "v1 error format",
        "v2 error format"
      ],
      "location": "query",
      "enum": [
        "1",
        "2"
      ],
      "description": "V1 error format.",
      "type": "string"
    }
  },
  "version": "v1beta1",
  "baseUrl": "https://cloudresourcemanager.googleapis.com/",
  "kind": "discovery#restDescription",
  "description": "The Google Cloud Resource Manager API provides methods for creating, reading, and updating project metadata.",
  "servicePath": "",
  "basePath": "",
  "id": "cloudresourcemanager:v1beta1",
  "revision": "20170927",
  "documentationLink": "https://cloud.google.com/resource-manager",
  "discoveryVersion": "v1",
  "schemas": {
    "SetIamPolicyRequest": {
      "id": "SetIamPolicyRequest",
      "description": "Request message for `SetIamPolicy` method.",
      "type": "object",
      "properties": {
        "policy": {
          "$ref": "Policy",
          "description": "REQUIRED: The complete policy to be applied to the `resource`. The size of\nthe policy is limited to a few 10s of KB. An empty policy is a\nvalid policy but certain Cloud Platform services (such as Projects)\nmight reject them."
        },
        "updateMask": {
          "format": "google-fieldmask",
          "description": "OPTIONAL: A FieldMask specifying which fields of the policy to modify. Only\nthe fields in the mask will be modified. If no mask is provided, the\nfollowing default mask is used:\npaths: \"bindings, etag\"\nThis field is only used by Cloud IAM.",
          "type": "string"
        }
      }
    },
    "ListOrganizationsResponse": {
      "description": "The response returned from the `ListOrganizations` method.",
=======
    "ProjectCreationStatus": {
      "properties": {
        "ready": {
          "description": "True if the project creation process is complete.",
          "type": "boolean"
        },
        "gettable": {
          "description": "True if the project can be retrieved using GetProject. No other operations\non the project are guaranteed to work until the project creation is\ncomplete.",
          "type": "boolean"
        },
        "createTime": {
          "format": "google-datetime",
          "description": "Creation time of the project creation workflow.",
          "type": "string"
        }
      },
      "id": "ProjectCreationStatus",
      "description": "A status object which is used as the `metadata` field for the Operation\nreturned by CreateProject. It provides insight for when significant phases of\nProject creation have completed.",
      "type": "object"
    },
    "TestIamPermissionsResponse": {
      "description": "Response message for `TestIamPermissions` method.",
      "type": "object",
      "properties": {
        "permissions": {
          "description": "A subset of `TestPermissionsRequest.permissions` that the caller is\nallowed.",
          "items": {
            "type": "string"
          },
          "type": "array"
        }
      },
      "id": "TestIamPermissionsResponse"
    },
    "GetIamPolicyRequest": {
      "id": "GetIamPolicyRequest",
      "description": "Request message for `GetIamPolicy` method.",
      "type": "object",
      "properties": {}
    },
    "OrganizationOwner": {
      "properties": {
        "directoryCustomerId": {
          "description": "The Google for Work customer id used in the Directory API.",
          "type": "string"
        }
      },
      "id": "OrganizationOwner",
      "description": "The entity that owns an Organization. The lifetime of the Organization and\nall of its descendants are bound to the `OrganizationOwner`. If the\n`OrganizationOwner` is deleted, the Organization and all its descendants will\nbe deleted.",
      "type": "object"
    },
    "GetAncestryResponse": {
      "description": "Response from the GetAncestry method.",
      "type": "object",
      "properties": {
        "ancestor": {
          "description": "Ancestors are ordered from bottom to top of the resource hierarchy. The\nfirst ancestor is the project itself, followed by the project's parent,\netc.",
          "items": {
            "$ref": "Ancestor"
          },
          "type": "array"
        }
      },
      "id": "GetAncestryResponse"
    },
    "ListProjectsResponse": {
      "description": "A page of the response received from the\nListProjects\nmethod.\n\nA paginated response where more pages are available has\n`next_page_token` set. This token can be used in a subsequent request to\nretrieve the next request page.",
      "type": "object",
      "properties": {
        "projects": {
          "description": "The list of Projects that matched the list filter. This list can\nbe paginated.",
          "items": {
            "$ref": "Project"
          },
          "type": "array"
        },
        "nextPageToken": {
          "description": "Pagination token.\n\nIf the result set is too large to fit in a single response, this token\nis returned. It encodes the position of the current result cursor.\nFeeding this value into a new list request with the `page_token` parameter\ngives the next page of the results.\n\nWhen `next_page_token` is not filled in, there is no next page and\nthe list returned is the last page in the result set.\n\nPagination tokens have a limited lifetime.",
          "type": "string"
        }
      },
      "id": "ListProjectsResponse"
    },
    "AuditLogConfig": {
      "description": "Provides the configuration for logging a type of permissions.\nExample:\n\n    {\n      \"audit_log_configs\": [\n        {\n          \"log_type\": \"DATA_READ\",\n          \"exempted_members\": [\n            \"user:foo@gmail.com\"\n          ]\n        },\n        {\n          \"log_type\": \"DATA_WRITE\",\n        }\n      ]\n    }\n\nThis enables 'DATA_READ' and 'DATA_WRITE' logging, while exempting\nfoo@gmail.com from DATA_READ logging.",
      "type": "object",
      "properties": {
        "exemptedMembers": {
          "description": "Specifies the identities that do not cause logging for this type of\npermission.\nFollows the same format of Binding.members.",
          "items": {
            "type": "string"
          },
          "type": "array"
        },
        "logType": {
          "description": "The log type that this config enables.",
          "type": "string",
          "enumDescriptions": [
            "Default case. Should never be this.",
            "Admin reads. Example: CloudIAM getIamPolicy",
            "Data writes. Example: CloudSQL Users create",
            "Data reads. Example: CloudSQL Users list"
          ],
          "enum": [
            "LOG_TYPE_UNSPECIFIED",
            "ADMIN_READ",
            "DATA_WRITE",
            "DATA_READ"
          ]
        }
      },
      "id": "AuditLogConfig"
    },
    "GetAncestryRequest": {
      "description": "The request sent to the\nGetAncestry\nmethod.",
      "type": "object",
      "properties": {},
      "id": "GetAncestryRequest"
    },
    "Project": {
>>>>>>> d5fa6b74
      "type": "object",
      "properties": {
        "nextPageToken": {
          "description": "A pagination token to be used to retrieve the next page of results. If the\nresult is too large to fit within the page size specified in the request,\nthis field will be set with a token that can be used to fetch the next page\nof results. If this field is empty, it indicates that this response\ncontains the last page of results.",
          "type": "string"
        },
        "organizations": {
          "description": "The list of Organizations that matched the list query, possibly paginated.",
          "items": {
            "$ref": "Organization"
          },
          "type": "array"
        }
      },
      "id": "ListOrganizationsResponse"
    },
    "Binding": {
      "id": "Binding",
      "description": "Associates `members` with a `role`.",
      "type": "object",
      "properties": {
        "members": {
          "description": "Specifies the identities requesting access for a Cloud Platform resource.\n`members` can have the following values:\n\n* `allUsers`: A special identifier that represents anyone who is\n   on the internet; with or without a Google account.\n\n* `allAuthenticatedUsers`: A special identifier that represents anyone\n   who is authenticated with a Google account or a service account.\n\n* `user:{emailid}`: An email address that represents a specific Google\n   account. For example, `alice@gmail.com` or `joe@example.com`.\n\n\n* `serviceAccount:{emailid}`: An email address that represents a service\n   account. For example, `my-other-app@appspot.gserviceaccount.com`.\n\n* `group:{emailid}`: An email address that represents a Google group.\n   For example, `admins@example.com`.\n\n\n* `domain:{domain}`: A Google Apps domain name that represents all the\n   users of that domain. For example, `google.com` or `example.com`.\n\n",
          "items": {
            "type": "string"
          },
          "type": "array"
        },
        "role": {
          "description": "Role that is assigned to `members`.\nFor example, `roles/viewer`, `roles/editor`, or `roles/owner`.\nRequired",
          "type": "string"
        }
      }
    },
    "Empty": {
      "properties": {},
      "id": "Empty",
      "description": "A generic empty message that you can re-use to avoid defining duplicated\nempty messages in your APIs. A typical example is to use it as the request\nor the response type of an API method. For instance:\n\n    service Foo {\n      rpc Bar(google.protobuf.Empty) returns (google.protobuf.Empty);\n    }\n\nThe JSON representation for `Empty` is empty JSON object `{}`.",
      "type": "object"
    },
    "Organization": {
      "description": "The root node in the resource hierarchy to which a particular entity's\n(e.g., company) resources belong.",
      "type": "object",
      "properties": {
        "organizationId": {
          "description": "An immutable id for the Organization that is assigned on creation. This\nshould be omitted when creating a new Organization.\nThis field is read-only.\nThis field is deprecated and will be removed in v1. Use name instead.",
          "type": "string"
        },
        "lifecycleState": {
          "enumDescriptions": [
            "Unspecified state.  This is only useful for distinguishing unset values.",
            "The normal and active state.",
            "The organization has been marked for deletion by the user."
          ],
          "enum": [
            "LIFECYCLE_STATE_UNSPECIFIED",
            "ACTIVE",
            "DELETE_REQUESTED"
          ],
          "description": "The organization's current lifecycle state. Assigned by the server.\n@OutputOnly",
          "type": "string"
        },
        "displayName": {
          "type": "string",
          "description": "A friendly string to be used to refer to the Organization in the UI.\nAssigned by the server, set to the primary domain of the G Suite\ncustomer that owns the organization.\n@OutputOnly"
        },
        "creationTime": {
          "format": "google-datetime",
          "description": "Timestamp when the Organization was created. Assigned by the server.\n@OutputOnly",
          "type": "string"
        },
        "owner": {
          "$ref": "OrganizationOwner",
          "description": "The owner of this Organization. The owner should be specified on\ncreation. Once set, it cannot be changed.\nThis field is required."
        },
<<<<<<< HEAD
        "name": {
          "description": "Output Only. The resource name of the organization. This is the\norganization's relative path in the API. Its format is\n\"organizations/[organization_id]\". For example, \"organizations/1234\".",
          "type": "string"
        }
      },
      "id": "Organization"
    },
    "UndeleteProjectRequest": {
      "type": "object",
      "properties": {},
      "id": "UndeleteProjectRequest",
      "description": "The request sent to the UndeleteProject\nmethod."
    },
    "ProjectCreationStatus": {
      "description": "A status object which is used as the `metadata` field for the Operation\nreturned by CreateProject. It provides insight for when significant phases of\nProject creation have completed.",
      "type": "object",
      "properties": {
        "ready": {
          "description": "True if the project creation process is complete.",
          "type": "boolean"
        },
        "gettable": {
          "description": "True if the project can be retrieved using GetProject. No other operations\non the project are guaranteed to work until the project creation is\ncomplete.",
          "type": "boolean"
        },
        "createTime": {
          "format": "google-datetime",
          "description": "Creation time of the project creation workflow.",
          "type": "string"
        }
      },
      "id": "ProjectCreationStatus"
    },
    "TestIamPermissionsResponse": {
      "description": "Response message for `TestIamPermissions` method.",
=======
        "createTime": {
          "format": "google-datetime",
          "description": "Creation time.\n\nRead-only.",
          "type": "string"
        },
        "labels": {
          "additionalProperties": {
            "type": "string"
          },
          "description": "The labels associated with this Project.\n\nLabel keys must be between 1 and 63 characters long and must conform\nto the following regular expression: \\[a-z\\](\\[-a-z0-9\\]*\\[a-z0-9\\])?.\n\nLabel values must be between 0 and 63 characters long and must conform\nto the regular expression (\\[a-z\\](\\[-a-z0-9\\]*\\[a-z0-9\\])?)?.\n\nNo more than 256 labels can be associated with a given resource.\n\nClients should store labels in a representation such as JSON that does not\ndepend on specific characters being disallowed.\n\nExample: \u003ccode\u003e\"environment\" : \"dev\"\u003c/code\u003e\nRead-write.",
          "type": "object"
        }
      },
      "id": "Project",
      "description": "A Project is a high-level Google Cloud Platform entity.  It is a\ncontainer for ACLs, APIs, App Engine Apps, VMs, and other\nGoogle Cloud Platform resources."
    },
    "TestIamPermissionsRequest": {
>>>>>>> d5fa6b74
      "type": "object",
      "properties": {
        "permissions": {
          "description": "A subset of `TestPermissionsRequest.permissions` that the caller is\nallowed.",
          "items": {
            "type": "string"
          },
          "type": "array"
        }
      },
<<<<<<< HEAD
      "id": "TestIamPermissionsResponse"
=======
      "id": "TestIamPermissionsRequest",
      "description": "Request message for `TestIamPermissions` method."
>>>>>>> d5fa6b74
    },
    "GetIamPolicyRequest": {
      "type": "object",
      "properties": {},
      "id": "GetIamPolicyRequest",
      "description": "Request message for `GetIamPolicy` method."
    },
    "OrganizationOwner": {
      "description": "The entity that owns an Organization. The lifetime of the Organization and\nall of its descendants are bound to the `OrganizationOwner`. If the\n`OrganizationOwner` is deleted, the Organization and all its descendants will\nbe deleted.",
      "type": "object",
      "properties": {
<<<<<<< HEAD
        "directoryCustomerId": {
          "description": "The Google for Work customer id used in the Directory API.",
          "type": "string"
        }
      },
      "id": "OrganizationOwner"
    },
    "GetAncestryResponse": {
      "id": "GetAncestryResponse",
      "description": "Response from the GetAncestry method.",
      "type": "object",
      "properties": {
        "ancestor": {
          "description": "Ancestors are ordered from bottom to top of the resource hierarchy. The\nfirst ancestor is the project itself, followed by the project's parent,\netc.",
          "items": {
            "$ref": "Ancestor"
          },
          "type": "array"
        }
      }
    },
    "ListProjectsResponse": {
      "id": "ListProjectsResponse",
      "description": "A page of the response received from the\nListProjects\nmethod.\n\nA paginated response where more pages are available has\n`next_page_token` set. This token can be used in a subsequent request to\nretrieve the next request page.",
      "type": "object",
      "properties": {
        "nextPageToken": {
          "type": "string",
          "description": "Pagination token.\n\nIf the result set is too large to fit in a single response, this token\nis returned. It encodes the position of the current result cursor.\nFeeding this value into a new list request with the `page_token` parameter\ngives the next page of the results.\n\nWhen `next_page_token` is not filled in, there is no next page and\nthe list returned is the last page in the result set.\n\nPagination tokens have a limited lifetime."
        },
        "projects": {
          "description": "The list of Projects that matched the list filter. This list can\nbe paginated.",
          "items": {
            "$ref": "Project"
          },
          "type": "array"
        }
      }
    },
    "AuditLogConfig": {
      "description": "Provides the configuration for logging a type of permissions.\nExample:\n\n    {\n      \"audit_log_configs\": [\n        {\n          \"log_type\": \"DATA_READ\",\n          \"exempted_members\": [\n            \"user:foo@gmail.com\"\n          ]\n        },\n        {\n          \"log_type\": \"DATA_WRITE\",\n        }\n      ]\n    }\n\nThis enables 'DATA_READ' and 'DATA_WRITE' logging, while exempting\nfoo@gmail.com from DATA_READ logging.",
      "type": "object",
      "properties": {
        "exemptedMembers": {
          "description": "Specifies the identities that do not cause logging for this type of\npermission.\nFollows the same format of Binding.members.",
          "items": {
            "type": "string"
          },
          "type": "array"
        },
        "logType": {
          "enum": [
            "LOG_TYPE_UNSPECIFIED",
            "ADMIN_READ",
            "DATA_WRITE",
            "DATA_READ"
          ],
          "description": "The log type that this config enables.",
          "type": "string",
          "enumDescriptions": [
            "Default case. Should never be this.",
            "Admin reads. Example: CloudIAM getIamPolicy",
            "Data writes. Example: CloudSQL Users create",
            "Data reads. Example: CloudSQL Users list"
          ]
        }
      },
      "id": "AuditLogConfig"
    },
    "GetAncestryRequest": {
      "properties": {},
      "id": "GetAncestryRequest",
      "description": "The request sent to the\nGetAncestry\nmethod.",
      "type": "object"
    },
    "Project": {
      "description": "A Project is a high-level Google Cloud Platform entity.  It is a\ncontainer for ACLs, APIs, App Engine Apps, VMs, and other\nGoogle Cloud Platform resources.",
      "type": "object",
      "properties": {
        "projectNumber": {
          "format": "int64",
          "description": "The number uniquely identifying the project.\n\nExample: \u003ccode\u003e415104041262\u003c/code\u003e\nRead-only.",
          "type": "string"
        },
        "parent": {
          "$ref": "ResourceId",
          "description": "An optional reference to a parent Resource.\n\nThe only supported parent type is \"organization\". Once set, the parent\ncannot be modified. The `parent` can be set on creation or using the\n`UpdateProject` method; the end user must have the\n`resourcemanager.projects.create` permission on the parent.\n\nRead-write."
        },
        "createTime": {
          "format": "google-datetime",
          "description": "Creation time.\n\nRead-only.",
          "type": "string"
        },
        "labels": {
          "description": "The labels associated with this Project.\n\nLabel keys must be between 1 and 63 characters long and must conform\nto the following regular expression: \\[a-z\\](\\[-a-z0-9\\]*\\[a-z0-9\\])?.\n\nLabel values must be between 0 and 63 characters long and must conform\nto the regular expression (\\[a-z\\](\\[-a-z0-9\\]*\\[a-z0-9\\])?)?.\n\nNo more than 256 labels can be associated with a given resource.\n\nClients should store labels in a representation such as JSON that does not\ndepend on specific characters being disallowed.\n\nExample: \u003ccode\u003e\"environment\" : \"dev\"\u003c/code\u003e\nRead-write.",
          "type": "object",
          "additionalProperties": {
            "type": "string"
          }
        },
        "name": {
          "description": "The user-assigned display name of the Project.\nIt must be 4 to 30 characters.\nAllowed characters are: lowercase and uppercase letters, numbers,\nhyphen, single-quote, double-quote, space, and exclamation point.\n\nExample: \u003ccode\u003eMy Project\u003c/code\u003e\nRead-write.",
          "type": "string"
        },
        "projectId": {
          "description": "The unique, user-assigned ID of the Project.\nIt must be 6 to 30 lowercase letters, digits, or hyphens.\nIt must start with a letter.\nTrailing hyphens are prohibited.\n\nExample: \u003ccode\u003etokyo-rain-123\u003c/code\u003e\nRead-only after creation.",
          "type": "string"
        },
        "lifecycleState": {
          "enumDescriptions": [
            "Unspecified state.  This is only used/useful for distinguishing\nunset values.",
            "The normal and active state.",
            "The project has been marked for deletion by the user\n(by invoking DeleteProject)\nor by the system (Google Cloud Platform).\nThis can generally be reversed by invoking UndeleteProject.",
            "This lifecycle state is no longer used and is not returned by the API."
          ],
          "enum": [
            "LIFECYCLE_STATE_UNSPECIFIED",
            "ACTIVE",
            "DELETE_REQUESTED",
            "DELETE_IN_PROGRESS"
          ],
          "description": "The Project lifecycle state.\n\nRead-only.",
          "type": "string"
        }
      },
      "id": "Project"
    },
    "TestIamPermissionsRequest": {
      "description": "Request message for `TestIamPermissions` method.",
      "type": "object",
      "properties": {
        "permissions": {
          "description": "The set of permissions to check for the `resource`. Permissions with\nwildcards (such as '*' or 'storage.*') are not allowed. For more\ninformation see\n[IAM Overview](https://cloud.google.com/iam/docs/overview#permissions).",
          "items": {
            "type": "string"
          },
          "type": "array"
        }
      },
      "id": "TestIamPermissionsRequest"
    },
    "FolderOperationError": {
      "description": "A classification of the Folder Operation error.",
      "type": "object",
      "properties": {
        "errorMessageId": {
          "type": "string",
          "enumDescriptions": [
            "The error type was unrecognized or unspecified.",
            "The attempted action would violate the max folder depth constraint.",
            "The attempted action would violate the max child folders constraint.",
            "The attempted action would violate the locally-unique folder\ndisplay_name constraint.",
            "The resource being moved has been deleted.",
            "The resource a folder was being added to has been deleted.",
            "The attempted action would introduce cycle in resource path.",
            "The attempted action would move a folder that is already being moved.",
            "The folder the caller is trying to delete contains active resources.",
            "The attempted action would violate the max deleted folder depth\nconstraint."
          ],
          "enum": [
            "ERROR_TYPE_UNSPECIFIED",
            "ACTIVE_FOLDER_HEIGHT_VIOLATION",
            "MAX_CHILD_FOLDERS_VIOLATION",
            "FOLDER_NAME_UNIQUENESS_VIOLATION",
            "RESOURCE_DELETED_VIOLATION",
            "PARENT_DELETED_VIOLATION",
            "CYCLE_INTRODUCED_VIOLATION",
            "FOLDER_BEING_MOVED_VIOLATION",
            "FOLDER_TO_DELETE_NON_EMPTY_VIOLATION",
            "DELETED_FOLDER_HEIGHT_VIOLATION"
          ],
          "description": "The type of operation error experienced."
        }
      },
      "id": "FolderOperationError"
    },
    "FolderOperation": {
      "description": "Metadata describing a long running folder operation",
      "type": "object",
      "properties": {
        "sourceParent": {
          "description": "The resource name of the folder's parent.\nOnly applicable when the operation_type is MOVE.",
          "type": "string"
        },
        "displayName": {
          "description": "The display name of the folder.",
          "type": "string"
        },
        "destinationParent": {
          "description": "The resource name of the folder or organization we are either creating\nthe folder under or moving the folder to.",
          "type": "string"
        },
        "operationType": {
          "description": "The type of this operation.",
          "type": "string",
          "enumDescriptions": [
            "Operation type not specified.",
            "A create folder operation.",
            "A move folder operation."
          ],
          "enum": [
            "OPERATION_TYPE_UNSPECIFIED",
            "CREATE",
            "MOVE"
          ]
        }
      },
      "id": "FolderOperation"
    },
    "Policy": {
      "description": "Defines an Identity and Access Management (IAM) policy. It is used to\nspecify access control policies for Cloud Platform resources.\n\n\nA `Policy` consists of a list of `bindings`. A `Binding` binds a list of\n`members` to a `role`, where the members can be user accounts, Google groups,\nGoogle domains, and service accounts. A `role` is a named list of permissions\ndefined by IAM.\n\n**Example**\n\n    {\n      \"bindings\": [\n        {\n          \"role\": \"roles/owner\",\n          \"members\": [\n            \"user:mike@example.com\",\n            \"group:admins@example.com\",\n            \"domain:google.com\",\n            \"serviceAccount:my-other-app@appspot.gserviceaccount.com\",\n          ]\n        },\n        {\n          \"role\": \"roles/viewer\",\n          \"members\": [\"user:sean@example.com\"]\n        }\n      ]\n    }\n\nFor a description of IAM and its features, see the\n[IAM developer's guide](https://cloud.google.com/iam).",
      "type": "object",
      "properties": {
        "bindings": {
          "description": "Associates a list of `members` to a `role`.\n`bindings` with no members will result in an error.",
          "items": {
            "$ref": "Binding"
          },
          "type": "array"
        },
        "etag": {
          "format": "byte",
          "description": "`etag` is used for optimistic concurrency control as a way to help\nprevent simultaneous updates of a policy from overwriting each other.\nIt is strongly suggested that systems make use of the `etag` in the\nread-modify-write cycle to perform policy updates in order to avoid race\nconditions: An `etag` is returned in the response to `getIamPolicy`, and\nsystems are expected to put that etag in the request to `setIamPolicy` to\nensure that their change will be applied to the same version of the policy.\n\nIf no `etag` is provided in the call to `setIamPolicy`, then the existing\npolicy is overwritten blindly.",
          "type": "string"
        },
        "version": {
          "format": "int32",
          "description": "Version of the `Policy`. The default version is 0.",
          "type": "integer"
        },
        "auditConfigs": {
          "items": {
            "$ref": "AuditConfig"
          },
          "type": "array",
          "description": "Specifies cloud audit logging configuration for this policy."
        }
      },
      "id": "Policy"
    },
    "ResourceId": {
      "properties": {
        "id": {
          "description": "Required field for the type-specific id. This should correspond to the id\nused in the type-specific API's.",
          "type": "string"
        },
        "type": {
          "description": "Required field representing the resource type this id is for.\nAt present, the valid types are \"project\", \"folder\", and \"organization\".",
          "type": "string"
        }
      },
      "id": "ResourceId",
      "description": "A container to reference an id for any resource type. A `resource` in Google\nCloud Platform is a generic term for something you (a developer) may want to\ninteract with through one of our API's. Some examples are an App Engine app,\na Compute Engine instance, a Cloud SQL database, and so on.",
      "type": "object"
    },
    "AuditConfig": {
      "description": "Specifies the audit configuration for a service.\nThe configuration determines which permission types are logged, and what\nidentities, if any, are exempted from logging.\nAn AuditConfig must have one or more AuditLogConfigs.\n\nIf there are AuditConfigs for both `allServices` and a specific service,\nthe union of the two AuditConfigs is used for that service: the log_types\nspecified in each AuditConfig are enabled, and the exempted_members in each\nAuditConfig are exempted.\n\nExample Policy with multiple AuditConfigs:\n\n    {\n      \"audit_configs\": [\n        {\n          \"service\": \"allServices\"\n          \"audit_log_configs\": [\n            {\n              \"log_type\": \"DATA_READ\",\n              \"exempted_members\": [\n                \"user:foo@gmail.com\"\n              ]\n            },\n            {\n              \"log_type\": \"DATA_WRITE\",\n            },\n            {\n              \"log_type\": \"ADMIN_READ\",\n            }\n          ]\n        },\n        {\n          \"service\": \"fooservice.googleapis.com\"\n          \"audit_log_configs\": [\n            {\n              \"log_type\": \"DATA_READ\",\n            },\n            {\n              \"log_type\": \"DATA_WRITE\",\n              \"exempted_members\": [\n                \"user:bar@gmail.com\"\n              ]\n            }\n          ]\n        }\n      ]\n    }\n\nFor fooservice, this policy enables DATA_READ, DATA_WRITE and ADMIN_READ\nlogging. It also exempts foo@gmail.com from DATA_READ logging, and\nbar@gmail.com from DATA_WRITE logging.",
      "type": "object",
      "properties": {
        "service": {
          "description": "Specifies a service that will be enabled for audit logging.\nFor example, `storage.googleapis.com`, `cloudsql.googleapis.com`.\n`allServices` is a special value that covers all services.",
          "type": "string"
        },
        "auditLogConfigs": {
          "description": "The configuration for logging of each type of permission.\nNext ID: 4",
          "items": {
            "$ref": "AuditLogConfig"
          },
          "type": "array"
        }
      },
      "id": "AuditConfig"
    },
    "Ancestor": {
      "description": "Identifying information for a single ancestor of a project.",
      "type": "object",
      "properties": {
        "resourceId": {
          "$ref": "ResourceId",
          "description": "Resource id of the ancestor."
        }
      },
      "id": "Ancestor"
    }
  },
  "protocol": "rest",
  "icons": {
    "x16": "http://www.google.com/images/icons/product/search-16.gif",
    "x32": "http://www.google.com/images/icons/product/search-32.gif"
  }
=======
        "errorMessageId": {
          "description": "The type of operation error experienced.",
          "type": "string",
          "enumDescriptions": [
            "The error type was unrecognized or unspecified.",
            "The attempted action would violate the max folder depth constraint.",
            "The attempted action would violate the max child folders constraint.",
            "The attempted action would violate the locally-unique folder\ndisplay_name constraint.",
            "The resource being moved has been deleted.",
            "The resource a folder was being added to has been deleted.",
            "The attempted action would introduce cycle in resource path.",
            "The attempted action would move a folder that is already being moved.",
            "The folder the caller is trying to delete contains active resources.",
            "The attempted action would violate the max deleted folder depth\nconstraint."
          ],
          "enum": [
            "ERROR_TYPE_UNSPECIFIED",
            "ACTIVE_FOLDER_HEIGHT_VIOLATION",
            "MAX_CHILD_FOLDERS_VIOLATION",
            "FOLDER_NAME_UNIQUENESS_VIOLATION",
            "RESOURCE_DELETED_VIOLATION",
            "PARENT_DELETED_VIOLATION",
            "CYCLE_INTRODUCED_VIOLATION",
            "FOLDER_BEING_MOVED_VIOLATION",
            "FOLDER_TO_DELETE_NON_EMPTY_VIOLATION",
            "DELETED_FOLDER_HEIGHT_VIOLATION"
          ]
        }
      },
      "id": "FolderOperationError",
      "description": "A classification of the Folder Operation error.",
      "type": "object"
    },
    "FolderOperation": {
      "properties": {
        "sourceParent": {
          "description": "The resource name of the folder's parent.\nOnly applicable when the operation_type is MOVE.",
          "type": "string"
        },
        "displayName": {
          "type": "string",
          "description": "The display name of the folder."
        },
        "destinationParent": {
          "description": "The resource name of the folder or organization we are either creating\nthe folder under or moving the folder to.",
          "type": "string"
        },
        "operationType": {
          "enumDescriptions": [
            "Operation type not specified.",
            "A create folder operation.",
            "A move folder operation."
          ],
          "enum": [
            "OPERATION_TYPE_UNSPECIFIED",
            "CREATE",
            "MOVE"
          ],
          "description": "The type of this operation.",
          "type": "string"
        }
      },
      "id": "FolderOperation",
      "description": "Metadata describing a long running folder operation",
      "type": "object"
    },
    "Policy": {
      "type": "object",
      "properties": {
        "etag": {
          "format": "byte",
          "description": "`etag` is used for optimistic concurrency control as a way to help\nprevent simultaneous updates of a policy from overwriting each other.\nIt is strongly suggested that systems make use of the `etag` in the\nread-modify-write cycle to perform policy updates in order to avoid race\nconditions: An `etag` is returned in the response to `getIamPolicy`, and\nsystems are expected to put that etag in the request to `setIamPolicy` to\nensure that their change will be applied to the same version of the policy.\n\nIf no `etag` is provided in the call to `setIamPolicy`, then the existing\npolicy is overwritten blindly.",
          "type": "string"
        },
        "version": {
          "format": "int32",
          "description": "Version of the `Policy`. The default version is 0.",
          "type": "integer"
        },
        "auditConfigs": {
          "description": "Specifies cloud audit logging configuration for this policy.",
          "items": {
            "$ref": "AuditConfig"
          },
          "type": "array"
        },
        "bindings": {
          "items": {
            "$ref": "Binding"
          },
          "type": "array",
          "description": "Associates a list of `members` to a `role`.\n`bindings` with no members will result in an error."
        }
      },
      "id": "Policy",
      "description": "Defines an Identity and Access Management (IAM) policy. It is used to\nspecify access control policies for Cloud Platform resources.\n\n\nA `Policy` consists of a list of `bindings`. A `Binding` binds a list of\n`members` to a `role`, where the members can be user accounts, Google groups,\nGoogle domains, and service accounts. A `role` is a named list of permissions\ndefined by IAM.\n\n**Example**\n\n    {\n      \"bindings\": [\n        {\n          \"role\": \"roles/owner\",\n          \"members\": [\n            \"user:mike@example.com\",\n            \"group:admins@example.com\",\n            \"domain:google.com\",\n            \"serviceAccount:my-other-app@appspot.gserviceaccount.com\",\n          ]\n        },\n        {\n          \"role\": \"roles/viewer\",\n          \"members\": [\"user:sean@example.com\"]\n        }\n      ]\n    }\n\nFor a description of IAM and its features, see the\n[IAM developer's guide](https://cloud.google.com/iam)."
    },
    "ResourceId": {
      "description": "A container to reference an id for any resource type. A `resource` in Google\nCloud Platform is a generic term for something you (a developer) may want to\ninteract with through one of our API's. Some examples are an App Engine app,\na Compute Engine instance, a Cloud SQL database, and so on.",
      "type": "object",
      "properties": {
        "type": {
          "description": "Required field representing the resource type this id is for.\nAt present, the valid types are \"project\", \"folder\", and \"organization\".",
          "type": "string"
        },
        "id": {
          "description": "Required field for the type-specific id. This should correspond to the id\nused in the type-specific API's.",
          "type": "string"
        }
      },
      "id": "ResourceId"
    },
    "AuditConfig": {
      "description": "Specifies the audit configuration for a service.\nThe configuration determines which permission types are logged, and what\nidentities, if any, are exempted from logging.\nAn AuditConfig must have one or more AuditLogConfigs.\n\nIf there are AuditConfigs for both `allServices` and a specific service,\nthe union of the two AuditConfigs is used for that service: the log_types\nspecified in each AuditConfig are enabled, and the exempted_members in each\nAuditConfig are exempted.\n\nExample Policy with multiple AuditConfigs:\n\n    {\n      \"audit_configs\": [\n        {\n          \"service\": \"allServices\"\n          \"audit_log_configs\": [\n            {\n              \"log_type\": \"DATA_READ\",\n              \"exempted_members\": [\n                \"user:foo@gmail.com\"\n              ]\n            },\n            {\n              \"log_type\": \"DATA_WRITE\",\n            },\n            {\n              \"log_type\": \"ADMIN_READ\",\n            }\n          ]\n        },\n        {\n          \"service\": \"fooservice.googleapis.com\"\n          \"audit_log_configs\": [\n            {\n              \"log_type\": \"DATA_READ\",\n            },\n            {\n              \"log_type\": \"DATA_WRITE\",\n              \"exempted_members\": [\n                \"user:bar@gmail.com\"\n              ]\n            }\n          ]\n        }\n      ]\n    }\n\nFor fooservice, this policy enables DATA_READ, DATA_WRITE and ADMIN_READ\nlogging. It also exempts foo@gmail.com from DATA_READ logging, and\nbar@gmail.com from DATA_WRITE logging.",
      "type": "object",
      "properties": {
        "service": {
          "type": "string",
          "description": "Specifies a service that will be enabled for audit logging.\nFor example, `storage.googleapis.com`, `cloudsql.googleapis.com`.\n`allServices` is a special value that covers all services."
        },
        "auditLogConfigs": {
          "description": "The configuration for logging of each type of permission.\nNext ID: 4",
          "items": {
            "$ref": "AuditLogConfig"
          },
          "type": "array"
        }
      },
      "id": "AuditConfig"
    },
    "Ancestor": {
      "description": "Identifying information for a single ancestor of a project.",
      "type": "object",
      "properties": {
        "resourceId": {
          "$ref": "ResourceId",
          "description": "Resource id of the ancestor."
        }
      },
      "id": "Ancestor"
    },
    "ListOrganizationsResponse": {
      "description": "The response returned from the `ListOrganizations` method.",
      "type": "object",
      "properties": {
        "nextPageToken": {
          "type": "string",
          "description": "A pagination token to be used to retrieve the next page of results. If the\nresult is too large to fit within the page size specified in the request,\nthis field will be set with a token that can be used to fetch the next page\nof results. If this field is empty, it indicates that this response\ncontains the last page of results."
        },
        "organizations": {
          "description": "The list of Organizations that matched the list query, possibly paginated.",
          "items": {
            "$ref": "Organization"
          },
          "type": "array"
        }
      },
      "id": "ListOrganizationsResponse"
    },
    "SetIamPolicyRequest": {
      "description": "Request message for `SetIamPolicy` method.",
      "type": "object",
      "properties": {
        "policy": {
          "$ref": "Policy",
          "description": "REQUIRED: The complete policy to be applied to the `resource`. The size of\nthe policy is limited to a few 10s of KB. An empty policy is a\nvalid policy but certain Cloud Platform services (such as Projects)\nmight reject them."
        },
        "updateMask": {
          "format": "google-fieldmask",
          "description": "OPTIONAL: A FieldMask specifying which fields of the policy to modify. Only\nthe fields in the mask will be modified. If no mask is provided, the\nfollowing default mask is used:\npaths: \"bindings, etag\"\nThis field is only used by Cloud IAM.",
          "type": "string"
        }
      },
      "id": "SetIamPolicyRequest"
    }
  },
  "protocol": "rest",
  "icons": {
    "x32": "http://www.google.com/images/icons/product/search-32.gif",
    "x16": "http://www.google.com/images/icons/product/search-16.gif"
  },
  "canonicalName": "Cloud Resource Manager",
  "auth": {
    "oauth2": {
      "scopes": {
        "https://www.googleapis.com/auth/cloud-platform.read-only": {
          "description": "View your data across Google Cloud Platform services"
        },
        "https://www.googleapis.com/auth/cloud-platform": {
          "description": "View and manage your data across Google Cloud Platform services"
        }
      }
    }
  },
  "rootUrl": "https://cloudresourcemanager.googleapis.com/",
  "ownerDomain": "google.com",
  "name": "cloudresourcemanager",
  "batchPath": "batch",
  "fullyEncodeReservedExpansion": true,
  "title": "Google Cloud Resource Manager API",
  "ownerName": "Google",
  "resources": {
    "projects": {
      "methods": {
        "get": {
          "description": "Retrieves the Project identified by the specified\n`project_id` (for example, `my-project-123`).\n\nThe caller must have read permissions for this Project.",
          "httpMethod": "GET",
          "parameterOrder": [
            "projectId"
          ],
          "response": {
            "$ref": "Project"
          },
          "scopes": [
            "https://www.googleapis.com/auth/cloud-platform",
            "https://www.googleapis.com/auth/cloud-platform.read-only"
          ],
          "parameters": {
            "projectId": {
              "description": "The Project ID (for example, `my-project-123`).\n\nRequired.",
              "type": "string",
              "required": true,
              "location": "path"
            }
          },
          "flatPath": "v1beta1/projects/{projectId}",
          "path": "v1beta1/projects/{projectId}",
          "id": "cloudresourcemanager.projects.get"
        },
        "undelete": {
          "scopes": [
            "https://www.googleapis.com/auth/cloud-platform"
          ],
          "parameters": {
            "projectId": {
              "location": "path",
              "description": "The project ID (for example, `foo-bar-123`).\n\nRequired.",
              "type": "string",
              "required": true
            }
          },
          "flatPath": "v1beta1/projects/{projectId}:undelete",
          "id": "cloudresourcemanager.projects.undelete",
          "path": "v1beta1/projects/{projectId}:undelete",
          "request": {
            "$ref": "UndeleteProjectRequest"
          },
          "description": "Restores the Project identified by the specified\n`project_id` (for example, `my-project-123`).\nYou can only use this method for a Project that has a lifecycle state of\nDELETE_REQUESTED.\nAfter deletion starts, the Project cannot be restored.\n\nThe caller must have modify permissions for this Project.",
          "response": {
            "$ref": "Empty"
          },
          "parameterOrder": [
            "projectId"
          ],
          "httpMethod": "POST"
        },
        "getAncestry": {
          "httpMethod": "POST",
          "parameterOrder": [
            "projectId"
          ],
          "response": {
            "$ref": "GetAncestryResponse"
          },
          "scopes": [
            "https://www.googleapis.com/auth/cloud-platform",
            "https://www.googleapis.com/auth/cloud-platform.read-only"
          ],
          "parameters": {
            "projectId": {
              "type": "string",
              "required": true,
              "location": "path",
              "description": "The Project ID (for example, `my-project-123`).\n\nRequired."
            }
          },
          "flatPath": "v1beta1/projects/{projectId}:getAncestry",
          "path": "v1beta1/projects/{projectId}:getAncestry",
          "id": "cloudresourcemanager.projects.getAncestry",
          "request": {
            "$ref": "GetAncestryRequest"
          },
          "description": "Gets a list of ancestors in the resource hierarchy for the Project\nidentified by the specified `project_id` (for example, `my-project-123`).\n\nThe caller must have read permissions for this Project."
        },
        "update": {
          "request": {
            "$ref": "Project"
          },
          "description": "Updates the attributes of the Project identified by the specified\n`project_id` (for example, `my-project-123`).\n\nThe caller must have modify permissions for this Project.",
          "httpMethod": "PUT",
          "parameterOrder": [
            "projectId"
          ],
          "response": {
            "$ref": "Project"
          },
          "scopes": [
            "https://www.googleapis.com/auth/cloud-platform"
          ],
          "parameters": {
            "projectId": {
              "location": "path",
              "description": "The project ID (for example, `my-project-123`).\n\nRequired.",
              "type": "string",
              "required": true
            }
          },
          "flatPath": "v1beta1/projects/{projectId}",
          "path": "v1beta1/projects/{projectId}",
          "id": "cloudresourcemanager.projects.update"
        },
        "testIamPermissions": {
          "description": "Returns permissions that a caller has on the specified Project.",
          "request": {
            "$ref": "TestIamPermissionsRequest"
          },
          "httpMethod": "POST",
          "parameterOrder": [
            "resource"
          ],
          "response": {
            "$ref": "TestIamPermissionsResponse"
          },
          "parameters": {
            "resource": {
              "location": "path",
              "description": "REQUIRED: The resource for which the policy detail is being requested.\nSee the operation documentation for the appropriate value for this field.",
              "type": "string",
              "required": true
            }
          },
          "scopes": [
            "https://www.googleapis.com/auth/cloud-platform",
            "https://www.googleapis.com/auth/cloud-platform.read-only"
          ],
          "flatPath": "v1beta1/projects/{resource}:testIamPermissions",
          "path": "v1beta1/projects/{resource}:testIamPermissions",
          "id": "cloudresourcemanager.projects.testIamPermissions"
        },
        "delete": {
          "httpMethod": "DELETE",
          "parameterOrder": [
            "projectId"
          ],
          "response": {
            "$ref": "Empty"
          },
          "parameters": {
            "projectId": {
              "location": "path",
              "description": "The Project ID (for example, `foo-bar-123`).\n\nRequired.",
              "type": "string",
              "required": true
            }
          },
          "scopes": [
            "https://www.googleapis.com/auth/cloud-platform"
          ],
          "flatPath": "v1beta1/projects/{projectId}",
          "path": "v1beta1/projects/{projectId}",
          "id": "cloudresourcemanager.projects.delete",
          "description": "Marks the Project identified by the specified\n`project_id` (for example, `my-project-123`) for deletion.\nThis method will only affect the Project if the following criteria are met:\n\n+ The Project does not have a billing account associated with it.\n+ The Project has a lifecycle state of\nACTIVE.\n\nThis method changes the Project's lifecycle state from\nACTIVE\nto DELETE_REQUESTED.\nThe deletion starts at an unspecified time, at which point the project is\nno longer accessible.\n\nUntil the deletion completes, you can check the lifecycle state\nchecked by retrieving the Project with GetProject,\nand the Project remains visible to ListProjects.\nHowever, you cannot update the project.\n\nAfter the deletion completes, the Project is not retrievable by\nthe  GetProject and\nListProjects methods.\n\nThe caller must have modify permissions for this Project."
        },
        "list": {
          "description": "Lists Projects that are visible to the user and satisfy the\nspecified filter. This method returns Projects in an unspecified order.\nNew Projects do not necessarily appear at the end of the list.",
          "response": {
            "$ref": "ListProjectsResponse"
          },
          "parameterOrder": [],
          "httpMethod": "GET",
          "scopes": [
            "https://www.googleapis.com/auth/cloud-platform",
            "https://www.googleapis.com/auth/cloud-platform.read-only"
          ],
          "parameters": {
            "pageToken": {
              "location": "query",
              "description": "A pagination token returned from a previous call to ListProjects\nthat indicates from where listing should continue.\n\nOptional.",
              "type": "string"
            },
            "pageSize": {
              "location": "query",
              "format": "int32",
              "description": "The maximum number of Projects to return in the response.\nThe server can return fewer Projects than requested.\nIf unspecified, server picks an appropriate default.\n\nOptional.",
              "type": "integer"
            },
            "filter": {
              "location": "query",
              "description": "An expression for filtering the results of the request.  Filter rules are\ncase insensitive. The fields eligible for filtering are:\n\n+ `name`\n+ `id`\n+ \u003ccode\u003elabels.\u003cem\u003ekey\u003c/em\u003e\u003c/code\u003e where *key* is the name of a label\n\nSome examples of using labels as filters:\n\n|Filter|Description|\n|------|-----------|\n|name:how*|The project's name starts with \"how\".|\n|name:Howl|The project's name is `Howl` or `howl`.|\n|name:HOWL|Equivalent to above.|\n|NAME:howl|Equivalent to above.|\n|labels.color:*|The project has the label `color`.|\n|labels.color:red|The project's label `color` has the value `red`.|\n|labels.color:red&nbsp;labels.size:big|The project's label `color` has the value `red` and its label `size` has the value `big`.\n\nIf you specify a filter that has both `parent.type` and `parent.id`, then\nthe `resourcemanager.projects.list` permission is checked on the parent.\nIf the user has this permission, all projects under the parent will be\nreturned after remaining filters have been applied. If the user lacks this\npermission, then all projects for which the user has the\n`resourcemanager.projects.get` permission will be returned after remaining\nfilters have been applied. If no filter is specified, the call will return\nprojects for which the user has `resourcemanager.projects.get` permissions.\n\nOptional.",
              "type": "string"
            }
          },
          "flatPath": "v1beta1/projects",
          "id": "cloudresourcemanager.projects.list",
          "path": "v1beta1/projects"
        },
        "setIamPolicy": {
          "request": {
            "$ref": "SetIamPolicyRequest"
          },
          "description": "Sets the IAM access control policy for the specified Project. Replaces\nany existing policy.\n\nThe following constraints apply when using `setIamPolicy()`:\n\n+ Project does not support `allUsers` and `allAuthenticatedUsers` as\n`members` in a `Binding` of a `Policy`.\n\n+ The owner role can be granted only to `user` and `serviceAccount`.\n\n+ Service accounts can be made owners of a project directly\nwithout any restrictions. However, to be added as an owner, a user must be\ninvited via Cloud Platform console and must accept the invitation.\n\n+ A user cannot be granted the owner role using `setIamPolicy()`. The user\nmust be granted the owner role using the Cloud Platform Console and must\nexplicitly accept the invitation.\n\n+ Invitations to grant the owner role cannot be sent using\n`setIamPolicy()`; they must be sent only using the Cloud Platform Console.\n\n+ Membership changes that leave the project without any owners that have\naccepted the Terms of Service (ToS) will be rejected.\n\n+ If the project is not part of an organization, there must be at least\none owner who has accepted the Terms of Service (ToS) agreement in the\npolicy. Calling `setIamPolicy()` to remove the last ToS-accepted owner\nfrom the policy will fail. This restriction also applies to legacy\nprojects that no longer have owners who have accepted the ToS. Edits to\nIAM policies will be rejected until the lack of a ToS-accepting owner is\nrectified.\n\n+ Calling this method requires enabling the App Engine Admin API.\n\nNote: Removing service accounts from policies or changing their roles\ncan render services completely inoperable. It is important to understand\nhow the service account is being used before removing or updating its\nroles.",
          "httpMethod": "POST",
          "parameterOrder": [
            "resource"
          ],
          "response": {
            "$ref": "Policy"
          },
          "scopes": [
            "https://www.googleapis.com/auth/cloud-platform"
          ],
          "parameters": {
            "resource": {
              "description": "REQUIRED: The resource for which the policy is being specified.\nSee the operation documentation for the appropriate value for this field.",
              "type": "string",
              "required": true,
              "location": "path"
            }
          },
          "flatPath": "v1beta1/projects/{resource}:setIamPolicy",
          "path": "v1beta1/projects/{resource}:setIamPolicy",
          "id": "cloudresourcemanager.projects.setIamPolicy"
        },
        "create": {
          "request": {
            "$ref": "Project"
          },
          "description": "Creates a Project resource.\n\nInitially, the Project resource is owned by its creator exclusively.\nThe creator can later grant permission to others to read or update the\nProject.\n\nSeveral APIs are activated automatically for the Project, including\nGoogle Cloud Storage.",
          "httpMethod": "POST",
          "parameterOrder": [],
          "response": {
            "$ref": "Project"
          },
          "scopes": [
            "https://www.googleapis.com/auth/cloud-platform"
          ],
          "parameters": {
            "useLegacyStack": {
              "description": "A safety hatch to opt out of the new reliable project creation process.",
              "type": "boolean",
              "location": "query"
            }
          },
          "flatPath": "v1beta1/projects",
          "path": "v1beta1/projects",
          "id": "cloudresourcemanager.projects.create"
        },
        "getIamPolicy": {
          "httpMethod": "POST",
          "parameterOrder": [
            "resource"
          ],
          "response": {
            "$ref": "Policy"
          },
          "scopes": [
            "https://www.googleapis.com/auth/cloud-platform",
            "https://www.googleapis.com/auth/cloud-platform.read-only"
          ],
          "parameters": {
            "resource": {
              "location": "path",
              "description": "REQUIRED: The resource for which the policy is being requested.\nSee the operation documentation for the appropriate value for this field.",
              "type": "string",
              "required": true
            }
          },
          "flatPath": "v1beta1/projects/{resource}:getIamPolicy",
          "path": "v1beta1/projects/{resource}:getIamPolicy",
          "id": "cloudresourcemanager.projects.getIamPolicy",
          "request": {
            "$ref": "GetIamPolicyRequest"
          },
          "description": "Returns the IAM access control policy for the specified Project.\nPermission is denied if the policy or the resource does not exist."
        }
      }
    },
    "organizations": {
      "methods": {
        "get": {
          "path": "v1beta1/{+name}",
          "id": "cloudresourcemanager.organizations.get",
          "description": "Fetches an Organization resource identified by the specified resource name.",
          "httpMethod": "GET",
          "response": {
            "$ref": "Organization"
          },
          "parameterOrder": [
            "name"
          ],
          "scopes": [
            "https://www.googleapis.com/auth/cloud-platform",
            "https://www.googleapis.com/auth/cloud-platform.read-only"
          ],
          "parameters": {
            "name": {
              "description": "The resource name of the Organization to fetch, e.g. \"organizations/1234\".",
              "type": "string",
              "required": true,
              "pattern": "^organizations/[^/]+$",
              "location": "path"
            },
            "organizationId": {
              "location": "query",
              "description": "The id of the Organization resource to fetch.\nThis field is deprecated and will be removed in v1. Use name instead.",
              "type": "string"
            }
          },
          "flatPath": "v1beta1/organizations/{organizationsId}"
        },
        "update": {
          "response": {
            "$ref": "Organization"
          },
          "parameterOrder": [
            "name"
          ],
          "httpMethod": "PUT",
          "parameters": {
            "name": {
              "description": "Output Only. The resource name of the organization. This is the\norganization's relative path in the API. Its format is\n\"organizations/[organization_id]\". For example, \"organizations/1234\".",
              "type": "string",
              "required": true,
              "pattern": "^organizations/[^/]+$",
              "location": "path"
            }
          },
          "scopes": [
            "https://www.googleapis.com/auth/cloud-platform"
          ],
          "flatPath": "v1beta1/organizations/{organizationsId}",
          "id": "cloudresourcemanager.organizations.update",
          "path": "v1beta1/{+name}",
          "description": "Updates an Organization resource identified by the specified resource name.",
          "request": {
            "$ref": "Organization"
          }
        },
        "testIamPermissions": {
          "scopes": [
            "https://www.googleapis.com/auth/cloud-platform",
            "https://www.googleapis.com/auth/cloud-platform.read-only"
          ],
          "parameters": {
            "resource": {
              "location": "path",
              "description": "REQUIRED: The resource for which the policy detail is being requested.\nSee the operation documentation for the appropriate value for this field.",
              "type": "string",
              "required": true,
              "pattern": "^organizations/[^/]+$"
            }
          },
          "flatPath": "v1beta1/organizations/{organizationsId}:testIamPermissions",
          "id": "cloudresourcemanager.organizations.testIamPermissions",
          "path": "v1beta1/{+resource}:testIamPermissions",
          "request": {
            "$ref": "TestIamPermissionsRequest"
          },
          "description": "Returns permissions that a caller has on the specified Organization.\nThe `resource` field should be the organization's resource name,\ne.g. \"organizations/123\".",
          "response": {
            "$ref": "TestIamPermissionsResponse"
          },
          "parameterOrder": [
            "resource"
          ],
          "httpMethod": "POST"
        },
        "list": {
          "description": "Lists Organization resources that are visible to the user and satisfy\nthe specified filter. This method returns Organizations in an unspecified\norder. New Organizations do not necessarily appear at the end of the list.",
          "response": {
            "$ref": "ListOrganizationsResponse"
          },
          "parameterOrder": [],
          "httpMethod": "GET",
          "parameters": {
            "pageToken": {
              "location": "query",
              "description": "A pagination token returned from a previous call to `ListOrganizations`\nthat indicates from where listing should continue.\nThis field is optional.",
              "type": "string"
            },
            "pageSize": {
              "location": "query",
              "format": "int32",
              "description": "The maximum number of Organizations to return in the response.\nThis field is optional.",
              "type": "integer"
            },
            "filter": {
              "type": "string",
              "location": "query",
              "description": "An optional query string used to filter the Organizations to return in\nthe response. Filter rules are case-insensitive.\n\n\nOrganizations may be filtered by `owner.directoryCustomerId` or by\n`domain`, where the domain is a Google for Work domain, for example:\n\n|Filter|Description|\n|------|-----------|\n|owner.directorycustomerid:123456789|Organizations with `owner.directory_customer_id` equal to `123456789`.|\n|domain:google.com|Organizations corresponding to the domain `google.com`.|\n\nThis field is optional."
            }
          },
          "scopes": [
            "https://www.googleapis.com/auth/cloud-platform",
            "https://www.googleapis.com/auth/cloud-platform.read-only"
          ],
          "flatPath": "v1beta1/organizations",
          "id": "cloudresourcemanager.organizations.list",
          "path": "v1beta1/organizations"
        },
        "setIamPolicy": {
          "request": {
            "$ref": "SetIamPolicyRequest"
          },
          "description": "Sets the access control policy on an Organization resource. Replaces any\nexisting policy. The `resource` field should be the organization's resource\nname, e.g. \"organizations/123\".",
          "httpMethod": "POST",
          "parameterOrder": [
            "resource"
          ],
          "response": {
            "$ref": "Policy"
          },
          "scopes": [
            "https://www.googleapis.com/auth/cloud-platform"
          ],
          "parameters": {
            "resource": {
              "location": "path",
              "description": "REQUIRED: The resource for which the policy is being specified.\nSee the operation documentation for the appropriate value for this field.",
              "type": "string",
              "required": true,
              "pattern": "^organizations/[^/]+$"
            }
          },
          "flatPath": "v1beta1/organizations/{organizationsId}:setIamPolicy",
          "path": "v1beta1/{+resource}:setIamPolicy",
          "id": "cloudresourcemanager.organizations.setIamPolicy"
        },
        "getIamPolicy": {
          "description": "Gets the access control policy for an Organization resource. May be empty\nif no such policy or resource exists. The `resource` field should be the\norganization's resource name, e.g. \"organizations/123\".",
          "request": {
            "$ref": "GetIamPolicyRequest"
          },
          "httpMethod": "POST",
          "parameterOrder": [
            "resource"
          ],
          "response": {
            "$ref": "Policy"
          },
          "parameters": {
            "resource": {
              "description": "REQUIRED: The resource for which the policy is being requested.\nSee the operation documentation for the appropriate value for this field.",
              "type": "string",
              "required": true,
              "pattern": "^organizations/[^/]+$",
              "location": "path"
            }
          },
          "scopes": [
            "https://www.googleapis.com/auth/cloud-platform",
            "https://www.googleapis.com/auth/cloud-platform.read-only"
          ],
          "flatPath": "v1beta1/organizations/{organizationsId}:getIamPolicy",
          "path": "v1beta1/{+resource}:getIamPolicy",
          "id": "cloudresourcemanager.organizations.getIamPolicy"
        }
      }
    }
  },
  "parameters": {
    "upload_protocol": {
      "location": "query",
      "description": "Upload protocol for media (e.g. \"raw\", \"multipart\").",
      "type": "string"
    },
    "prettyPrint": {
      "description": "Returns response with indentations and line breaks.",
      "default": "true",
      "type": "boolean",
      "location": "query"
    },
    "fields": {
      "description": "Selector specifying which fields to include in a partial response.",
      "type": "string",
      "location": "query"
    },
    "uploadType": {
      "description": "Legacy upload protocol for media (e.g. \"media\", \"multipart\").",
      "type": "string",
      "location": "query"
    },
    "callback": {
      "location": "query",
      "description": "JSONP",
      "type": "string"
    },
    "$.xgafv": {
      "description": "V1 error format.",
      "type": "string",
      "enumDescriptions": [
        "v1 error format",
        "v2 error format"
      ],
      "location": "query",
      "enum": [
        "1",
        "2"
      ]
    },
    "alt": {
      "enum": [
        "json",
        "media",
        "proto"
      ],
      "type": "string",
      "enumDescriptions": [
        "Responses with Content-Type of application/json",
        "Media download with context-dependent Content-Type",
        "Responses with Content-Type of application/x-protobuf"
      ],
      "location": "query",
      "description": "Data format for response.",
      "default": "json"
    },
    "access_token": {
      "type": "string",
      "location": "query",
      "description": "OAuth access token."
    },
    "key": {
      "location": "query",
      "description": "API key. Your API key identifies your project and provides you with API access, quota, and reports. Required unless you provide an OAuth 2.0 token.",
      "type": "string"
    },
    "quotaUser": {
      "location": "query",
      "description": "Available to use for quota purposes for server-side applications. Can be any arbitrary string assigned to a user, but should not exceed 40 characters.",
      "type": "string"
    },
    "pp": {
      "description": "Pretty-print response.",
      "default": "true",
      "type": "boolean",
      "location": "query"
    },
    "oauth_token": {
      "location": "query",
      "description": "OAuth 2.0 token for the current user.",
      "type": "string"
    },
    "bearer_token": {
      "location": "query",
      "description": "OAuth bearer token.",
      "type": "string"
    }
  },
  "version": "v1beta1",
  "baseUrl": "https://cloudresourcemanager.googleapis.com/",
  "kind": "discovery#restDescription",
  "description": "The Google Cloud Resource Manager API provides methods for creating, reading, and updating project metadata.",
  "servicePath": "",
  "basePath": "",
  "id": "cloudresourcemanager:v1beta1",
  "revision": "20170927",
  "documentationLink": "https://cloud.google.com/resource-manager",
  "discoveryVersion": "v1"
>>>>>>> d5fa6b74
}<|MERGE_RESOLUTION|>--- conflicted
+++ resolved
@@ -1,527 +1,4 @@
 {
-<<<<<<< HEAD
-  "canonicalName": "Cloud Resource Manager",
-  "auth": {
-    "oauth2": {
-      "scopes": {
-        "https://www.googleapis.com/auth/cloud-platform.read-only": {
-          "description": "View your data across Google Cloud Platform services"
-        },
-        "https://www.googleapis.com/auth/cloud-platform": {
-          "description": "View and manage your data across Google Cloud Platform services"
-        }
-      }
-    }
-  },
-  "rootUrl": "https://cloudresourcemanager.googleapis.com/",
-  "ownerDomain": "google.com",
-  "name": "cloudresourcemanager",
-  "batchPath": "batch",
-  "fullyEncodeReservedExpansion": true,
-  "title": "Google Cloud Resource Manager API",
-  "ownerName": "Google",
-  "resources": {
-    "organizations": {
-      "methods": {
-        "list": {
-          "id": "cloudresourcemanager.organizations.list",
-          "path": "v1beta1/organizations",
-          "description": "Lists Organization resources that are visible to the user and satisfy\nthe specified filter. This method returns Organizations in an unspecified\norder. New Organizations do not necessarily appear at the end of the list.",
-          "response": {
-            "$ref": "ListOrganizationsResponse"
-          },
-          "parameterOrder": [],
-          "httpMethod": "GET",
-          "scopes": [
-            "https://www.googleapis.com/auth/cloud-platform",
-            "https://www.googleapis.com/auth/cloud-platform.read-only"
-          ],
-          "parameters": {
-            "pageToken": {
-              "type": "string",
-              "location": "query",
-              "description": "A pagination token returned from a previous call to `ListOrganizations`\nthat indicates from where listing should continue.\nThis field is optional."
-            },
-            "pageSize": {
-              "location": "query",
-              "format": "int32",
-              "description": "The maximum number of Organizations to return in the response.\nThis field is optional.",
-              "type": "integer"
-            },
-            "filter": {
-              "location": "query",
-              "description": "An optional query string used to filter the Organizations to return in\nthe response. Filter rules are case-insensitive.\n\n\nOrganizations may be filtered by `owner.directoryCustomerId` or by\n`domain`, where the domain is a Google for Work domain, for example:\n\n|Filter|Description|\n|------|-----------|\n|owner.directorycustomerid:123456789|Organizations with `owner.directory_customer_id` equal to `123456789`.|\n|domain:google.com|Organizations corresponding to the domain `google.com`.|\n\nThis field is optional.",
-              "type": "string"
-            }
-          },
-          "flatPath": "v1beta1/organizations"
-        },
-        "setIamPolicy": {
-          "id": "cloudresourcemanager.organizations.setIamPolicy",
-          "path": "v1beta1/{+resource}:setIamPolicy",
-          "description": "Sets the access control policy on an Organization resource. Replaces any\nexisting policy. The `resource` field should be the organization's resource\nname, e.g. \"organizations/123\".",
-          "request": {
-            "$ref": "SetIamPolicyRequest"
-          },
-          "response": {
-            "$ref": "Policy"
-          },
-          "parameterOrder": [
-            "resource"
-          ],
-          "httpMethod": "POST",
-          "parameters": {
-            "resource": {
-              "description": "REQUIRED: The resource for which the policy is being specified.\nSee the operation documentation for the appropriate value for this field.",
-              "type": "string",
-              "required": true,
-              "pattern": "^organizations/[^/]+$",
-              "location": "path"
-            }
-          },
-          "scopes": [
-            "https://www.googleapis.com/auth/cloud-platform"
-          ],
-          "flatPath": "v1beta1/organizations/{organizationsId}:setIamPolicy"
-        },
-        "getIamPolicy": {
-          "httpMethod": "POST",
-          "parameterOrder": [
-            "resource"
-          ],
-          "response": {
-            "$ref": "Policy"
-          },
-          "scopes": [
-            "https://www.googleapis.com/auth/cloud-platform",
-            "https://www.googleapis.com/auth/cloud-platform.read-only"
-          ],
-          "parameters": {
-            "resource": {
-              "pattern": "^organizations/[^/]+$",
-              "location": "path",
-              "description": "REQUIRED: The resource for which the policy is being requested.\nSee the operation documentation for the appropriate value for this field.",
-              "type": "string",
-              "required": true
-            }
-          },
-          "flatPath": "v1beta1/organizations/{organizationsId}:getIamPolicy",
-          "path": "v1beta1/{+resource}:getIamPolicy",
-          "id": "cloudresourcemanager.organizations.getIamPolicy",
-          "request": {
-            "$ref": "GetIamPolicyRequest"
-          },
-          "description": "Gets the access control policy for an Organization resource. May be empty\nif no such policy or resource exists. The `resource` field should be the\norganization's resource name, e.g. \"organizations/123\"."
-        },
-        "get": {
-          "flatPath": "v1beta1/organizations/{organizationsId}",
-          "id": "cloudresourcemanager.organizations.get",
-          "path": "v1beta1/{+name}",
-          "description": "Fetches an Organization resource identified by the specified resource name.",
-          "response": {
-            "$ref": "Organization"
-          },
-          "httpMethod": "GET",
-          "parameterOrder": [
-            "name"
-          ],
-          "parameters": {
-            "organizationId": {
-              "description": "The id of the Organization resource to fetch.\nThis field is deprecated and will be removed in v1. Use name instead.",
-              "type": "string",
-              "location": "query"
-            },
-            "name": {
-              "type": "string",
-              "required": true,
-              "pattern": "^organizations/[^/]+$",
-              "location": "path",
-              "description": "The resource name of the Organization to fetch, e.g. \"organizations/1234\"."
-            }
-          },
-          "scopes": [
-            "https://www.googleapis.com/auth/cloud-platform",
-            "https://www.googleapis.com/auth/cloud-platform.read-only"
-          ]
-        },
-        "update": {
-          "httpMethod": "PUT",
-          "parameterOrder": [
-            "name"
-          ],
-          "response": {
-            "$ref": "Organization"
-          },
-          "parameters": {
-            "name": {
-              "type": "string",
-              "required": true,
-              "pattern": "^organizations/[^/]+$",
-              "location": "path",
-              "description": "Output Only. The resource name of the organization. This is the\norganization's relative path in the API. Its format is\n\"organizations/[organization_id]\". For example, \"organizations/1234\"."
-            }
-          },
-          "scopes": [
-            "https://www.googleapis.com/auth/cloud-platform"
-          ],
-          "flatPath": "v1beta1/organizations/{organizationsId}",
-          "path": "v1beta1/{+name}",
-          "id": "cloudresourcemanager.organizations.update",
-          "description": "Updates an Organization resource identified by the specified resource name.",
-          "request": {
-            "$ref": "Organization"
-          }
-        },
-        "testIamPermissions": {
-          "request": {
-            "$ref": "TestIamPermissionsRequest"
-          },
-          "description": "Returns permissions that a caller has on the specified Organization.\nThe `resource` field should be the organization's resource name,\ne.g. \"organizations/123\".",
-          "httpMethod": "POST",
-          "parameterOrder": [
-            "resource"
-          ],
-          "response": {
-            "$ref": "TestIamPermissionsResponse"
-          },
-          "scopes": [
-            "https://www.googleapis.com/auth/cloud-platform",
-            "https://www.googleapis.com/auth/cloud-platform.read-only"
-          ],
-          "parameters": {
-            "resource": {
-              "pattern": "^organizations/[^/]+$",
-              "location": "path",
-              "description": "REQUIRED: The resource for which the policy detail is being requested.\nSee the operation documentation for the appropriate value for this field.",
-              "type": "string",
-              "required": true
-            }
-          },
-          "flatPath": "v1beta1/organizations/{organizationsId}:testIamPermissions",
-          "path": "v1beta1/{+resource}:testIamPermissions",
-          "id": "cloudresourcemanager.organizations.testIamPermissions"
-        }
-      }
-    },
-    "projects": {
-      "methods": {
-        "create": {
-          "flatPath": "v1beta1/projects",
-          "id": "cloudresourcemanager.projects.create",
-          "path": "v1beta1/projects",
-          "description": "Creates a Project resource.\n\nInitially, the Project resource is owned by its creator exclusively.\nThe creator can later grant permission to others to read or update the\nProject.\n\nSeveral APIs are activated automatically for the Project, including\nGoogle Cloud Storage.",
-          "request": {
-            "$ref": "Project"
-          },
-          "response": {
-            "$ref": "Project"
-          },
-          "parameterOrder": [],
-          "httpMethod": "POST",
-          "parameters": {
-            "useLegacyStack": {
-              "location": "query",
-              "description": "A safety hatch to opt out of the new reliable project creation process.",
-              "type": "boolean"
-            }
-          },
-          "scopes": [
-            "https://www.googleapis.com/auth/cloud-platform"
-          ]
-        },
-        "setIamPolicy": {
-          "response": {
-            "$ref": "Policy"
-          },
-          "parameterOrder": [
-            "resource"
-          ],
-          "httpMethod": "POST",
-          "parameters": {
-            "resource": {
-              "description": "REQUIRED: The resource for which the policy is being specified.\nSee the operation documentation for the appropriate value for this field.",
-              "type": "string",
-              "required": true,
-              "location": "path"
-            }
-          },
-          "scopes": [
-            "https://www.googleapis.com/auth/cloud-platform"
-          ],
-          "flatPath": "v1beta1/projects/{resource}:setIamPolicy",
-          "id": "cloudresourcemanager.projects.setIamPolicy",
-          "path": "v1beta1/projects/{resource}:setIamPolicy",
-          "description": "Sets the IAM access control policy for the specified Project. Replaces\nany existing policy.\n\nThe following constraints apply when using `setIamPolicy()`:\n\n+ Project does not support `allUsers` and `allAuthenticatedUsers` as\n`members` in a `Binding` of a `Policy`.\n\n+ The owner role can be granted only to `user` and `serviceAccount`.\n\n+ Service accounts can be made owners of a project directly\nwithout any restrictions. However, to be added as an owner, a user must be\ninvited via Cloud Platform console and must accept the invitation.\n\n+ A user cannot be granted the owner role using `setIamPolicy()`. The user\nmust be granted the owner role using the Cloud Platform Console and must\nexplicitly accept the invitation.\n\n+ Invitations to grant the owner role cannot be sent using\n`setIamPolicy()`; they must be sent only using the Cloud Platform Console.\n\n+ Membership changes that leave the project without any owners that have\naccepted the Terms of Service (ToS) will be rejected.\n\n+ If the project is not part of an organization, there must be at least\none owner who has accepted the Terms of Service (ToS) agreement in the\npolicy. Calling `setIamPolicy()` to remove the last ToS-accepted owner\nfrom the policy will fail. This restriction also applies to legacy\nprojects that no longer have owners who have accepted the ToS. Edits to\nIAM policies will be rejected until the lack of a ToS-accepting owner is\nrectified.\n\n+ Calling this method requires enabling the App Engine Admin API.\n\nNote: Removing service accounts from policies or changing their roles\ncan render services completely inoperable. It is important to understand\nhow the service account is being used before removing or updating its\nroles.",
-          "request": {
-            "$ref": "SetIamPolicyRequest"
-          }
-        },
-        "getIamPolicy": {
-          "response": {
-            "$ref": "Policy"
-          },
-          "parameterOrder": [
-            "resource"
-          ],
-          "httpMethod": "POST",
-          "scopes": [
-            "https://www.googleapis.com/auth/cloud-platform",
-            "https://www.googleapis.com/auth/cloud-platform.read-only"
-          ],
-          "parameters": {
-            "resource": {
-              "location": "path",
-              "description": "REQUIRED: The resource for which the policy is being requested.\nSee the operation documentation for the appropriate value for this field.",
-              "type": "string",
-              "required": true
-            }
-          },
-          "flatPath": "v1beta1/projects/{resource}:getIamPolicy",
-          "id": "cloudresourcemanager.projects.getIamPolicy",
-          "path": "v1beta1/projects/{resource}:getIamPolicy",
-          "request": {
-            "$ref": "GetIamPolicyRequest"
-          },
-          "description": "Returns the IAM access control policy for the specified Project.\nPermission is denied if the policy or the resource does not exist."
-        },
-        "undelete": {
-          "response": {
-            "$ref": "Empty"
-          },
-          "parameterOrder": [
-            "projectId"
-          ],
-          "httpMethod": "POST",
-          "parameters": {
-            "projectId": {
-              "description": "The project ID (for example, `foo-bar-123`).\n\nRequired.",
-              "type": "string",
-              "required": true,
-              "location": "path"
-            }
-          },
-          "scopes": [
-            "https://www.googleapis.com/auth/cloud-platform"
-          ],
-          "flatPath": "v1beta1/projects/{projectId}:undelete",
-          "id": "cloudresourcemanager.projects.undelete",
-          "path": "v1beta1/projects/{projectId}:undelete",
-          "description": "Restores the Project identified by the specified\n`project_id` (for example, `my-project-123`).\nYou can only use this method for a Project that has a lifecycle state of\nDELETE_REQUESTED.\nAfter deletion starts, the Project cannot be restored.\n\nThe caller must have modify permissions for this Project.",
-          "request": {
-            "$ref": "UndeleteProjectRequest"
-          }
-        },
-        "get": {
-          "httpMethod": "GET",
-          "parameterOrder": [
-            "projectId"
-          ],
-          "response": {
-            "$ref": "Project"
-          },
-          "parameters": {
-            "projectId": {
-              "location": "path",
-              "description": "The Project ID (for example, `my-project-123`).\n\nRequired.",
-              "type": "string",
-              "required": true
-            }
-          },
-          "scopes": [
-            "https://www.googleapis.com/auth/cloud-platform",
-            "https://www.googleapis.com/auth/cloud-platform.read-only"
-          ],
-          "flatPath": "v1beta1/projects/{projectId}",
-          "path": "v1beta1/projects/{projectId}",
-          "id": "cloudresourcemanager.projects.get",
-          "description": "Retrieves the Project identified by the specified\n`project_id` (for example, `my-project-123`).\n\nThe caller must have read permissions for this Project."
-        },
-        "update": {
-          "httpMethod": "PUT",
-          "parameterOrder": [
-            "projectId"
-          ],
-          "response": {
-            "$ref": "Project"
-          },
-          "scopes": [
-            "https://www.googleapis.com/auth/cloud-platform"
-          ],
-          "parameters": {
-            "projectId": {
-              "location": "path",
-              "description": "The project ID (for example, `my-project-123`).\n\nRequired.",
-              "type": "string",
-              "required": true
-            }
-          },
-          "flatPath": "v1beta1/projects/{projectId}",
-          "path": "v1beta1/projects/{projectId}",
-          "id": "cloudresourcemanager.projects.update",
-          "request": {
-            "$ref": "Project"
-          },
-          "description": "Updates the attributes of the Project identified by the specified\n`project_id` (for example, `my-project-123`).\n\nThe caller must have modify permissions for this Project."
-        },
-        "getAncestry": {
-          "request": {
-            "$ref": "GetAncestryRequest"
-          },
-          "description": "Gets a list of ancestors in the resource hierarchy for the Project\nidentified by the specified `project_id` (for example, `my-project-123`).\n\nThe caller must have read permissions for this Project.",
-          "response": {
-            "$ref": "GetAncestryResponse"
-          },
-          "parameterOrder": [
-            "projectId"
-          ],
-          "httpMethod": "POST",
-          "scopes": [
-            "https://www.googleapis.com/auth/cloud-platform",
-            "https://www.googleapis.com/auth/cloud-platform.read-only"
-          ],
-          "parameters": {
-            "projectId": {
-              "location": "path",
-              "description": "The Project ID (for example, `my-project-123`).\n\nRequired.",
-              "type": "string",
-              "required": true
-            }
-          },
-          "flatPath": "v1beta1/projects/{projectId}:getAncestry",
-          "id": "cloudresourcemanager.projects.getAncestry",
-          "path": "v1beta1/projects/{projectId}:getAncestry"
-        },
-        "testIamPermissions": {
-          "parameters": {
-            "resource": {
-              "description": "REQUIRED: The resource for which the policy detail is being requested.\nSee the operation documentation for the appropriate value for this field.",
-              "type": "string",
-              "required": true,
-              "location": "path"
-            }
-          },
-          "scopes": [
-            "https://www.googleapis.com/auth/cloud-platform",
-            "https://www.googleapis.com/auth/cloud-platform.read-only"
-          ],
-          "flatPath": "v1beta1/projects/{resource}:testIamPermissions",
-          "id": "cloudresourcemanager.projects.testIamPermissions",
-          "path": "v1beta1/projects/{resource}:testIamPermissions",
-          "description": "Returns permissions that a caller has on the specified Project.",
-          "request": {
-            "$ref": "TestIamPermissionsRequest"
-          },
-          "response": {
-            "$ref": "TestIamPermissionsResponse"
-          },
-          "parameterOrder": [
-            "resource"
-          ],
-          "httpMethod": "POST"
-        },
-        "delete": {
-          "description": "Marks the Project identified by the specified\n`project_id` (for example, `my-project-123`) for deletion.\nThis method will only affect the Project if the following criteria are met:\n\n+ The Project does not have a billing account associated with it.\n+ The Project has a lifecycle state of\nACTIVE.\n\nThis method changes the Project's lifecycle state from\nACTIVE\nto DELETE_REQUESTED.\nThe deletion starts at an unspecified time, at which point the project is\nno longer accessible.\n\nUntil the deletion completes, you can check the lifecycle state\nchecked by retrieving the Project with GetProject,\nand the Project remains visible to ListProjects.\nHowever, you cannot update the project.\n\nAfter the deletion completes, the Project is not retrievable by\nthe  GetProject and\nListProjects methods.\n\nThe caller must have modify permissions for this Project.",
-          "parameterOrder": [
-            "projectId"
-          ],
-          "response": {
-            "$ref": "Empty"
-          },
-          "httpMethod": "DELETE",
-          "scopes": [
-            "https://www.googleapis.com/auth/cloud-platform"
-          ],
-          "parameters": {
-            "projectId": {
-              "description": "The Project ID (for example, `foo-bar-123`).\n\nRequired.",
-              "type": "string",
-              "required": true,
-              "location": "path"
-            }
-          },
-          "flatPath": "v1beta1/projects/{projectId}",
-          "id": "cloudresourcemanager.projects.delete",
-          "path": "v1beta1/projects/{projectId}"
-        },
-        "list": {
-          "httpMethod": "GET",
-          "parameterOrder": [],
-          "response": {
-            "$ref": "ListProjectsResponse"
-          },
-          "parameters": {
-            "filter": {
-              "location": "query",
-              "description": "An expression for filtering the results of the request.  Filter rules are\ncase insensitive. The fields eligible for filtering are:\n\n+ `name`\n+ `id`\n+ \u003ccode\u003elabels.\u003cem\u003ekey\u003c/em\u003e\u003c/code\u003e where *key* is the name of a label\n\nSome examples of using labels as filters:\n\n|Filter|Description|\n|------|-----------|\n|name:how*|The project's name starts with \"how\".|\n|name:Howl|The project's name is `Howl` or `howl`.|\n|name:HOWL|Equivalent to above.|\n|NAME:howl|Equivalent to above.|\n|labels.color:*|The project has the label `color`.|\n|labels.color:red|The project's label `color` has the value `red`.|\n|labels.color:red&nbsp;labels.size:big|The project's label `color` has the value `red` and its label `size` has the value `big`.\n\nIf you specify a filter that has both `parent.type` and `parent.id`, then\nthe `resourcemanager.projects.list` permission is checked on the parent.\nIf the user has this permission, all projects under the parent will be\nreturned after remaining filters have been applied. If the user lacks this\npermission, then all projects for which the user has the\n`resourcemanager.projects.get` permission will be returned after remaining\nfilters have been applied. If no filter is specified, the call will return\nprojects for which the user has `resourcemanager.projects.get` permissions.\n\nOptional.",
-              "type": "string"
-            },
-            "pageToken": {
-              "description": "A pagination token returned from a previous call to ListProjects\nthat indicates from where listing should continue.\n\nOptional.",
-              "type": "string",
-              "location": "query"
-            },
-            "pageSize": {
-              "format": "int32",
-              "description": "The maximum number of Projects to return in the response.\nThe server can return fewer Projects than requested.\nIf unspecified, server picks an appropriate default.\n\nOptional.",
-              "type": "integer",
-              "location": "query"
-            }
-          },
-          "scopes": [
-            "https://www.googleapis.com/auth/cloud-platform",
-            "https://www.googleapis.com/auth/cloud-platform.read-only"
-          ],
-          "flatPath": "v1beta1/projects",
-          "path": "v1beta1/projects",
-          "id": "cloudresourcemanager.projects.list",
-          "description": "Lists Projects that are visible to the user and satisfy the\nspecified filter. This method returns Projects in an unspecified order.\nNew Projects do not necessarily appear at the end of the list."
-        }
-      }
-    }
-  },
-  "parameters": {
-    "alt": {
-      "enum": [
-        "json",
-        "media",
-        "proto"
-      ],
-      "type": "string",
-      "enumDescriptions": [
-        "Responses with Content-Type of application/json",
-        "Media download with context-dependent Content-Type",
-        "Responses with Content-Type of application/x-protobuf"
-      ],
-      "location": "query",
-      "description": "Data format for response.",
-      "default": "json"
-    },
-    "key": {
-      "description": "API key. Your API key identifies your project and provides you with API access, quota, and reports. Required unless you provide an OAuth 2.0 token.",
-      "type": "string",
-      "location": "query"
-    },
-    "access_token": {
-      "location": "query",
-      "description": "OAuth access token.",
-      "type": "string"
-    },
-    "quotaUser": {
-      "location": "query",
-      "description": "Available to use for quota purposes for server-side applications. Can be any arbitrary string assigned to a user, but should not exceed 40 characters.",
-      "type": "string"
-    },
-    "pp": {
-      "description": "Pretty-print response.",
-      "default": "true",
-      "type": "boolean",
-      "location": "query"
-    },
-    "oauth_token": {
-      "type": "string",
-      "location": "query",
-      "description": "OAuth 2.0 token for the current user."
-=======
   "schemas": {
     "Binding": {
       "description": "Associates `members` with a `role`.",
@@ -546,7 +23,6 @@
       "type": "object",
       "properties": {},
       "id": "Empty"
->>>>>>> d5fa6b74
     },
     "UndeleteProjectRequest": {
       "id": "UndeleteProjectRequest",
@@ -596,72 +72,6 @@
       },
       "id": "Organization"
     },
-<<<<<<< HEAD
-    "prettyPrint": {
-      "description": "Returns response with indentations and line breaks.",
-      "default": "true",
-      "type": "boolean",
-      "location": "query"
-    },
-    "fields": {
-      "location": "query",
-      "description": "Selector specifying which fields to include in a partial response.",
-      "type": "string"
-    },
-    "uploadType": {
-      "description": "Legacy upload protocol for media (e.g. \"media\", \"multipart\").",
-      "type": "string",
-      "location": "query"
-    },
-    "callback": {
-      "description": "JSONP",
-      "type": "string",
-      "location": "query"
-    },
-    "$.xgafv": {
-      "enumDescriptions": [
-        "v1 error format",
-        "v2 error format"
-      ],
-      "location": "query",
-      "enum": [
-        "1",
-        "2"
-      ],
-      "description": "V1 error format.",
-      "type": "string"
-    }
-  },
-  "version": "v1beta1",
-  "baseUrl": "https://cloudresourcemanager.googleapis.com/",
-  "kind": "discovery#restDescription",
-  "description": "The Google Cloud Resource Manager API provides methods for creating, reading, and updating project metadata.",
-  "servicePath": "",
-  "basePath": "",
-  "id": "cloudresourcemanager:v1beta1",
-  "revision": "20170927",
-  "documentationLink": "https://cloud.google.com/resource-manager",
-  "discoveryVersion": "v1",
-  "schemas": {
-    "SetIamPolicyRequest": {
-      "id": "SetIamPolicyRequest",
-      "description": "Request message for `SetIamPolicy` method.",
-      "type": "object",
-      "properties": {
-        "policy": {
-          "$ref": "Policy",
-          "description": "REQUIRED: The complete policy to be applied to the `resource`. The size of\nthe policy is limited to a few 10s of KB. An empty policy is a\nvalid policy but certain Cloud Platform services (such as Projects)\nmight reject them."
-        },
-        "updateMask": {
-          "format": "google-fieldmask",
-          "description": "OPTIONAL: A FieldMask specifying which fields of the policy to modify. Only\nthe fields in the mask will be modified. If no mask is provided, the\nfollowing default mask is used:\npaths: \"bindings, etag\"\nThis field is only used by Cloud IAM.",
-          "type": "string"
-        }
-      }
-    },
-    "ListOrganizationsResponse": {
-      "description": "The response returned from the `ListOrganizations` method.",
-=======
     "ProjectCreationStatus": {
       "properties": {
         "ready": {
@@ -782,294 +192,58 @@
       "id": "GetAncestryRequest"
     },
     "Project": {
->>>>>>> d5fa6b74
-      "type": "object",
-      "properties": {
-        "nextPageToken": {
-          "description": "A pagination token to be used to retrieve the next page of results. If the\nresult is too large to fit within the page size specified in the request,\nthis field will be set with a token that can be used to fetch the next page\nof results. If this field is empty, it indicates that this response\ncontains the last page of results.",
-          "type": "string"
-        },
-        "organizations": {
-          "description": "The list of Organizations that matched the list query, possibly paginated.",
-          "items": {
-            "$ref": "Organization"
-          },
-          "type": "array"
-        }
-      },
-      "id": "ListOrganizationsResponse"
-    },
-    "Binding": {
-      "id": "Binding",
-      "description": "Associates `members` with a `role`.",
-      "type": "object",
-      "properties": {
-        "members": {
-          "description": "Specifies the identities requesting access for a Cloud Platform resource.\n`members` can have the following values:\n\n* `allUsers`: A special identifier that represents anyone who is\n   on the internet; with or without a Google account.\n\n* `allAuthenticatedUsers`: A special identifier that represents anyone\n   who is authenticated with a Google account or a service account.\n\n* `user:{emailid}`: An email address that represents a specific Google\n   account. For example, `alice@gmail.com` or `joe@example.com`.\n\n\n* `serviceAccount:{emailid}`: An email address that represents a service\n   account. For example, `my-other-app@appspot.gserviceaccount.com`.\n\n* `group:{emailid}`: An email address that represents a Google group.\n   For example, `admins@example.com`.\n\n\n* `domain:{domain}`: A Google Apps domain name that represents all the\n   users of that domain. For example, `google.com` or `example.com`.\n\n",
-          "items": {
-            "type": "string"
-          },
-          "type": "array"
-        },
-        "role": {
-          "description": "Role that is assigned to `members`.\nFor example, `roles/viewer`, `roles/editor`, or `roles/owner`.\nRequired",
-          "type": "string"
-        }
-      }
-    },
-    "Empty": {
-      "properties": {},
-      "id": "Empty",
-      "description": "A generic empty message that you can re-use to avoid defining duplicated\nempty messages in your APIs. A typical example is to use it as the request\nor the response type of an API method. For instance:\n\n    service Foo {\n      rpc Bar(google.protobuf.Empty) returns (google.protobuf.Empty);\n    }\n\nThe JSON representation for `Empty` is empty JSON object `{}`.",
-      "type": "object"
-    },
-    "Organization": {
-      "description": "The root node in the resource hierarchy to which a particular entity's\n(e.g., company) resources belong.",
-      "type": "object",
-      "properties": {
-        "organizationId": {
-          "description": "An immutable id for the Organization that is assigned on creation. This\nshould be omitted when creating a new Organization.\nThis field is read-only.\nThis field is deprecated and will be removed in v1. Use name instead.",
+      "type": "object",
+      "properties": {
+        "name": {
+          "description": "The user-assigned display name of the Project.\nIt must be 4 to 30 characters.\nAllowed characters are: lowercase and uppercase letters, numbers,\nhyphen, single-quote, double-quote, space, and exclamation point.\n\nExample: \u003ccode\u003eMy Project\u003c/code\u003e\nRead-write.",
+          "type": "string"
+        },
+        "projectId": {
+          "description": "The unique, user-assigned ID of the Project.\nIt must be 6 to 30 lowercase letters, digits, or hyphens.\nIt must start with a letter.\nTrailing hyphens are prohibited.\n\nExample: \u003ccode\u003etokyo-rain-123\u003c/code\u003e\nRead-only after creation.",
           "type": "string"
         },
         "lifecycleState": {
-          "enumDescriptions": [
-            "Unspecified state.  This is only useful for distinguishing unset values.",
-            "The normal and active state.",
-            "The organization has been marked for deletion by the user."
-          ],
           "enum": [
             "LIFECYCLE_STATE_UNSPECIFIED",
             "ACTIVE",
-            "DELETE_REQUESTED"
-          ],
-          "description": "The organization's current lifecycle state. Assigned by the server.\n@OutputOnly",
-          "type": "string"
-        },
-        "displayName": {
+            "DELETE_REQUESTED",
+            "DELETE_IN_PROGRESS"
+          ],
+          "description": "The Project lifecycle state.\n\nRead-only.",
           "type": "string",
-          "description": "A friendly string to be used to refer to the Organization in the UI.\nAssigned by the server, set to the primary domain of the G Suite\ncustomer that owns the organization.\n@OutputOnly"
-        },
-        "creationTime": {
-          "format": "google-datetime",
-          "description": "Timestamp when the Organization was created. Assigned by the server.\n@OutputOnly",
-          "type": "string"
-        },
-        "owner": {
-          "$ref": "OrganizationOwner",
-          "description": "The owner of this Organization. The owner should be specified on\ncreation. Once set, it cannot be changed.\nThis field is required."
-        },
-<<<<<<< HEAD
-        "name": {
-          "description": "Output Only. The resource name of the organization. This is the\norganization's relative path in the API. Its format is\n\"organizations/[organization_id]\". For example, \"organizations/1234\".",
-          "type": "string"
-        }
-      },
-      "id": "Organization"
-    },
-    "UndeleteProjectRequest": {
-      "type": "object",
-      "properties": {},
-      "id": "UndeleteProjectRequest",
-      "description": "The request sent to the UndeleteProject\nmethod."
-    },
-    "ProjectCreationStatus": {
-      "description": "A status object which is used as the `metadata` field for the Operation\nreturned by CreateProject. It provides insight for when significant phases of\nProject creation have completed.",
-      "type": "object",
-      "properties": {
-        "ready": {
-          "description": "True if the project creation process is complete.",
-          "type": "boolean"
-        },
-        "gettable": {
-          "description": "True if the project can be retrieved using GetProject. No other operations\non the project are guaranteed to work until the project creation is\ncomplete.",
-          "type": "boolean"
-        },
-        "createTime": {
-          "format": "google-datetime",
-          "description": "Creation time of the project creation workflow.",
-          "type": "string"
-        }
-      },
-      "id": "ProjectCreationStatus"
-    },
-    "TestIamPermissionsResponse": {
-      "description": "Response message for `TestIamPermissions` method.",
-=======
-        "createTime": {
-          "format": "google-datetime",
-          "description": "Creation time.\n\nRead-only.",
-          "type": "string"
-        },
-        "labels": {
-          "additionalProperties": {
-            "type": "string"
-          },
-          "description": "The labels associated with this Project.\n\nLabel keys must be between 1 and 63 characters long and must conform\nto the following regular expression: \\[a-z\\](\\[-a-z0-9\\]*\\[a-z0-9\\])?.\n\nLabel values must be between 0 and 63 characters long and must conform\nto the regular expression (\\[a-z\\](\\[-a-z0-9\\]*\\[a-z0-9\\])?)?.\n\nNo more than 256 labels can be associated with a given resource.\n\nClients should store labels in a representation such as JSON that does not\ndepend on specific characters being disallowed.\n\nExample: \u003ccode\u003e\"environment\" : \"dev\"\u003c/code\u003e\nRead-write.",
-          "type": "object"
-        }
-      },
-      "id": "Project",
-      "description": "A Project is a high-level Google Cloud Platform entity.  It is a\ncontainer for ACLs, APIs, App Engine Apps, VMs, and other\nGoogle Cloud Platform resources."
-    },
-    "TestIamPermissionsRequest": {
->>>>>>> d5fa6b74
-      "type": "object",
-      "properties": {
-        "permissions": {
-          "description": "A subset of `TestPermissionsRequest.permissions` that the caller is\nallowed.",
-          "items": {
-            "type": "string"
-          },
-          "type": "array"
-        }
-      },
-<<<<<<< HEAD
-      "id": "TestIamPermissionsResponse"
-=======
-      "id": "TestIamPermissionsRequest",
-      "description": "Request message for `TestIamPermissions` method."
->>>>>>> d5fa6b74
-    },
-    "GetIamPolicyRequest": {
-      "type": "object",
-      "properties": {},
-      "id": "GetIamPolicyRequest",
-      "description": "Request message for `GetIamPolicy` method."
-    },
-    "OrganizationOwner": {
-      "description": "The entity that owns an Organization. The lifetime of the Organization and\nall of its descendants are bound to the `OrganizationOwner`. If the\n`OrganizationOwner` is deleted, the Organization and all its descendants will\nbe deleted.",
-      "type": "object",
-      "properties": {
-<<<<<<< HEAD
-        "directoryCustomerId": {
-          "description": "The Google for Work customer id used in the Directory API.",
-          "type": "string"
-        }
-      },
-      "id": "OrganizationOwner"
-    },
-    "GetAncestryResponse": {
-      "id": "GetAncestryResponse",
-      "description": "Response from the GetAncestry method.",
-      "type": "object",
-      "properties": {
-        "ancestor": {
-          "description": "Ancestors are ordered from bottom to top of the resource hierarchy. The\nfirst ancestor is the project itself, followed by the project's parent,\netc.",
-          "items": {
-            "$ref": "Ancestor"
-          },
-          "type": "array"
-        }
-      }
-    },
-    "ListProjectsResponse": {
-      "id": "ListProjectsResponse",
-      "description": "A page of the response received from the\nListProjects\nmethod.\n\nA paginated response where more pages are available has\n`next_page_token` set. This token can be used in a subsequent request to\nretrieve the next request page.",
-      "type": "object",
-      "properties": {
-        "nextPageToken": {
-          "type": "string",
-          "description": "Pagination token.\n\nIf the result set is too large to fit in a single response, this token\nis returned. It encodes the position of the current result cursor.\nFeeding this value into a new list request with the `page_token` parameter\ngives the next page of the results.\n\nWhen `next_page_token` is not filled in, there is no next page and\nthe list returned is the last page in the result set.\n\nPagination tokens have a limited lifetime."
-        },
-        "projects": {
-          "description": "The list of Projects that matched the list filter. This list can\nbe paginated.",
-          "items": {
-            "$ref": "Project"
-          },
-          "type": "array"
-        }
-      }
-    },
-    "AuditLogConfig": {
-      "description": "Provides the configuration for logging a type of permissions.\nExample:\n\n    {\n      \"audit_log_configs\": [\n        {\n          \"log_type\": \"DATA_READ\",\n          \"exempted_members\": [\n            \"user:foo@gmail.com\"\n          ]\n        },\n        {\n          \"log_type\": \"DATA_WRITE\",\n        }\n      ]\n    }\n\nThis enables 'DATA_READ' and 'DATA_WRITE' logging, while exempting\nfoo@gmail.com from DATA_READ logging.",
-      "type": "object",
-      "properties": {
-        "exemptedMembers": {
-          "description": "Specifies the identities that do not cause logging for this type of\npermission.\nFollows the same format of Binding.members.",
-          "items": {
-            "type": "string"
-          },
-          "type": "array"
-        },
-        "logType": {
-          "enum": [
-            "LOG_TYPE_UNSPECIFIED",
-            "ADMIN_READ",
-            "DATA_WRITE",
-            "DATA_READ"
-          ],
-          "description": "The log type that this config enables.",
-          "type": "string",
-          "enumDescriptions": [
-            "Default case. Should never be this.",
-            "Admin reads. Example: CloudIAM getIamPolicy",
-            "Data writes. Example: CloudSQL Users create",
-            "Data reads. Example: CloudSQL Users list"
-          ]
-        }
-      },
-      "id": "AuditLogConfig"
-    },
-    "GetAncestryRequest": {
-      "properties": {},
-      "id": "GetAncestryRequest",
-      "description": "The request sent to the\nGetAncestry\nmethod.",
-      "type": "object"
-    },
-    "Project": {
-      "description": "A Project is a high-level Google Cloud Platform entity.  It is a\ncontainer for ACLs, APIs, App Engine Apps, VMs, and other\nGoogle Cloud Platform resources.",
-      "type": "object",
-      "properties": {
-        "projectNumber": {
-          "format": "int64",
-          "description": "The number uniquely identifying the project.\n\nExample: \u003ccode\u003e415104041262\u003c/code\u003e\nRead-only.",
-          "type": "string"
-        },
-        "parent": {
-          "$ref": "ResourceId",
-          "description": "An optional reference to a parent Resource.\n\nThe only supported parent type is \"organization\". Once set, the parent\ncannot be modified. The `parent` can be set on creation or using the\n`UpdateProject` method; the end user must have the\n`resourcemanager.projects.create` permission on the parent.\n\nRead-write."
-        },
-        "createTime": {
-          "format": "google-datetime",
-          "description": "Creation time.\n\nRead-only.",
-          "type": "string"
-        },
-        "labels": {
-          "description": "The labels associated with this Project.\n\nLabel keys must be between 1 and 63 characters long and must conform\nto the following regular expression: \\[a-z\\](\\[-a-z0-9\\]*\\[a-z0-9\\])?.\n\nLabel values must be between 0 and 63 characters long and must conform\nto the regular expression (\\[a-z\\](\\[-a-z0-9\\]*\\[a-z0-9\\])?)?.\n\nNo more than 256 labels can be associated with a given resource.\n\nClients should store labels in a representation such as JSON that does not\ndepend on specific characters being disallowed.\n\nExample: \u003ccode\u003e\"environment\" : \"dev\"\u003c/code\u003e\nRead-write.",
-          "type": "object",
-          "additionalProperties": {
-            "type": "string"
-          }
-        },
-        "name": {
-          "description": "The user-assigned display name of the Project.\nIt must be 4 to 30 characters.\nAllowed characters are: lowercase and uppercase letters, numbers,\nhyphen, single-quote, double-quote, space, and exclamation point.\n\nExample: \u003ccode\u003eMy Project\u003c/code\u003e\nRead-write.",
-          "type": "string"
-        },
-        "projectId": {
-          "description": "The unique, user-assigned ID of the Project.\nIt must be 6 to 30 lowercase letters, digits, or hyphens.\nIt must start with a letter.\nTrailing hyphens are prohibited.\n\nExample: \u003ccode\u003etokyo-rain-123\u003c/code\u003e\nRead-only after creation.",
-          "type": "string"
-        },
-        "lifecycleState": {
           "enumDescriptions": [
             "Unspecified state.  This is only used/useful for distinguishing\nunset values.",
             "The normal and active state.",
             "The project has been marked for deletion by the user\n(by invoking DeleteProject)\nor by the system (Google Cloud Platform).\nThis can generally be reversed by invoking UndeleteProject.",
             "This lifecycle state is no longer used and is not returned by the API."
-          ],
-          "enum": [
-            "LIFECYCLE_STATE_UNSPECIFIED",
-            "ACTIVE",
-            "DELETE_REQUESTED",
-            "DELETE_IN_PROGRESS"
-          ],
-          "description": "The Project lifecycle state.\n\nRead-only.",
-          "type": "string"
-        }
-      },
-      "id": "Project"
+          ]
+        },
+        "projectNumber": {
+          "format": "int64",
+          "description": "The number uniquely identifying the project.\n\nExample: \u003ccode\u003e415104041262\u003c/code\u003e\nRead-only.",
+          "type": "string"
+        },
+        "parent": {
+          "description": "An optional reference to a parent Resource.\n\nThe only supported parent type is \"organization\". Once set, the parent\ncannot be modified. The `parent` can be set on creation or using the\n`UpdateProject` method; the end user must have the\n`resourcemanager.projects.create` permission on the parent.\n\nRead-write.",
+          "$ref": "ResourceId"
+        },
+        "createTime": {
+          "format": "google-datetime",
+          "description": "Creation time.\n\nRead-only.",
+          "type": "string"
+        },
+        "labels": {
+          "additionalProperties": {
+            "type": "string"
+          },
+          "description": "The labels associated with this Project.\n\nLabel keys must be between 1 and 63 characters long and must conform\nto the following regular expression: \\[a-z\\](\\[-a-z0-9\\]*\\[a-z0-9\\])?.\n\nLabel values must be between 0 and 63 characters long and must conform\nto the regular expression (\\[a-z\\](\\[-a-z0-9\\]*\\[a-z0-9\\])?)?.\n\nNo more than 256 labels can be associated with a given resource.\n\nClients should store labels in a representation such as JSON that does not\ndepend on specific characters being disallowed.\n\nExample: \u003ccode\u003e\"environment\" : \"dev\"\u003c/code\u003e\nRead-write.",
+          "type": "object"
+        }
+      },
+      "id": "Project",
+      "description": "A Project is a high-level Google Cloud Platform entity.  It is a\ncontainer for ACLs, APIs, App Engine Apps, VMs, and other\nGoogle Cloud Platform resources."
     },
     "TestIamPermissionsRequest": {
-      "description": "Request message for `TestIamPermissions` method.",
       "type": "object",
       "properties": {
         "permissions": {
@@ -1080,158 +254,11 @@
           "type": "array"
         }
       },
-      "id": "TestIamPermissionsRequest"
+      "id": "TestIamPermissionsRequest",
+      "description": "Request message for `TestIamPermissions` method."
     },
     "FolderOperationError": {
-      "description": "A classification of the Folder Operation error.",
-      "type": "object",
-      "properties": {
-        "errorMessageId": {
-          "type": "string",
-          "enumDescriptions": [
-            "The error type was unrecognized or unspecified.",
-            "The attempted action would violate the max folder depth constraint.",
-            "The attempted action would violate the max child folders constraint.",
-            "The attempted action would violate the locally-unique folder\ndisplay_name constraint.",
-            "The resource being moved has been deleted.",
-            "The resource a folder was being added to has been deleted.",
-            "The attempted action would introduce cycle in resource path.",
-            "The attempted action would move a folder that is already being moved.",
-            "The folder the caller is trying to delete contains active resources.",
-            "The attempted action would violate the max deleted folder depth\nconstraint."
-          ],
-          "enum": [
-            "ERROR_TYPE_UNSPECIFIED",
-            "ACTIVE_FOLDER_HEIGHT_VIOLATION",
-            "MAX_CHILD_FOLDERS_VIOLATION",
-            "FOLDER_NAME_UNIQUENESS_VIOLATION",
-            "RESOURCE_DELETED_VIOLATION",
-            "PARENT_DELETED_VIOLATION",
-            "CYCLE_INTRODUCED_VIOLATION",
-            "FOLDER_BEING_MOVED_VIOLATION",
-            "FOLDER_TO_DELETE_NON_EMPTY_VIOLATION",
-            "DELETED_FOLDER_HEIGHT_VIOLATION"
-          ],
-          "description": "The type of operation error experienced."
-        }
-      },
-      "id": "FolderOperationError"
-    },
-    "FolderOperation": {
-      "description": "Metadata describing a long running folder operation",
-      "type": "object",
-      "properties": {
-        "sourceParent": {
-          "description": "The resource name of the folder's parent.\nOnly applicable when the operation_type is MOVE.",
-          "type": "string"
-        },
-        "displayName": {
-          "description": "The display name of the folder.",
-          "type": "string"
-        },
-        "destinationParent": {
-          "description": "The resource name of the folder or organization we are either creating\nthe folder under or moving the folder to.",
-          "type": "string"
-        },
-        "operationType": {
-          "description": "The type of this operation.",
-          "type": "string",
-          "enumDescriptions": [
-            "Operation type not specified.",
-            "A create folder operation.",
-            "A move folder operation."
-          ],
-          "enum": [
-            "OPERATION_TYPE_UNSPECIFIED",
-            "CREATE",
-            "MOVE"
-          ]
-        }
-      },
-      "id": "FolderOperation"
-    },
-    "Policy": {
-      "description": "Defines an Identity and Access Management (IAM) policy. It is used to\nspecify access control policies for Cloud Platform resources.\n\n\nA `Policy` consists of a list of `bindings`. A `Binding` binds a list of\n`members` to a `role`, where the members can be user accounts, Google groups,\nGoogle domains, and service accounts. A `role` is a named list of permissions\ndefined by IAM.\n\n**Example**\n\n    {\n      \"bindings\": [\n        {\n          \"role\": \"roles/owner\",\n          \"members\": [\n            \"user:mike@example.com\",\n            \"group:admins@example.com\",\n            \"domain:google.com\",\n            \"serviceAccount:my-other-app@appspot.gserviceaccount.com\",\n          ]\n        },\n        {\n          \"role\": \"roles/viewer\",\n          \"members\": [\"user:sean@example.com\"]\n        }\n      ]\n    }\n\nFor a description of IAM and its features, see the\n[IAM developer's guide](https://cloud.google.com/iam).",
-      "type": "object",
-      "properties": {
-        "bindings": {
-          "description": "Associates a list of `members` to a `role`.\n`bindings` with no members will result in an error.",
-          "items": {
-            "$ref": "Binding"
-          },
-          "type": "array"
-        },
-        "etag": {
-          "format": "byte",
-          "description": "`etag` is used for optimistic concurrency control as a way to help\nprevent simultaneous updates of a policy from overwriting each other.\nIt is strongly suggested that systems make use of the `etag` in the\nread-modify-write cycle to perform policy updates in order to avoid race\nconditions: An `etag` is returned in the response to `getIamPolicy`, and\nsystems are expected to put that etag in the request to `setIamPolicy` to\nensure that their change will be applied to the same version of the policy.\n\nIf no `etag` is provided in the call to `setIamPolicy`, then the existing\npolicy is overwritten blindly.",
-          "type": "string"
-        },
-        "version": {
-          "format": "int32",
-          "description": "Version of the `Policy`. The default version is 0.",
-          "type": "integer"
-        },
-        "auditConfigs": {
-          "items": {
-            "$ref": "AuditConfig"
-          },
-          "type": "array",
-          "description": "Specifies cloud audit logging configuration for this policy."
-        }
-      },
-      "id": "Policy"
-    },
-    "ResourceId": {
-      "properties": {
-        "id": {
-          "description": "Required field for the type-specific id. This should correspond to the id\nused in the type-specific API's.",
-          "type": "string"
-        },
-        "type": {
-          "description": "Required field representing the resource type this id is for.\nAt present, the valid types are \"project\", \"folder\", and \"organization\".",
-          "type": "string"
-        }
-      },
-      "id": "ResourceId",
-      "description": "A container to reference an id for any resource type. A `resource` in Google\nCloud Platform is a generic term for something you (a developer) may want to\ninteract with through one of our API's. Some examples are an App Engine app,\na Compute Engine instance, a Cloud SQL database, and so on.",
-      "type": "object"
-    },
-    "AuditConfig": {
-      "description": "Specifies the audit configuration for a service.\nThe configuration determines which permission types are logged, and what\nidentities, if any, are exempted from logging.\nAn AuditConfig must have one or more AuditLogConfigs.\n\nIf there are AuditConfigs for both `allServices` and a specific service,\nthe union of the two AuditConfigs is used for that service: the log_types\nspecified in each AuditConfig are enabled, and the exempted_members in each\nAuditConfig are exempted.\n\nExample Policy with multiple AuditConfigs:\n\n    {\n      \"audit_configs\": [\n        {\n          \"service\": \"allServices\"\n          \"audit_log_configs\": [\n            {\n              \"log_type\": \"DATA_READ\",\n              \"exempted_members\": [\n                \"user:foo@gmail.com\"\n              ]\n            },\n            {\n              \"log_type\": \"DATA_WRITE\",\n            },\n            {\n              \"log_type\": \"ADMIN_READ\",\n            }\n          ]\n        },\n        {\n          \"service\": \"fooservice.googleapis.com\"\n          \"audit_log_configs\": [\n            {\n              \"log_type\": \"DATA_READ\",\n            },\n            {\n              \"log_type\": \"DATA_WRITE\",\n              \"exempted_members\": [\n                \"user:bar@gmail.com\"\n              ]\n            }\n          ]\n        }\n      ]\n    }\n\nFor fooservice, this policy enables DATA_READ, DATA_WRITE and ADMIN_READ\nlogging. It also exempts foo@gmail.com from DATA_READ logging, and\nbar@gmail.com from DATA_WRITE logging.",
-      "type": "object",
-      "properties": {
-        "service": {
-          "description": "Specifies a service that will be enabled for audit logging.\nFor example, `storage.googleapis.com`, `cloudsql.googleapis.com`.\n`allServices` is a special value that covers all services.",
-          "type": "string"
-        },
-        "auditLogConfigs": {
-          "description": "The configuration for logging of each type of permission.\nNext ID: 4",
-          "items": {
-            "$ref": "AuditLogConfig"
-          },
-          "type": "array"
-        }
-      },
-      "id": "AuditConfig"
-    },
-    "Ancestor": {
-      "description": "Identifying information for a single ancestor of a project.",
-      "type": "object",
-      "properties": {
-        "resourceId": {
-          "$ref": "ResourceId",
-          "description": "Resource id of the ancestor."
-        }
-      },
-      "id": "Ancestor"
-    }
-  },
-  "protocol": "rest",
-  "icons": {
-    "x16": "http://www.google.com/images/icons/product/search-16.gif",
-    "x32": "http://www.google.com/images/icons/product/search-32.gif"
-  }
-=======
+      "properties": {
         "errorMessageId": {
           "description": "The type of operation error experienced.",
           "type": "string",
@@ -1990,5 +1017,4 @@
   "revision": "20170927",
   "documentationLink": "https://cloud.google.com/resource-manager",
   "discoveryVersion": "v1"
->>>>>>> d5fa6b74
 }