﻿/*
Copyright 2013 Google Inc

Licensed under the Apache License, Version 2.0 (the "License");
you may not use this file except in compliance with the License.
You may obtain a copy of the License at

    http://www.apache.org/licenses/LICENSE-2.0

Unless required by applicable law or agreed to in writing, software
distributed under the License is distributed on an "AS IS" BASIS,
WITHOUT WARRANTIES OR CONDITIONS OF ANY KIND, either express or implied.
See the License for the specific language governing permissions and
limitations under the License.
*/

using System;
using System.Collections.Generic;
using System.Net.Http;
using System.Threading;
using System.Threading.Tasks;

using Google.Apis.Auth.OAuth2.Requests;
using Google.Apis.Auth.OAuth2.Responses;
using Google.Apis.Json;

namespace Google.Apis.Auth.OAuth2.Flows
{
    /// <summary>
    /// Google specific authorization code flow which inherits from <see cref="AuthorizationCodeFlow"/>.
    /// </summary>
    public class GoogleAuthorizationCodeFlow : AuthorizationCodeFlow
    {
        /// <summary>Gets the token revocation URL.</summary>
        public string RevokeTokenUrl { get; private set; }
<<<<<<< HEAD

        /// <summary>Gets or sets the login_hint.</summary>
=======

        /// <summary>Gets or sets the include granted scopes indicator.
        /// Do not use, use <see cref="IncludeGrantedScopes"/> instead.</summary>
        public readonly bool? includeGrantedScopes;

        /// <summary>Gets or sets the include granted scopes indicator.</summary>
        public bool? IncludeGrantedScopes { get { return includeGrantedScopes; } }

        /// <summary>Gets the login_hint.</summary>
>>>>>>> 479d1c08
        public string LoginHint { get; private set; }

        /// <summary>Gets the user defined query parameters.</summary>
        public IEnumerable<KeyValuePair<string, string>> UserDefinedQueryParams { get; private set; }

        /// <summary>Constructs a new Google authorization code flow.</summary>
        public GoogleAuthorizationCodeFlow(Initializer initializer)
            : base(initializer)
        {
<<<<<<< HEAD
            LoginHint = initializer.LoginHint;
            RevokeTokenUrl = initializer.RevokeTokenUrl;
=======
            RevokeTokenUrl = initializer.RevokeTokenUrl;
            includeGrantedScopes = initializer.IncludeGrantedScopes;
            LoginHint = initializer.LoginHint;
>>>>>>> 479d1c08
            UserDefinedQueryParams = initializer.UserDefinedQueryParams;
        }

        /// <inheritdoc/>
        public override AuthorizationCodeRequestUrl CreateAuthorizationCodeRequest(string redirectUri)
        {
            return new GoogleAuthorizationCodeRequestUrl(new Uri(AuthorizationServerUrl))
            {
                ClientId = ClientSecrets.ClientId,
                Scope = string.Join(" ", Scopes),
                RedirectUri = redirectUri,
                IncludeGrantedScopes = IncludeGrantedScopes.HasValue
                    ? IncludeGrantedScopes.Value.ToString().ToLower() : null,
                LoginHint = LoginHint,
                UserDefinedQueryParams = UserDefinedQueryParams
            };
        }

        /// <inheritdoc/>
        public override async Task RevokeTokenAsync(string userId, string token,
            CancellationToken taskCancellationToken)
        {
            GoogleRevokeTokenRequest request = new GoogleRevokeTokenRequest(new Uri(RevokeTokenUrl))
            {
                Token = token
            };
            var httpRequest = new HttpRequestMessage(HttpMethod.Get, request.Build());

            var response = await HttpClient.SendAsync(httpRequest, taskCancellationToken).ConfigureAwait(false);
            if (!response.IsSuccessStatusCode)
            {
                var content = await response.Content.ReadAsStringAsync().ConfigureAwait(false);
                var error = NewtonsoftJsonSerializer.Instance.Deserialize<TokenErrorResponse>(content);
                throw new TokenResponseException(error, response.StatusCode);
            }

            await DeleteTokenAsync(userId, taskCancellationToken).ConfigureAwait(false);
        }

        /// <inheritdoc/>
        public override bool ShouldForceTokenRetrieval() 
        {
            return IncludeGrantedScopes.HasValue && IncludeGrantedScopes.Value;
        }

        /// <summary>An initializer class for Google authorization code flow. </summary>
        public new class Initializer : AuthorizationCodeFlow.Initializer
        {
            /// <summary>
            /// Gets or sets the login_hint.
            /// Set the parameter to an email address or sub identifier.
            /// </summary>
            public string LoginHint { get; set; }

            /// <summary>Gets or sets the token revocation URL.</summary>
            public string RevokeTokenUrl { get; private set; }

            /// <summary>Gets or sets the login_hint.
            /// Set the parameter value to an email address or sub identifier.</summary>
            public string LoginHint { get; set; }

            /// <summary>Gets or sets the optional user defined query parameters.</summary>
            public IEnumerable<KeyValuePair<string, string>> UserDefinedQueryParams { get; set; }

            /// <summary>
            /// Constructs a new initializer. Sets Authorization server URL to 
            /// <see cref="Google.Apis.Auth.OAuth2.GoogleAuthConsts.OidcAuthorizationUrl"/>, and Token server URL to 
            /// <see cref="Google.Apis.Auth.OAuth2.GoogleAuthConsts.OidcTokenUrl"/>.
            /// </summary>
            public Initializer() : this(
                GoogleAuthConsts.OidcAuthorizationUrl, GoogleAuthConsts.OidcTokenUrl, GoogleAuthConsts.RevokeTokenUrl)
            {
            }

            /// <summary>Constructs a new initializer.</summary>
            /// <param name="authorizationServerUrl">Authorization server URL</param>
            /// <param name="tokenServerUrl">Token server URL</param>
            /// <param name="revokeTokenUrl">Revocation server URL</param>
            /// <remarks>
            /// This is mainly for internal testing at Google, where we occasionally need
            /// to use alternative oauth endpoints. This is not for general use.
            /// </remarks>
            protected Initializer(string authorizationServerUrl, string tokenServerUrl, string revokeTokenUrl)
                : base(authorizationServerUrl, tokenServerUrl)
            {
                RevokeTokenUrl = revokeTokenUrl;
            }
        }
    }
}<|MERGE_RESOLUTION|>--- conflicted
+++ resolved
@@ -33,20 +33,8 @@
     {
         /// <summary>Gets the token revocation URL.</summary>
         public string RevokeTokenUrl { get; private set; }
-<<<<<<< HEAD
 
         /// <summary>Gets or sets the login_hint.</summary>
-=======
-
-        /// <summary>Gets or sets the include granted scopes indicator.
-        /// Do not use, use <see cref="IncludeGrantedScopes"/> instead.</summary>
-        public readonly bool? includeGrantedScopes;
-
-        /// <summary>Gets or sets the include granted scopes indicator.</summary>
-        public bool? IncludeGrantedScopes { get { return includeGrantedScopes; } }
-
-        /// <summary>Gets the login_hint.</summary>
->>>>>>> 479d1c08
         public string LoginHint { get; private set; }
 
         /// <summary>Gets the user defined query parameters.</summary>
@@ -56,14 +44,8 @@
         public GoogleAuthorizationCodeFlow(Initializer initializer)
             : base(initializer)
         {
-<<<<<<< HEAD
             LoginHint = initializer.LoginHint;
             RevokeTokenUrl = initializer.RevokeTokenUrl;
-=======
-            RevokeTokenUrl = initializer.RevokeTokenUrl;
-            includeGrantedScopes = initializer.IncludeGrantedScopes;
-            LoginHint = initializer.LoginHint;
->>>>>>> 479d1c08
             UserDefinedQueryParams = initializer.UserDefinedQueryParams;
         }
 
