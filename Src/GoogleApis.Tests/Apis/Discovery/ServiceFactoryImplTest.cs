--- conflicted
+++ resolved
@@ -1,78 +1,75 @@
-/*
-Copyright 2010 Google Inc
-
-Licensed under the Apache License, Version 2.0 (the "License");
-you may not use this file except in compliance with the License.
-You may obtain a copy of the License at
-
-    http://www.apache.org/licenses/LICENSE-2.0
-
-Unless required by applicable law or agreed to in writing, software
-distributed under the License is distributed on an "AS IS" BASIS,
-WITHOUT WARRANTIES OR CONDITIONS OF ANY KIND, either express or implied.
-See the License for the specific language governing permissions and
-limitations under the License.
-*/
-using System;
-
-using NUnit.Framework;
-
-using Google.Apis.Discovery;
-using Google.Apis.Json;
-
-namespace Google.Apis.Tests.Apis.Discovery
-{
-<<<<<<< HEAD
-    /// <summary>
-    /// Test case for ServiceFactoryImpl.cs
-    /// </summary>
-=======
->>>>>>> 07c2aba0
-    [TestFixture]
-    public class ServiceFactoryImplTest
-    {
-        internal const string BadDiscoveryv1_0_No_Name =  @"{
- 'NO_name': 'adsense-mgmt',
- 'version': 'v1beta1',
- 'description': 'AdSense Management API',
- 'restBasePath': '/adsense-mgmt/v1beta1/',
- 'rpcPath': '/rpc',
- 'resources': {
-  'mgmt': {
-   'resources': {
-    'adunits': {'foo':'bar' }
-    }
-    }
-    }
-    }";
-
-        [Test]
-        public void ServiceFactoryDiscoveryV1_0ConstructorFailTest ()
-        {
-            Assert.Throws<ArgumentNullException>(() => new FactoryParameterV1_0(null));
-            var json = (JsonDictionary)JsonReader.Parse(ServiceFactoryTest.DiscoveryV1_0Example);
-
-            // Test if the constructor will fail if required arguments are missing
-            var param = new FactoryParameterV1_0();
-            Assert.Throws(typeof(ArgumentNullException), () => new ServiceFactoryDiscoveryV1_0(null, param));
-            Assert.Throws(typeof(ArgumentNullException), () => new ServiceFactoryDiscoveryV1_0(json, null));
-            
-            json = (JsonDictionary)JsonReader.Parse(BadDiscoveryv1_0_No_Name);
-            Assert.Throws(typeof(ArgumentException), () => new ServiceFactoryDiscoveryV1_0(json, param));
-        }
-        
-        [Test]
-        public void ServiceFactoryDiscoveryV1_0ConstructorSuccessTest ()
-        {
-            var param = new FactoryParameterV1_0("http://server/");
-            var json = (JsonDictionary)JsonReader.Parse(ServiceFactoryTest.DiscoveryV1_0Example);
-            var fact = new ServiceFactoryDiscoveryV1_0(json, param);
-            
-            Assert.AreEqual("adsense", fact.Name);
-            Assert.AreEqual(param, fact.Param);
-            Assert.AreEqual(json, fact.Information);
-            Assert.IsInstanceOf(typeof(ServiceV1_0), fact.GetService("v1"));
-        }
-    }
-}
-
+/*
+Copyright 2010 Google Inc
+
+Licensed under the Apache License, Version 2.0 (the "License");
+you may not use this file except in compliance with the License.
+You may obtain a copy of the License at
+
+    http://www.apache.org/licenses/LICENSE-2.0
+
+Unless required by applicable law or agreed to in writing, software
+distributed under the License is distributed on an "AS IS" BASIS,
+WITHOUT WARRANTIES OR CONDITIONS OF ANY KIND, either express or implied.
+See the License for the specific language governing permissions and
+limitations under the License.
+*/
+using System;
+
+using NUnit.Framework;
+
+using Google.Apis.Discovery;
+using Google.Apis.Json;
+
+namespace Google.Apis.Tests.Apis.Discovery
+{
+    /// <summary>
+    /// Test case for ServiceFactoryImpl.cs
+    /// </summary>
+    [TestFixture]
+    public class ServiceFactoryImplTest
+    {
+        internal const string BadDiscoveryv1_0_No_Name =  @"{
+ 'NO_name': 'adsense-mgmt',
+ 'version': 'v1beta1',
+ 'description': 'AdSense Management API',
+ 'restBasePath': '/adsense-mgmt/v1beta1/',
+ 'rpcPath': '/rpc',
+ 'resources': {
+  'mgmt': {
+   'resources': {
+    'adunits': {'foo':'bar' }
+    }
+    }
+    }
+    }";
+
+        [Test]
+        public void ServiceFactoryDiscoveryV1_0ConstructorFailTest ()
+        {
+            Assert.Throws<ArgumentNullException>(() => new FactoryParameterV1_0(null));
+            var json = (JsonDictionary)JsonReader.Parse(ServiceFactoryTest.DiscoveryV1_0Example);
+
+            // Test if the constructor will fail if required arguments are missing
+            var param = new FactoryParameterV1_0();
+            Assert.Throws(typeof(ArgumentNullException), () => new ServiceFactoryDiscoveryV1_0(null, param));
+            Assert.Throws(typeof(ArgumentNullException), () => new ServiceFactoryDiscoveryV1_0(json, null));
+            
+            json = (JsonDictionary)JsonReader.Parse(BadDiscoveryv1_0_No_Name);
+            Assert.Throws(typeof(ArgumentException), () => new ServiceFactoryDiscoveryV1_0(json, param));
+        }
+        
+        [Test]
+        public void ServiceFactoryDiscoveryV1_0ConstructorSuccessTest ()
+        {
+            var param = new FactoryParameterV1_0("http://server/");
+            var json = (JsonDictionary)JsonReader.Parse(ServiceFactoryTest.DiscoveryV1_0Example);
+            var fact = new ServiceFactoryDiscoveryV1_0(json, param);
+            
+            Assert.AreEqual("adsense", fact.Name);
+            Assert.AreEqual(param, fact.Param);
+            Assert.AreEqual(json, fact.Information);
+            Assert.IsInstanceOf(typeof(ServiceV1_0), fact.GetService("v1"));
+        }
+    }
+}
+