/*
Copyright 2010 Google Inc

Licensed under the Apache License, Version 2.0 (the "License");
you may not use this file except in compliance with the License.
You may obtain a copy of the License at

    http://www.apache.org/licenses/LICENSE-2.0

Unless required by applicable law or agreed to in writing, software
distributed under the License is distributed on an "AS IS" BASIS,
WITHOUT WARRANTIES OR CONDITIONS OF ANY KIND, either express or implied.
See the License for the specific language governing permissions and
limitations under the License.
<<<<<<< HEAD
*/

using System;
using System.Collections.Generic;

using Google.Apis.Requests;
using Google.Apis.Discovery.Schema;

namespace Google.Apis.Discovery 
{


    /// <summary>
    /// Represent a specific version of a service as defined in Google Api Discovery Document.
    /// Has a collection of IResources and ISchemas
    /// </summary>
    /// <seealso cref="IResource"/>
    /// <seealso cref="ISchema"/>
    public interface IService : IResourceContainer
    {
        /// <summary> The version of this service </summary>
        string Version {get;}
        Uri BaseUri {get;}
        Uri RpcUri {get;}
        
        /// <summary>The id of this API.</summary>
        string Id {get;}
                
        /// <summary>
        /// Title of this API
        /// </summary>
        string Title { get; }
        
        /// <summary>Labels for the status of this API, such as labs or deprecated.</summary>
        IList<string> Labels {get;}
        
        /// <summary>A list of supported features for this API.</summary>
        IList<string> Features {get;} 
        
        /// <summary>A link to human readable documentation for the API.</summary>
        string DocumentationLink {get;}
        
        /// <summary>The protocol described by this document.</summary>
        string Protocol {get;}
        
        /// <summary>The description of this API.</summary>
        string Description {get;}

        /// <summary>
        /// True if GZip is supported by the remote server and should be enabled
        /// </summary>
        bool GZipEnabled { get; set; }

        /// <summary>The version of the discovery that defined this service. </summary>
        DiscoveryVersion DiscoveryVersion{get;}
        
        /// <summary>A dictionary containing all the schemas defined in this Service </summary>
        IDictionary<string, ISchema> Schemas{get;} 

        /// <summary>
        /// Creates a Request Object based on the HTTP Method Type.
        /// </summary>
        IRequest CreateRequest (string resource, string methodName);        
    }
=======
*/

using System;
using System.Collections.Generic;
using Google.Apis.Discovery.Schema;
using Google.Apis.Requests;

namespace Google.Apis.Discovery
{
    /// <summary>
    /// Represent a specific version of a service as defined in Google Api Discovery Document.
    /// Has a collection of IResources and ISchemas
    /// </summary>
    /// <seealso cref="IResource"/>
    /// <seealso cref="ISchema"/>
    public interface IService : IResourceContainer
    {
        /// <summary> The version of this service </summary>
        string Version { get; }

        /// <summary>
        /// Path where the service resides
        /// </summary>
        Uri BaseUri { get; }

        /// <summary> 
        /// The Rpc URI of this service. 
        /// This field is no longer available with discovery version v1 
        /// </summary>
        [Obsolete]
        Uri RpcUri { get; }

        /// <summary>The id of this API.</summary>
        string Id { get; }

        /// <summary>
        /// Title of this API
        /// </summary>
        string Title { get; }

        /// <summary>Labels for the status of this API, such as labs or deprecated.</summary>
        IList<string> Labels { get; }

        /// <summary>A list of supported features for this API.</summary>
        IList<string> Features { get; }

        /// <summary>A link to human readable documentation for the API.</summary>
        string DocumentationLink { get; }

        /// <summary>The protocol described by this document.</summary>
        string Protocol { get; }

        /// <summary>The description of this API.</summary>
        string Description { get; }

        /// <summary>The version of the discovery that defined this service. </summary>
        DiscoveryVersion DiscoveryVersion { get; }

        /// <summary>A dictionary containing all the schemas defined in this Service </summary>
        IDictionary<string, ISchema> Schemas { get; }

        /// <summary>
        /// Creates a Request Object based on the HTTP Method Type.
        /// </summary>
        IRequest CreateRequest(string resource, string methodName);
    }
>>>>>>> 751c8f7f
}<|MERGE_RESOLUTION|>--- conflicted
+++ resolved
@@ -12,72 +12,6 @@
 WITHOUT WARRANTIES OR CONDITIONS OF ANY KIND, either express or implied.
 See the License for the specific language governing permissions and
 limitations under the License.
-<<<<<<< HEAD
-*/
-
-using System;
-using System.Collections.Generic;
-
-using Google.Apis.Requests;
-using Google.Apis.Discovery.Schema;
-
-namespace Google.Apis.Discovery 
-{
-
-
-    /// <summary>
-    /// Represent a specific version of a service as defined in Google Api Discovery Document.
-    /// Has a collection of IResources and ISchemas
-    /// </summary>
-    /// <seealso cref="IResource"/>
-    /// <seealso cref="ISchema"/>
-    public interface IService : IResourceContainer
-    {
-        /// <summary> The version of this service </summary>
-        string Version {get;}
-        Uri BaseUri {get;}
-        Uri RpcUri {get;}
-        
-        /// <summary>The id of this API.</summary>
-        string Id {get;}
-                
-        /// <summary>
-        /// Title of this API
-        /// </summary>
-        string Title { get; }
-        
-        /// <summary>Labels for the status of this API, such as labs or deprecated.</summary>
-        IList<string> Labels {get;}
-        
-        /// <summary>A list of supported features for this API.</summary>
-        IList<string> Features {get;} 
-        
-        /// <summary>A link to human readable documentation for the API.</summary>
-        string DocumentationLink {get;}
-        
-        /// <summary>The protocol described by this document.</summary>
-        string Protocol {get;}
-        
-        /// <summary>The description of this API.</summary>
-        string Description {get;}
-
-        /// <summary>
-        /// True if GZip is supported by the remote server and should be enabled
-        /// </summary>
-        bool GZipEnabled { get; set; }
-
-        /// <summary>The version of the discovery that defined this service. </summary>
-        DiscoveryVersion DiscoveryVersion{get;}
-        
-        /// <summary>A dictionary containing all the schemas defined in this Service </summary>
-        IDictionary<string, ISchema> Schemas{get;} 
-
-        /// <summary>
-        /// Creates a Request Object based on the HTTP Method Type.
-        /// </summary>
-        IRequest CreateRequest (string resource, string methodName);        
-    }
-=======
 */
 
 using System;
@@ -133,6 +67,11 @@
         /// <summary>The description of this API.</summary>
         string Description { get; }
 
+        /// <summary>
+        /// True if GZip is supported by the remote server and should be enabled
+        /// </summary>
+        bool GZipEnabled { get; set; }
+
         /// <summary>The version of the discovery that defined this service. </summary>
         DiscoveryVersion DiscoveryVersion { get; }
 
@@ -144,5 +83,4 @@
         /// </summary>
         IRequest CreateRequest(string resource, string methodName);
     }
->>>>>>> 751c8f7f
 }