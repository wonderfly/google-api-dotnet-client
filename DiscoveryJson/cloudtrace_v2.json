--- conflicted
+++ resolved
@@ -1,178 +1,4 @@
 {
-<<<<<<< HEAD
-  "resources": {
-    "projects": {
-      "resources": {
-        "traces": {
-          "methods": {
-            "batchWrite": {
-              "request": {
-                "$ref": "BatchWriteSpansRequest"
-              },
-              "description": "Sends new spans to Stackdriver Trace or updates existing traces. If the\nname of a trace that you send matches that of an existing trace, new spans\nare added to the existing trace. Attempt to update existing spans results\nundefined behavior. If the name does not match, a new trace is created\nwith given set of spans.",
-              "httpMethod": "POST",
-              "parameterOrder": [
-                "name"
-              ],
-              "response": {
-                "$ref": "Empty"
-              },
-              "scopes": [
-                "https://www.googleapis.com/auth/cloud-platform",
-                "https://www.googleapis.com/auth/trace.append"
-              ],
-              "parameters": {
-                "name": {
-                  "pattern": "^projects/[^/]+$",
-                  "location": "path",
-                  "description": "Required. Name of the project where the spans belong. The format is\n`projects/PROJECT_ID`.",
-                  "type": "string",
-                  "required": true
-                }
-              },
-              "flatPath": "v2/projects/{projectsId}/traces:batchWrite",
-              "path": "v2/{+name}/traces:batchWrite",
-              "id": "cloudtrace.projects.traces.batchWrite"
-            }
-          },
-          "resources": {
-            "spans": {
-              "methods": {
-                "create": {
-                  "request": {
-                    "$ref": "Span"
-                  },
-                  "description": "Creates a new Span.",
-                  "httpMethod": "PUT",
-                  "parameterOrder": [
-                    "name"
-                  ],
-                  "response": {
-                    "$ref": "Span"
-                  },
-                  "scopes": [
-                    "https://www.googleapis.com/auth/cloud-platform",
-                    "https://www.googleapis.com/auth/trace.append"
-                  ],
-                  "parameters": {
-                    "name": {
-                      "pattern": "^projects/[^/]+/traces/[^/]+/spans/[^/]+$",
-                      "location": "path",
-                      "description": "The resource name of the span in the following format:\n\n    projects/[PROJECT_ID]/traces/[TRACE_ID]/spans/SPAN_ID is a unique identifier for a trace within a project.\n[SPAN_ID] is a unique identifier for a span within a trace,\nassigned when the span is created.",
-                      "type": "string",
-                      "required": true
-                    }
-                  },
-                  "flatPath": "v2/projects/{projectsId}/traces/{tracesId}/spans/{spansId}",
-                  "path": "v2/{+name}",
-                  "id": "cloudtrace.projects.traces.spans.create"
-                }
-              }
-            }
-          }
-        }
-      }
-    }
-  },
-  "parameters": {
-    "upload_protocol": {
-      "location": "query",
-      "description": "Upload protocol for media (e.g. \"raw\", \"multipart\").",
-      "type": "string"
-    },
-    "prettyPrint": {
-      "description": "Returns response with indentations and line breaks.",
-      "default": "true",
-      "type": "boolean",
-      "location": "query"
-    },
-    "fields": {
-      "location": "query",
-      "description": "Selector specifying which fields to include in a partial response.",
-      "type": "string"
-    },
-    "uploadType": {
-      "location": "query",
-      "description": "Legacy upload protocol for media (e.g. \"media\", \"multipart\").",
-      "type": "string"
-    },
-    "$.xgafv": {
-      "description": "V1 error format.",
-      "type": "string",
-      "enumDescriptions": [
-        "v1 error format",
-        "v2 error format"
-      ],
-      "location": "query",
-      "enum": [
-        "1",
-        "2"
-      ]
-    },
-    "callback": {
-      "description": "JSONP",
-      "type": "string",
-      "location": "query"
-    },
-    "alt": {
-      "enumDescriptions": [
-        "Responses with Content-Type of application/json",
-        "Media download with context-dependent Content-Type",
-        "Responses with Content-Type of application/x-protobuf"
-      ],
-      "location": "query",
-      "description": "Data format for response.",
-      "default": "json",
-      "enum": [
-        "json",
-        "media",
-        "proto"
-      ],
-      "type": "string"
-    },
-    "key": {
-      "location": "query",
-      "description": "API key. Your API key identifies your project and provides you with API access, quota, and reports. Required unless you provide an OAuth 2.0 token.",
-      "type": "string"
-    },
-    "access_token": {
-      "location": "query",
-      "description": "OAuth access token.",
-      "type": "string"
-    },
-    "quotaUser": {
-      "description": "Available to use for quota purposes for server-side applications. Can be any arbitrary string assigned to a user, but should not exceed 40 characters.",
-      "type": "string",
-      "location": "query"
-    },
-    "pp": {
-      "location": "query",
-      "description": "Pretty-print response.",
-      "default": "true",
-      "type": "boolean"
-    },
-    "bearer_token": {
-      "description": "OAuth bearer token.",
-      "type": "string",
-      "location": "query"
-    },
-    "oauth_token": {
-      "description": "OAuth 2.0 token for the current user.",
-      "type": "string",
-      "location": "query"
-    }
-  },
-  "version": "v2",
-  "baseUrl": "https://cloudtrace.googleapis.com/",
-  "description": "Send and retrieve trace data from Stackdriver Trace. Data is generated and available by default for all App Engine applications. Data from other applications can be written to Stackdriver Trace for display, reporting, and analysis.\n",
-  "servicePath": "",
-  "kind": "discovery#restDescription",
-  "basePath": "",
-  "id": "cloudtrace:v2",
-  "documentationLink": "https://cloud.google.com/trace",
-  "revision": "20170927",
-=======
->>>>>>> d5fa6b74
   "discoveryVersion": "v1",
   "version_module": true,
   "schemas": {
@@ -247,24 +73,6 @@
       "id": "TruncatableString"
     },
     "TimeEvent": {
-<<<<<<< HEAD
-      "id": "TimeEvent",
-      "description": "A time-stamped annotation or network event in the Span.",
-      "type": "object",
-      "properties": {
-        "networkEvent": {
-          "$ref": "NetworkEvent",
-          "description": "An event describing an RPC message sent/received on the network."
-        },
-        "annotation": {
-          "$ref": "Annotation",
-          "description": "Text annotation with a set of attributes."
-        },
-        "time": {
-          "format": "google-datetime",
-          "description": "The timestamp indicating the time the event occurred.",
-          "type": "string"
-=======
       "description": "A time-stamped annotation or message event in the Span.",
       "type": "object",
       "properties": {
@@ -280,18 +88,12 @@
         "annotation": {
           "description": "Text annotation with a set of attributes.",
           "$ref": "Annotation"
->>>>>>> d5fa6b74
-        }
-      }
-    },
-<<<<<<< HEAD
-    "NetworkEvent": {
-      "id": "NetworkEvent",
-      "description": "An event describing an RPC message sent or received on the network.",
-=======
+        }
+      },
+      "id": "TimeEvent"
+    },
     "MessageEvent": {
       "description": "An event describing a message sent/received between Spans.",
->>>>>>> d5fa6b74
       "type": "object",
       "properties": {
         "uncompressedSizeBytes": {
@@ -308,24 +110,6 @@
           "enum": [
             "TYPE_UNSPECIFIED",
             "SENT",
-<<<<<<< HEAD
-            "RECV"
-          ],
-          "description": "Type of NetworkEvent. Indicates whether the RPC message was sent or\nreceived.",
-          "type": "string"
-        },
-        "messageId": {
-          "format": "uint64",
-          "description": "An identifier for the message, which must be unique in this span.",
-          "type": "string"
-        },
-        "compressedMessageSize": {
-          "format": "uint64",
-          "description": "The number of compressed bytes sent or received.",
-          "type": "string"
-        }
-      }
-=======
             "RECEIVED"
           ],
           "description": "Type of MessageEvent. Indicates whether the message was sent or\nreceived.",
@@ -343,81 +127,49 @@
         }
       },
       "id": "MessageEvent"
->>>>>>> d5fa6b74
     },
     "StackFrame": {
-      "id": "StackFrame",
       "description": "Represents a single stack frame in a stack trace.",
       "type": "object",
       "properties": {
+        "functionName": {
+          "$ref": "TruncatableString",
+          "description": "The fully-qualified name that uniquely identifies the function or\nmethod that is active in this frame (up to 1024 bytes)."
+        },
+        "lineNumber": {
+          "description": "The line number in `file_name` where the function call appears.",
+          "format": "int64",
+          "type": "string"
+        },
+        "loadModule": {
+          "$ref": "Module",
+          "description": "The binary module from where the code was loaded."
+        },
+        "columnNumber": {
+          "description": "The column number where the function call appears, if available.\nThis is important in JavaScript because of its anonymous functions.",
+          "format": "int64",
+          "type": "string"
+        },
+        "fileName": {
+          "$ref": "TruncatableString",
+          "description": "The name of the source file where the function call appears (up to 256\nbytes)."
+        },
+        "sourceVersion": {
+          "$ref": "TruncatableString",
+          "description": "The version of the deployed source code (up to 128 bytes)."
+        },
         "originalFunctionName": {
           "description": "An un-mangled function name, if `function_name` is\n[mangled](http://www.avabodh.com/cxxin/namemangling.html). The name can\nbe fully-qualified (up to 1024 bytes).",
           "$ref": "TruncatableString"
-        },
-        "functionName": {
-          "$ref": "TruncatableString",
-          "description": "The fully-qualified name that uniquely identifies the function or\nmethod that is active in this frame (up to 1024 bytes)."
-        },
-        "lineNumber": {
-<<<<<<< HEAD
-          "format": "int64",
-          "description": "The line number in `file_name` where the function call appears.",
-=======
-          "description": "The line number in `file_name` where the function call appears.",
-          "format": "int64",
->>>>>>> d5fa6b74
-          "type": "string"
-        },
-        "loadModule": {
-          "$ref": "Module",
-          "description": "The binary module from where the code was loaded."
-        },
-        "columnNumber": {
-          "description": "The column number where the function call appears, if available.\nThis is important in JavaScript because of its anonymous functions.",
-          "format": "int64",
-          "type": "string"
-        },
-        "fileName": {
-          "$ref": "TruncatableString",
-          "description": "The name of the source file where the function call appears (up to 256\nbytes)."
-        },
-        "sourceVersion": {
-<<<<<<< HEAD
-          "description": "The version of the deployed source code (up to 128 bytes).",
-=======
-          "$ref": "TruncatableString",
-          "description": "The version of the deployed source code (up to 128 bytes)."
-        },
-        "originalFunctionName": {
-          "description": "An un-mangled function name, if `function_name` is\n[mangled](http://www.avabodh.com/cxxin/namemangling.html). The name can\nbe fully-qualified (up to 1024 bytes).",
->>>>>>> d5fa6b74
-          "$ref": "TruncatableString"
-        }
-      }
+        }
+      },
+      "id": "StackFrame"
     },
     "Link": {
       "description": "A pointer from the current span to another span in the same trace or in a\ndifferent trace. For example, this can be used in batching operations,\nwhere a single batch handler processes multiple requests from different\ntraces or when the handler receives a request from a different project.",
       "type": "object",
       "properties": {
         "type": {
-<<<<<<< HEAD
-          "description": "The relationship of the current span relative to the linked span.",
-          "type": "string",
-          "enumDescriptions": [
-            "The relationship of the two spans is unknown.",
-            "The linked span is a child of the current span.",
-            "The linked span is a parent of the current span."
-          ],
-          "enum": [
-            "TYPE_UNSPECIFIED",
-            "CHILD_LINKED_SPAN",
-            "PARENT_LINKED_SPAN"
-          ]
-        },
-        "attributes": {
-          "description": "A set of attributes on the link. There is a limit of 32 attributes per\nlink.",
-          "$ref": "Attributes"
-=======
           "enumDescriptions": [
             "The relationship of the two spans is unknown.",
             "The linked span is a child of the current span.",
@@ -430,7 +182,6 @@
           ],
           "description": "The relationship of the current span relative to the linked span.",
           "type": "string"
->>>>>>> d5fa6b74
         },
         "traceId": {
           "description": "`TRACE_ID` identifies a trace within a project.",
@@ -448,18 +199,7 @@
       "id": "Link"
     },
     "Annotation": {
-<<<<<<< HEAD
-      "id": "Annotation",
-      "description": "Text annotation with a set of attributes.",
-      "type": "object",
-      "properties": {
-        "description": {
-          "description": "A user-supplied message describing the event. The maximum length for\nthe description is 256 bytes.",
-          "$ref": "TruncatableString"
-        },
-=======
-      "properties": {
->>>>>>> d5fa6b74
+      "properties": {
         "attributes": {
           "$ref": "Attributes",
           "description": "A set of attributes on the annotation. There is a limit of 4 attributes\nper Annotation."
@@ -468,17 +208,12 @@
           "$ref": "TruncatableString",
           "description": "A user-supplied message describing the event. The maximum length for\nthe description is 256 bytes."
         }
-<<<<<<< HEAD
-      }
-=======
       },
       "id": "Annotation",
       "description": "Text annotation with a set of attributes.",
       "type": "object"
->>>>>>> d5fa6b74
     },
     "StackFrames": {
-      "id": "StackFrames",
       "description": "A collection of stack frames, which can be truncated.",
       "type": "object",
       "properties": {
@@ -494,16 +229,6 @@
             "$ref": "StackFrame"
           }
         }
-<<<<<<< HEAD
-      }
-    },
-    "TimeEvents": {
-      "id": "TimeEvents",
-      "description": "A collection of `TimeEvent`s. A `TimeEvent` is a time-stamped annotation\non the span, consisting of either user-supplied key:value pairs, or\ndetails of an RPC message sent/received on the network.",
-      "type": "object",
-      "properties": {
-        "droppedAnnotationsCount": {
-=======
       },
       "id": "StackFrames"
     },
@@ -513,7 +238,6 @@
       "properties": {
         "droppedMessageEventsCount": {
           "description": "The number of dropped message events in all the included time events.\nIf the value is 0, then no message events were dropped.",
->>>>>>> d5fa6b74
           "format": "int32",
           "type": "integer"
         },
@@ -522,34 +246,21 @@
           "type": "array",
           "items": {
             "$ref": "TimeEvent"
-<<<<<<< HEAD
-          },
-          "type": "array"
-        },
-        "droppedNetworkEventsCount": {
-          "format": "int32",
-          "description": "The number of dropped network events in all the included time events.\nIf the value is 0, then no network events were dropped.",
-=======
           }
         },
         "droppedAnnotationsCount": {
           "description": "The number of dropped annotations in all the included time events.\nIf the value is 0, then no annotations were dropped.",
           "format": "int32",
->>>>>>> d5fa6b74
-          "type": "integer"
-        }
-      }
+          "type": "integer"
+        }
+      },
+      "id": "TimeEvents"
     },
     "Module": {
       "properties": {
         "module": {
-<<<<<<< HEAD
-          "description": "For example: main binary, kernel modules, and dynamic libraries\nsuch as libc.so, sharedlib.so (up to 256 bytes).",
-          "$ref": "TruncatableString"
-=======
           "$ref": "TruncatableString",
           "description": "For example: main binary, kernel modules, and dynamic libraries\nsuch as libc.so, sharedlib.so (up to 256 bytes)."
->>>>>>> d5fa6b74
         },
         "buildId": {
           "$ref": "TruncatableString",
@@ -561,12 +272,6 @@
       "type": "object"
     },
     "Status": {
-<<<<<<< HEAD
-      "id": "Status",
-      "description": "The `Status` type defines a logical error model that is suitable for different\nprogramming environments, including REST APIs and RPC APIs. It is used by\n[gRPC](https://github.com/grpc). The error model is designed to be:\n\n- Simple to use and understand for most users\n- Flexible enough to meet unexpected needs\n\n# Overview\n\nThe `Status` message contains three pieces of data: error code, error message,\nand error details. The error code should be an enum value of\ngoogle.rpc.Code, but it may accept additional error codes if needed.  The\nerror message should be a developer-facing English message that helps\ndevelopers *understand* and *resolve* the error. If a localized user-facing\nerror message is needed, put the localized message in the error details or\nlocalize it in the client. The optional error details may contain arbitrary\ninformation about the error. There is a predefined set of error detail types\nin the package `google.rpc` that can be used for common error conditions.\n\n# Language mapping\n\nThe `Status` message is the logical representation of the error model, but it\nis not necessarily the actual wire format. When the `Status` message is\nexposed in different client libraries and different wire protocols, it can be\nmapped differently. For example, it will likely be mapped to some exceptions\nin Java, but more likely mapped to some error codes in C.\n\n# Other uses\n\nThe error model and the `Status` message can be used in a variety of\nenvironments, either with or without APIs, to provide a\nconsistent developer experience across different environments.\n\nExample uses of this error model include:\n\n- Partial errors. If a service needs to return partial errors to the client,\n    it may embed the `Status` in the normal response to indicate the partial\n    errors.\n\n- Workflow errors. A typical workflow has multiple steps. Each step may\n    have a `Status` message for error reporting.\n\n- Batch operations. If a client uses batch request and batch response, the\n    `Status` message should be used directly inside batch response, one for\n    each error sub-response.\n\n- Asynchronous operations. If an API call embeds asynchronous operation\n    results in its response, the status of those operations should be\n    represented directly using the `Status` message.\n\n- Logging. If some API errors are stored in logs, the message `Status` could\n    be used directly after any stripping needed for security/privacy reasons.",
-      "type": "object",
-=======
->>>>>>> d5fa6b74
       "properties": {
         "message": {
           "description": "A developer-facing error message, which should be in English. Any\nuser-facing error message should be localized and sent in the\ngoogle.rpc.Status.details field, or localized by the client.",
@@ -588,48 +293,29 @@
           "format": "int32",
           "type": "integer"
         }
-<<<<<<< HEAD
-      }
-    },
-    "BatchWriteSpansRequest": {
-      "description": "The request message for the `BatchWriteSpans` method.",
-      "type": "object",
-=======
       },
       "id": "Status",
       "description": "The `Status` type defines a logical error model that is suitable for different\nprogramming environments, including REST APIs and RPC APIs. It is used by\n[gRPC](https://github.com/grpc). The error model is designed to be:\n\n- Simple to use and understand for most users\n- Flexible enough to meet unexpected needs\n\n# Overview\n\nThe `Status` message contains three pieces of data: error code, error message,\nand error details. The error code should be an enum value of\ngoogle.rpc.Code, but it may accept additional error codes if needed.  The\nerror message should be a developer-facing English message that helps\ndevelopers *understand* and *resolve* the error. If a localized user-facing\nerror message is needed, put the localized message in the error details or\nlocalize it in the client. The optional error details may contain arbitrary\ninformation about the error. There is a predefined set of error detail types\nin the package `google.rpc` that can be used for common error conditions.\n\n# Language mapping\n\nThe `Status` message is the logical representation of the error model, but it\nis not necessarily the actual wire format. When the `Status` message is\nexposed in different client libraries and different wire protocols, it can be\nmapped differently. For example, it will likely be mapped to some exceptions\nin Java, but more likely mapped to some error codes in C.\n\n# Other uses\n\nThe error model and the `Status` message can be used in a variety of\nenvironments, either with or without APIs, to provide a\nconsistent developer experience across different environments.\n\nExample uses of this error model include:\n\n- Partial errors. If a service needs to return partial errors to the client,\n    it may embed the `Status` in the normal response to indicate the partial\n    errors.\n\n- Workflow errors. A typical workflow has multiple steps. Each step may\n    have a `Status` message for error reporting.\n\n- Batch operations. If a client uses batch request and batch response, the\n    `Status` message should be used directly inside batch response, one for\n    each error sub-response.\n\n- Asynchronous operations. If an API call embeds asynchronous operation\n    results in its response, the status of those operations should be\n    represented directly using the `Status` message.\n\n- Logging. If some API errors are stored in logs, the message `Status` could\n    be used directly after any stripping needed for security/privacy reasons.",
       "type": "object"
     },
     "BatchWriteSpansRequest": {
->>>>>>> d5fa6b74
       "properties": {
         "spans": {
           "description": "A collection of spans.",
           "type": "array",
           "items": {
             "$ref": "Span"
-<<<<<<< HEAD
-          },
-          "type": "array"
-        }
-      },
-      "id": "BatchWriteSpansRequest"
-=======
           }
         }
       },
       "id": "BatchWriteSpansRequest",
       "description": "The request message for the `BatchWriteSpans` method.",
       "type": "object"
->>>>>>> d5fa6b74
     },
     "Span": {
-      "id": "Span",
       "description": "A span represents a single operation within a trace. Spans can be\nnested to form a trace tree. Often, a trace contains a root span\nthat describes the end-to-end latency, and one or more subspans for\nits sub-operations. A trace can also contain multiple root spans,\nor none at all. Spans do not need to be contiguous&mdash;there may be\ngaps or overlaps between spans in a trace.",
       "type": "object",
       "properties": {
-<<<<<<< HEAD
-=======
         "links": {
           "$ref": "Links",
           "description": "A maximum of 128 links are allowed per Span."
@@ -663,7 +349,6 @@
           "description": "Stack trace captured at the start of the span.",
           "$ref": "StackTrace"
         },
->>>>>>> d5fa6b74
         "parentSpanId": {
           "description": "The [SPAN_ID] of this span's parent span. If this is a root span,\nthen this field must be empty.",
           "type": "string"
@@ -684,169 +369,36 @@
         },
         "timeEvents": {
           "$ref": "TimeEvents",
-<<<<<<< HEAD
-          "description": "The included time events. There can be up to 32 annotations and 128 network\nevents per span."
-        },
-        "links": {
-          "$ref": "Links",
-          "description": "A maximum of 128 links are allowed per Span."
-        },
-        "attributes": {
-          "description": "A set of attributes on the span. There is a limit of 32 attributes per\nspan.",
-          "$ref": "Attributes"
-        },
-        "spanId": {
-          "description": "The [SPAN_ID] portion of the span's resource name.",
-          "type": "string"
-        },
-        "childSpanCount": {
-          "format": "uint32",
-          "description": "An optional number of child spans that were generated while this span\nwas active. If set, allows implementation to detect missing child spans.",
-          "type": "integer"
-        },
-        "sameProcessAsParentSpan": {
-          "description": "A highly recommended but not required flag that identifies when a trace\ncrosses a process boundary. True when the parent_span belongs to the\nsame process as the current span.",
-          "type": "boolean"
-        },
-        "status": {
-          "description": "An optional final status for this span.",
-          "$ref": "Status"
-        },
-        "name": {
-          "description": "The resource name of the span in the following format:\n\n    projects/[PROJECT_ID]/traces/[TRACE_ID]/spans/SPAN_ID is a unique identifier for a trace within a project.\n[SPAN_ID] is a unique identifier for a span within a trace,\nassigned when the span is created.",
-          "type": "string"
-        },
-        "stackTrace": {
-          "description": "Stack trace captured at the start of the span.",
-          "$ref": "StackTrace"
-=======
           "description": "The included time events. There can be up to 32 annotations and 128 message\nevents per span."
->>>>>>> d5fa6b74
-        }
-      }
+        }
+      },
+      "id": "Span"
     },
     "Empty": {
-<<<<<<< HEAD
-      "id": "Empty",
       "description": "A generic empty message that you can re-use to avoid defining duplicated\nempty messages in your APIs. A typical example is to use it as the request\nor the response type of an API method. For instance:\n\n    service Foo {\n      rpc Bar(google.protobuf.Empty) returns (google.protobuf.Empty);\n    }\n\nThe JSON representation for `Empty` is empty JSON object `{}`.",
       "type": "object",
-      "properties": {}
+      "properties": {},
+      "id": "Empty"
     },
     "AttributeValue": {
-      "id": "AttributeValue",
-      "description": "The allowed types for [VALUE] in a `[KEY]:[VALUE]` attribute.",
-      "type": "object",
-      "properties": {
+      "properties": {
+        "intValue": {
+          "description": "A 64-bit signed integer.",
+          "format": "int64",
+          "type": "string"
+        },
+        "stringValue": {
+          "$ref": "TruncatableString",
+          "description": "A string up to 256 bytes long."
+        },
         "boolValue": {
           "description": "A Boolean value represented by `true` or `false`.",
           "type": "boolean"
-        },
-        "stringValue": {
-          "$ref": "TruncatableString",
-          "description": "A string up to 256 bytes long."
-        },
-        "intValue": {
-          "format": "int64",
-          "description": "A 64-bit signed integer.",
-          "type": "string"
-        }
-      }
-    },
-    "Attributes": {
-      "description": "A set of attributes, each in the format `[KEY]:[VALUE]`.",
-      "type": "object",
-      "properties": {
-        "droppedAttributesCount": {
-          "format": "int32",
-          "description": "The number of attributes that were discarded. Attributes can be discarded\nbecause their keys are too long or because there are too many attributes.\nIf this value is 0 then all attributes are valid.",
-          "type": "integer"
-        },
-        "attributeMap": {
-          "description": "The set of attributes. Each attribute's key can be up to 128 bytes\nlong. The value can be a string up to 256 bytes, an integer, or the\nBoolean values `true` and `false`. For example:\n\n    \"/instance_id\": \"my-instance\"\n    \"/http/user_agent\": \"\"\n    \"/http/request_bytes\": 300\n    \"abc.com/myattribute\": true",
-          "type": "object",
-          "additionalProperties": {
-            "$ref": "AttributeValue"
-          }
-        }
-      },
-      "id": "Attributes"
-    },
-    "Links": {
-      "id": "Links",
-      "description": "A collection of links, which are references from this span to a span\nin the same or different trace.",
-      "type": "object",
-      "properties": {
-        "link": {
-          "description": "A collection of links.",
-          "items": {
-            "$ref": "Link"
-          },
-          "type": "array"
-        },
-        "droppedLinksCount": {
-          "format": "int32",
-          "description": "The number of dropped links after the maximum size was enforced. If\nthis value is 0, then no links were dropped.",
-          "type": "integer"
-        }
-      }
-    },
-    "TruncatableString": {
-      "description": "Represents a string that might be shortened to a specified length.",
-      "type": "object",
-      "properties": {
-        "truncatedByteCount": {
-          "format": "int32",
-          "description": "The number of bytes removed from the original string. If this\nvalue is 0, then the string was not shortened.",
-          "type": "integer"
-        },
-        "value": {
-          "description": "The shortened string. For example, if the original string was 500\nbytes long and the limit of the string was 128 bytes, then this\nvalue contains the first 128 bytes of the 500-byte string. Note that\ntruncation always happens on the character boundary, to ensure that\ntruncated string is still valid UTF8. In case of multi-byte characters,\nsize of truncated string can be less than truncation limit.",
-          "type": "string"
-        }
-      },
-      "id": "TruncatableString"
-    },
-    "StackTrace": {
-      "id": "StackTrace",
-      "description": "A call stack appearing in a trace.",
-      "type": "object",
-      "properties": {
-        "stackTraceHashId": {
-          "format": "uint64",
-          "description": "The hash ID is used to conserve network bandwidth for duplicate\nstack traces within a single trace.\n\nOften multiple spans will have identical stack traces.\nThe first occurrence of a stack trace should contain both the\n`stackFrame` content and a value in `stackTraceHashId`.\n\nSubsequent spans within the same request can refer\nto that stack trace by only setting `stackTraceHashId`.",
-          "type": "string"
-        },
-        "stackFrames": {
-          "$ref": "StackFrames",
-          "description": "Stack frames in this stack trace. A maximum of 128 frames are allowed."
-        }
-      }
-=======
-      "description": "A generic empty message that you can re-use to avoid defining duplicated\nempty messages in your APIs. A typical example is to use it as the request\nor the response type of an API method. For instance:\n\n    service Foo {\n      rpc Bar(google.protobuf.Empty) returns (google.protobuf.Empty);\n    }\n\nThe JSON representation for `Empty` is empty JSON object `{}`.",
-      "type": "object",
-      "properties": {},
-      "id": "Empty"
-    },
-    "AttributeValue": {
-      "properties": {
-        "intValue": {
-          "description": "A 64-bit signed integer.",
-          "format": "int64",
-          "type": "string"
-        },
-        "stringValue": {
-          "$ref": "TruncatableString",
-          "description": "A string up to 256 bytes long."
-        },
-        "boolValue": {
-          "description": "A Boolean value represented by `true` or `false`.",
-          "type": "boolean"
         }
       },
       "id": "AttributeValue",
       "description": "The allowed types for [VALUE] in a `[KEY]:[VALUE]` attribute.",
       "type": "object"
->>>>>>> d5fa6b74
     }
   },
   "icons": {
@@ -858,17 +410,11 @@
   "auth": {
     "oauth2": {
       "scopes": {
-<<<<<<< HEAD
-=======
         "https://www.googleapis.com/auth/cloud-platform": {
           "description": "View and manage your data across Google Cloud Platform services"
         },
->>>>>>> d5fa6b74
         "https://www.googleapis.com/auth/trace.append": {
           "description": "Write Trace data for a project or application"
-        },
-        "https://www.googleapis.com/auth/cloud-platform": {
-          "description": "View and manage your data across Google Cloud Platform services"
         }
       }
     }
@@ -879,9 +425,6 @@
   "batchPath": "batch",
   "fullyEncodeReservedExpansion": true,
   "title": "Stackdriver Trace API",
-<<<<<<< HEAD
-  "ownerName": "Google"
-=======
   "ownerName": "Google",
   "resources": {
     "projects": {
@@ -1054,5 +597,4 @@
   "id": "cloudtrace:v2",
   "documentationLink": "https://cloud.google.com/trace",
   "revision": "20171020"
->>>>>>> d5fa6b74
 }