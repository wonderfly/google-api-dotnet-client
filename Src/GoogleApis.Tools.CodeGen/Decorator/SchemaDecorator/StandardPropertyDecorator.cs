/*
Copyright 2010 Google Inc

Licensed under the Apache License, Version 2.0 (the "License");
you may not use this file except in compliance with the License.
You may obtain a copy of the License at

    http://www.apache.org/licenses/LICENSE-2.0

Unless required by applicable law or agreed to in writing, software
distributed under the License is distributed on an "AS IS" BASIS,
WITHOUT WARRANTIES OR CONDITIONS OF ANY KIND, either express or implied.
See the License for the specific language governing permissions and
limitations under the License.
*/

using System.CodeDom;
using System.Collections.Generic;
using System.Linq;
using Google.Apis.Discovery.Schema;
using Google.Apis.Testing;
using Google.Apis.Tools.CodeGen.Generator;
using Google.Apis.Util;
using log4net;
using Newtonsoft.Json.Schema;

namespace Google.Apis.Tools.CodeGen.Decorator.SchemaDecorator
{
    /// <summary>
    /// Adds all the properties (getters and setters) for schema classes.
    /// This depends on fields being added by StandardFieldDecorator, or similar.
    /// </summary>
    public class StandardPropertyDecorator : ISchemaDecorator, INestedClassSchemaDecorator
    {
        private static readonly ILog logger = LogManager.GetLogger(typeof(StandardPropertyDecorator));

        #region INestedClassSchemaDecorator Members

        public void DecorateInternalClass(CodeTypeDeclaration typeDeclaration,
                                          string name,
                                          JsonSchema schema,
                                          IDictionary<JsonSchema, SchemaImplementationDetails> implDetails,
                                          INestedClassProvider internalClassProvider)
        {
            typeDeclaration.ThrowIfNull("typeDeclatation");
            schema.ThrowIfNull("schema");
            implDetails.ThrowIfNull("details");
            internalClassProvider.ThrowIfNull("internalClassProvider");
            typeDeclaration.Members.AddRange(
<<<<<<< HEAD
                GenerateAllProperties(name, schema, internalClassProvider, typeDeclaration.Name).ToArray());
=======
                GenerateAllProperties(name, schema, implDetails, internalClassProvider).ToArray());
>>>>>>> edcad7e7
        }

        #endregion

        #region ISchemaDecorator Members

        public void DecorateClass(CodeTypeDeclaration typeDeclaration,
                                  ISchema schema,
                                  IDictionary<JsonSchema, SchemaImplementationDetails> implDetails,
                                  INestedClassProvider internalClassProvider)
        {
            typeDeclaration.ThrowIfNull("typeDeclatation");
            schema.ThrowIfNull("schema");
            implDetails.ThrowIfNull("implDetails");
            typeDeclaration.Members.AddRange(
<<<<<<< HEAD
                GenerateAllProperties(schema.Name, schema.SchemaDetails, internalClassProvider, typeDeclaration.Name).
                    ToArray());
=======
                GenerateAllProperties(schema.Name, schema.SchemaDetails, implDetails, internalClassProvider).ToArray());
>>>>>>> edcad7e7
        }

        #endregion

        [VisibleForTestOnly]
        internal IList<CodeMemberProperty> GenerateAllProperties(string name,
                                                                 JsonSchema schema,
<<<<<<< HEAD
                                                                 INestedClassProvider internalClassProvider,
                                                                 params string[] usedWordsInContext)
=======
                                                                 IDictionary<JsonSchema, SchemaImplementationDetails>
                                                                     implDetails,
                                                                 INestedClassProvider internalClassProvider)
>>>>>>> edcad7e7
        {
            schema.ThrowIfNull("schema");
            name.ThrowIfNullOrEmpty("name");
            logger.DebugFormat("Adding properties for {0}", name);


            var fields = new List<CodeMemberProperty>();

            if (schema.Properties.IsNullOrEmpty())
            {
                logger.Debug("No properties found for schema " + name);
                return fields;
            }


            IEnumerable<string> allUsedWordsInContext = usedWordsInContext.Concat(schema.Properties.Keys);
            int index = 0;
            foreach (var propertyPair in schema.Properties)
            {
<<<<<<< HEAD
                CodeMemberProperty property = GenerateProperty(
                    propertyPair.Key, propertyPair.Value, index++, internalClassProvider,
                    allUsedWordsInContext.Except(new[] { propertyPair.Key }));
                fields.Add(property);
=======
                SchemaImplementationDetails detail = implDetails[propertyPair.Value];
                fields.Add(
                    GenerateProperty(
                        propertyPair.Key, propertyPair.Value, detail, index++, internalClassProvider,
                        schema.Properties.Keys));
>>>>>>> edcad7e7
            }
            return fields;
        }

        [VisibleForTestOnly]
        internal CodeMemberProperty GenerateProperty(string name,
                                                     JsonSchema propertySchema,
                                                     SchemaImplementationDetails details,
                                                     int index,
                                                     INestedClassProvider internalClassProvider,
                                                     IEnumerable<string> disallowedNames)
        {
            name.ThrowIfNullOrEmpty("name");
            propertySchema.ThrowIfNull("propertySchema");

            var ret = new CodeMemberProperty();
<<<<<<< HEAD
            ret.Name = SchemaDecoratorUtil.GetPropertyName(name, disallowedNames);
            ret.Type = SchemaDecoratorUtil.GetCodeType(propertySchema, internalClassProvider);
=======
            ret.Name = SchemaDecoratorUtil.GetPropertyName(name, index, otherPropertyNames);
            ret.Type = SchemaDecoratorUtil.GetCodeType(propertySchema, details, internalClassProvider);
>>>>>>> edcad7e7
            ret.Attributes = MemberAttributes.Public;

            ret.HasGet = true;
            var fieldReference = new CodeFieldReferenceExpression(
                new CodeThisReferenceExpression(), SchemaDecoratorUtil.GetFieldName(name, disallowedNames));
            ret.GetStatements.Add(new CodeMethodReturnStatement(fieldReference));

            ret.HasSet = true;
            var parameterReference = new CodeVariableReferenceExpression("value");
            ret.SetStatements.Add(new CodeAssignStatement(fieldReference, parameterReference));

            return ret;
        }
    }
}<|MERGE_RESOLUTION|>--- conflicted
+++ resolved
@@ -1,159 +1,137 @@
-/*
-Copyright 2010 Google Inc
-
-Licensed under the Apache License, Version 2.0 (the "License");
-you may not use this file except in compliance with the License.
-You may obtain a copy of the License at
-
-    http://www.apache.org/licenses/LICENSE-2.0
-
-Unless required by applicable law or agreed to in writing, software
-distributed under the License is distributed on an "AS IS" BASIS,
-WITHOUT WARRANTIES OR CONDITIONS OF ANY KIND, either express or implied.
-See the License for the specific language governing permissions and
-limitations under the License.
-*/
-
-using System.CodeDom;
-using System.Collections.Generic;
-using System.Linq;
-using Google.Apis.Discovery.Schema;
-using Google.Apis.Testing;
-using Google.Apis.Tools.CodeGen.Generator;
-using Google.Apis.Util;
-using log4net;
-using Newtonsoft.Json.Schema;
-
-namespace Google.Apis.Tools.CodeGen.Decorator.SchemaDecorator
-{
-    /// <summary>
-    /// Adds all the properties (getters and setters) for schema classes.
-    /// This depends on fields being added by StandardFieldDecorator, or similar.
-    /// </summary>
-    public class StandardPropertyDecorator : ISchemaDecorator, INestedClassSchemaDecorator
-    {
-        private static readonly ILog logger = LogManager.GetLogger(typeof(StandardPropertyDecorator));
-
-        #region INestedClassSchemaDecorator Members
-
-        public void DecorateInternalClass(CodeTypeDeclaration typeDeclaration,
-                                          string name,
-                                          JsonSchema schema,
-                                          IDictionary<JsonSchema, SchemaImplementationDetails> implDetails,
-                                          INestedClassProvider internalClassProvider)
-        {
-            typeDeclaration.ThrowIfNull("typeDeclatation");
-            schema.ThrowIfNull("schema");
-            implDetails.ThrowIfNull("details");
-            internalClassProvider.ThrowIfNull("internalClassProvider");
-            typeDeclaration.Members.AddRange(
-<<<<<<< HEAD
-                GenerateAllProperties(name, schema, internalClassProvider, typeDeclaration.Name).ToArray());
-=======
-                GenerateAllProperties(name, schema, implDetails, internalClassProvider).ToArray());
->>>>>>> edcad7e7
-        }
-
-        #endregion
-
-        #region ISchemaDecorator Members
-
-        public void DecorateClass(CodeTypeDeclaration typeDeclaration,
-                                  ISchema schema,
-                                  IDictionary<JsonSchema, SchemaImplementationDetails> implDetails,
-                                  INestedClassProvider internalClassProvider)
-        {
-            typeDeclaration.ThrowIfNull("typeDeclatation");
-            schema.ThrowIfNull("schema");
-            implDetails.ThrowIfNull("implDetails");
-            typeDeclaration.Members.AddRange(
-<<<<<<< HEAD
-                GenerateAllProperties(schema.Name, schema.SchemaDetails, internalClassProvider, typeDeclaration.Name).
-                    ToArray());
-=======
-                GenerateAllProperties(schema.Name, schema.SchemaDetails, implDetails, internalClassProvider).ToArray());
->>>>>>> edcad7e7
-        }
-
-        #endregion
-
-        [VisibleForTestOnly]
-        internal IList<CodeMemberProperty> GenerateAllProperties(string name,
-                                                                 JsonSchema schema,
-<<<<<<< HEAD
-                                                                 INestedClassProvider internalClassProvider,
-                                                                 params string[] usedWordsInContext)
-=======
-                                                                 IDictionary<JsonSchema, SchemaImplementationDetails>
-                                                                     implDetails,
-                                                                 INestedClassProvider internalClassProvider)
->>>>>>> edcad7e7
-        {
-            schema.ThrowIfNull("schema");
-            name.ThrowIfNullOrEmpty("name");
-            logger.DebugFormat("Adding properties for {0}", name);
-
-
-            var fields = new List<CodeMemberProperty>();
-
-            if (schema.Properties.IsNullOrEmpty())
-            {
-                logger.Debug("No properties found for schema " + name);
-                return fields;
-            }
-
-
-            IEnumerable<string> allUsedWordsInContext = usedWordsInContext.Concat(schema.Properties.Keys);
-            int index = 0;
-            foreach (var propertyPair in schema.Properties)
-            {
-<<<<<<< HEAD
-                CodeMemberProperty property = GenerateProperty(
-                    propertyPair.Key, propertyPair.Value, index++, internalClassProvider,
-                    allUsedWordsInContext.Except(new[] { propertyPair.Key }));
-                fields.Add(property);
-=======
-                SchemaImplementationDetails detail = implDetails[propertyPair.Value];
-                fields.Add(
-                    GenerateProperty(
-                        propertyPair.Key, propertyPair.Value, detail, index++, internalClassProvider,
-                        schema.Properties.Keys));
->>>>>>> edcad7e7
-            }
-            return fields;
-        }
-
-        [VisibleForTestOnly]
-        internal CodeMemberProperty GenerateProperty(string name,
-                                                     JsonSchema propertySchema,
-                                                     SchemaImplementationDetails details,
-                                                     int index,
-                                                     INestedClassProvider internalClassProvider,
-                                                     IEnumerable<string> disallowedNames)
-        {
-            name.ThrowIfNullOrEmpty("name");
-            propertySchema.ThrowIfNull("propertySchema");
-
-            var ret = new CodeMemberProperty();
-<<<<<<< HEAD
-            ret.Name = SchemaDecoratorUtil.GetPropertyName(name, disallowedNames);
-            ret.Type = SchemaDecoratorUtil.GetCodeType(propertySchema, internalClassProvider);
-=======
-            ret.Name = SchemaDecoratorUtil.GetPropertyName(name, index, otherPropertyNames);
-            ret.Type = SchemaDecoratorUtil.GetCodeType(propertySchema, details, internalClassProvider);
->>>>>>> edcad7e7
-            ret.Attributes = MemberAttributes.Public;
-
-            ret.HasGet = true;
-            var fieldReference = new CodeFieldReferenceExpression(
-                new CodeThisReferenceExpression(), SchemaDecoratorUtil.GetFieldName(name, disallowedNames));
-            ret.GetStatements.Add(new CodeMethodReturnStatement(fieldReference));
-
-            ret.HasSet = true;
-            var parameterReference = new CodeVariableReferenceExpression("value");
-            ret.SetStatements.Add(new CodeAssignStatement(fieldReference, parameterReference));
-
-            return ret;
-        }
-    }
+/*
+Copyright 2010 Google Inc
+
+Licensed under the Apache License, Version 2.0 (the "License");
+you may not use this file except in compliance with the License.
+You may obtain a copy of the License at
+
+    http://www.apache.org/licenses/LICENSE-2.0
+
+Unless required by applicable law or agreed to in writing, software
+distributed under the License is distributed on an "AS IS" BASIS,
+WITHOUT WARRANTIES OR CONDITIONS OF ANY KIND, either express or implied.
+See the License for the specific language governing permissions and
+limitations under the License.
+*/
+
+using System.CodeDom;
+using System.Collections.Generic;
+using System.Linq;
+using Google.Apis.Discovery.Schema;
+using Google.Apis.Testing;
+using Google.Apis.Tools.CodeGen.Generator;
+using Google.Apis.Util;
+using log4net;
+using Newtonsoft.Json.Schema;
+
+namespace Google.Apis.Tools.CodeGen.Decorator.SchemaDecorator
+{
+    /// <summary>
+    /// Adds all the properties (getters and setters) for schema classes.
+    /// This depends on fields being added by StandardFieldDecorator, or similar.
+    /// </summary>
+    public class StandardPropertyDecorator : ISchemaDecorator, INestedClassSchemaDecorator
+    {
+        private static readonly ILog logger = LogManager.GetLogger(typeof(StandardPropertyDecorator));
+
+        #region INestedClassSchemaDecorator Members
+
+        public void DecorateInternalClass(CodeTypeDeclaration typeDeclaration,
+                                          string name,
+                                          JsonSchema schema,
+                                          IDictionary<JsonSchema, SchemaImplementationDetails> implDetails,
+                                          INestedClassProvider internalClassProvider)
+        {
+            typeDeclaration.ThrowIfNull("typeDeclatation");
+            schema.ThrowIfNull("schema");
+            implDetails.ThrowIfNull("details");
+            internalClassProvider.ThrowIfNull("internalClassProvider");
+            typeDeclaration.Members.AddRange(
+                GenerateAllProperties(name, schema, implDetails, internalClassProvider, typeDeclaration.Name).ToArray(
+                    ));
+        }
+
+        #endregion
+
+        #region ISchemaDecorator Members
+
+        public void DecorateClass(CodeTypeDeclaration typeDeclaration,
+                                  ISchema schema,
+                                  IDictionary<JsonSchema, SchemaImplementationDetails> implDetails,
+                                  INestedClassProvider internalClassProvider)
+        {
+            typeDeclaration.ThrowIfNull("typeDeclatation");
+            schema.ThrowIfNull("schema");
+            implDetails.ThrowIfNull("implDetails");
+            typeDeclaration.Members.AddRange(
+                GenerateAllProperties(
+                    schema.Name, schema.SchemaDetails, implDetails, internalClassProvider, typeDeclaration.Name).
+                    ToArray());
+        }
+
+        #endregion
+
+        [VisibleForTestOnly]
+        internal IList<CodeMemberProperty> GenerateAllProperties(string name,
+                                                                 JsonSchema schema,
+                                                                 IDictionary<JsonSchema, SchemaImplementationDetails>
+                                                                     implDetails,
+                                                                 INestedClassProvider internalClassProvider,
+                                                                 params string[] usedWordsInContext)
+        {
+            schema.ThrowIfNull("schema");
+            name.ThrowIfNullOrEmpty("name");
+            logger.DebugFormat("Adding properties for {0}", name);
+
+
+            var fields = new List<CodeMemberProperty>();
+
+            if (schema.Properties.IsNullOrEmpty())
+            {
+                logger.Debug("No properties found for schema " + name);
+                return fields;
+            }
+
+
+            IEnumerable<string> allUsedWordsInContext = usedWordsInContext.Concat(schema.Properties.Keys);
+            int index = 0;
+            foreach (var propertyPair in schema.Properties)
+            {
+                SchemaImplementationDetails details = implDetails[propertyPair.Value];
+                CodeMemberProperty property = GenerateProperty(
+                    propertyPair.Key, propertyPair.Value, details, index++, internalClassProvider,
+                    allUsedWordsInContext.Except(new[] { propertyPair.Key }));
+                fields.Add(property);
+            }
+            return fields;
+        }
+
+        [VisibleForTestOnly]
+        internal CodeMemberProperty GenerateProperty(string name,
+                                                     JsonSchema propertySchema,
+                                                     SchemaImplementationDetails details,
+                                                     int index,
+                                                     INestedClassProvider internalClassProvider,
+                                                     IEnumerable<string> disallowedNames)
+        {
+            name.ThrowIfNullOrEmpty("name");
+            propertySchema.ThrowIfNull("propertySchema");
+
+            var ret = new CodeMemberProperty();
+            ret.Name = SchemaDecoratorUtil.GetPropertyName(name, disallowedNames);
+            ret.Type = SchemaDecoratorUtil.GetCodeType(propertySchema, details, internalClassProvider);
+            ret.Attributes = MemberAttributes.Public;
+
+            ret.HasGet = true;
+            var fieldReference = new CodeFieldReferenceExpression(
+                new CodeThisReferenceExpression(), SchemaDecoratorUtil.GetFieldName(name, disallowedNames));
+            ret.GetStatements.Add(new CodeMethodReturnStatement(fieldReference));
+
+            ret.HasSet = true;
+            var parameterReference = new CodeVariableReferenceExpression("value");
+            ret.SetStatements.Add(new CodeAssignStatement(fieldReference, parameterReference));
+
+            return ret;
+        }
+    }
 }