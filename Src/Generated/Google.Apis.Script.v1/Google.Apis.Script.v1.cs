--- conflicted
+++ resolved
@@ -26,11 +26,7 @@
  *      <tr><th>API
  *          <td><a href='https://developers.google.com/apps-script/execution/rest/v1/scripts/run'>Google Apps Script Execution API</a>
  *      <tr><th>API Version<td>v1
-<<<<<<< HEAD
- *      <tr><th>API Rev<td>20170927 (1000)
-=======
  *      <tr><th>API Rev<td>20171016 (1019)
->>>>>>> d5fa6b74
  *      <tr><th>API Docs
  *          <td><a href='https://developers.google.com/apps-script/execution/rest/v1/scripts/run'>
  *              https://developers.google.com/apps-script/execution/rest/v1/scripts/run</a>
