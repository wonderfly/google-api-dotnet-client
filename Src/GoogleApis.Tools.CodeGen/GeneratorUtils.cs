/*
Copyright 2010 Google Inc

Licensed under the Apache License, Version 2.0 (the "License");
you may not use this file except in compliance with the License.
You may obtain a copy of the License at

    http://www.apache.org/licenses/LICENSE-2.0

Unless required by applicable law or agreed to in writing, software
distributed under the License is distributed on an "AS IS" BASIS,
WITHOUT WARRANTIES OR CONDITIONS OF ANY KIND, either express or implied.
See the License for the specific language governing permissions and
limitations under the License.
*/

using System;
using System.CodeDom;
using System.Collections.Generic;
using System.Linq;
using System.Text;
using Google.Apis.Discovery;
using Google.Apis.Discovery.Schema;
using Google.Apis.Testing;
using Google.Apis.Util;

namespace Google.Apis.Tools.CodeGen
{
    /// <summary>
    /// A collection of static utility methods for generators and decorators to use. 
    /// </summary>
    public static class GeneratorUtils
    {
        #region unsafe words

        //C# reserved words
        private static readonly string[] UnsafeWordsArray = new[]
                                                            {
                                                                "abstract", "as", "base", "bool", "break", "byte",
                                                                "case", "catch", "char", "checked", "class", "const", 
                                                                "continue", "decimal", "default", "delegate", "do", 
                                                                "double", "else", "enum", "event", "explicit",
                                                                "extern", "false", "finally", "fixed", "float",
                                                                "for", "foreach", "goto", "if", "implicit", "in",
                                                                "int", "interface", "internal", "is", "lock", "long", 
                                                                "namespace", "new", "null", "object", "operator",
                                                                "out", "override", "params", "private", "protected",
                                                                "public", "readonly", "ref", "return", "sbyte",
                                                                "sealed", "short", "sizeof", "stackalloc", "static",
                                                                "string", "struct", "switch", "this", "throw",
                                                                "true", "try", "typeof", "uint", "ulong",
                                                                "unchecked", "unsafe", "ushort", "using", "virtual",
                                                                "void", "volatile", "while",
                                                                //C# proposed reserved words
                                                                "await", "async", 
                                                                //CodeGen Specific
                                                                "body"
                                                            };

        /// <summary>
        /// List of all words which are unsafe in a code environment
        /// </summary>
        public static readonly IList<string> UnsafeWords = new List<string>(UnsafeWordsArray).AsReadOnly();

        #endregion

        #region Lower/UpperFirst

        /// <summary>
        /// Returns the given input string with a lower first letter
        /// </summary>
        public static string LowerFirstLetter(string str)
        {
            if (string.IsNullOrEmpty(str))
            {
                return str;
            }
            if (str.Length == 1)
            {
                return Char.ToLower(str[0]).ToString();
            }

            return Char.ToLower(str[0]) + str.Substring(1);
        }

        /// <summary>
        /// Returns the specified input string with a upper first letter
        /// </summary>
        /// <param name="str"></param>
        /// <returns></returns>
        public static string UpperFirstLetter(string str)
        {
            if (string.IsNullOrEmpty(str))
            {
                return str;
            }
            if (str.Length == 1)
            {
                return Char.ToUpper(str[0]).ToString();
            }

            return Char.ToUpper(str[0]) + str.Substring(1);
        }

        #endregion

        #region IsValid[First|BodyChar]

        /// <summary>
        /// Checks if the char is a valid first char for a field/variable name.
        /// </summary>
        /// <param name="c"></param>
        /// <returns></returns>
        public static bool IsValidFirstChar(char c)
        {
            // [A-Za-z] or _
            return (c >= 'a' && c <= 'z') || (c >= 'A' && c <= 'Z') || (c == '_');
        }

        /// <summary>
        /// Checks if this char is allowed within field/variable names.
        /// </summary>
        /// <param name="c"></param>
        /// <returns></returns>
        public static bool IsValidBodyChar(char c)
        {
            // [A-Za-z0-9] or _
            return (c >= 'a' && c <= 'z') || (c >= 'A' && c <= 'Z') || (c >= '0' && c <= '9') || (c == '_');
        }

        #endregion

        #region Safe  Names

        /// <summary>
        /// The maximum index used for method generation when the proposed name is already used.
        /// </summary>
        internal const int SafeMemberMaximumIndex = 8;

        /// <summary>
        /// Defines a change operation which should be applied to a letter.
        /// </summary>
        public enum TargetCase
        {
            /// <summary>
            /// Don't change the casing
            /// </summary>
            DontChange = 0,

            /// <summary>
            /// Change the casing to upper
            /// </summary>
            ToUpper = 1,

            /// <summary>
            /// Change the casing to lower
            /// </summary>
            ToLower = 2,
        }

        /// <summary>
        /// Creates a safe member name which can be used within code environments.
        /// Also checks for disallowed C# keywords words.
        /// </summary>
        public static string GetSafeMemberName(IEnumerable<string> unsafeWords,
                                               TargetCase firstCharCase,
                                               string baseName,
                                               params string[] alternativeNames)
        {
            unsafeWords.ThrowIfNull("unsafeWords");
            baseName.ThrowIfNullOrEmpty("baseName");
            alternativeNames.ThrowIfNull("alternativeNames");

            // Watch for both C# language keywords and member names used in this scope.
            IEnumerable<string> illegalWords = UnsafeWords.Concat(unsafeWords);

            // Check whether the base name, or one of the proposed alternative names can be used.
            foreach (string proposedName in GenerateAlternativeNamesFor(baseName, alternativeNames))
            {
                // Validate/try making valid name out of the name
                string validName = MakeValidMemberName(proposedName);
                string casedValidName = AlterFirstCharCase(validName, firstCharCase);
                
                if (IsNameValidInContext(casedValidName, illegalWords))
                {
                    // We have a valid name - return the result.
                    return casedValidName;
                }
            }

            // We are out of meaningful naming options: Throw an exception.
            throw new ArgumentException(
                string.Format(
                    "Unable to generate safe member name: Out of meaningful names for member '{0}'", baseName));
        }

        /// <summary>
        /// Generates a set of alternative names (including the baseName itself) for the specified base name.
        /// 
        /// Naming schemes used:
        ///     1. baseName
        ///     2. proposed alternatives
        ///     3. baseName + "Member"
        ///     4. baseName + Index
        ///     5. baseName + "Member" + Index
        /// </summary>
        [VisibleForTestOnly]
        internal static IEnumerable<string> GenerateAlternativeNamesFor(string baseName,
                                                                       params string[] proposedAlternatives)
        {
            // First try the real name.
            yield return baseName;

            // Try the proposed alternative names next.
            foreach (string alternative in proposedAlternatives)
            {
                yield return alternative;
            }

            // Continue by appending "Member".
            yield return baseName + "Member";

            // If that did not work, append an index to the basename.
            foreach (string indexedName in  AppendIndices(baseName, 2, SafeMemberMaximumIndex))
            {
                yield return indexedName;
            }

            // As a last resort apply "Member" and an index.
            foreach (string indexedMemberName in AppendIndices(baseName + "Member", 2, SafeMemberMaximumIndex))
            {
                yield return indexedMemberName;
            }
        }

        /// <summary>
        /// Returns a set of strings which represents the baseName plus a number appended to it.
        /// Will return an empty set if the provided base name is empty or null.
        /// </summary>
        [VisibleForTestOnly]
        internal static IEnumerable<string> AppendIndices(string baseName, int startIndex, int maximumIndex)
        {
            if (maximumIndex < startIndex)
            {
                throw new ArgumentException("startIndex must be smaller than maximumIndex");
            }

            // If no base name is provided, do not produce any altered names.
            if (string.IsNullOrEmpty(baseName))
            {
                yield break;
            }

            for (int i = startIndex; i <= maximumIndex; i++)
            {
                yield return baseName + i;
            }
        }

        /// <summary>
        /// Removes invalid characters from the proposed member name, and makes the following char
        /// upper case if the previous body char was an invalid char (e.g. foo-bar will result in fooBar).
        /// May return null if the name consisted only out of invalid characters.
        /// </summary>
        [VisibleForTestOnly]
        internal static string MakeValidMemberName(string memberName)
        {
            // We cannot generate a valid name out of an empty string.
            if (string.IsNullOrEmpty(memberName))
            {
                return null;
            }

            StringBuilder sb = new StringBuilder();
            bool isFirst = true;
            bool nextCharToUpper = false;

            foreach (char c in memberName)
            {
                // Skip invalid first characters
                if (isFirst)
                {
                    if (IsValidFirstChar(c) == false)
                    {
                        continue;
                    }

                    sb.Append(c);
                    isFirst = false;
                    continue;
                }

                // If this char is invalid, the next one should be made upper case.
                if (IsValidBodyChar(c) == false)
                {
                    nextCharToUpper = true;
                    continue;
                }

                // Make the next char upper case.
                if (nextCharToUpper)
                {
                    sb.Append(Char.ToUpper(c));
                    nextCharToUpper = false;
                    continue;
                }

                // This char is valid - Append this char without changing anything.
                sb.Append(c);   
            }

            return sb.Length == 0 ? null : sb.ToString();
        }

        /// <summary>
        /// Changes the case of the first character.
        /// </summary>
        [VisibleForTestOnly]
        internal static string AlterFirstCharCase(string memberName, TargetCase firstCharCase)
        {
            if (string.IsNullOrEmpty(memberName))
            {
                return memberName;
            }

            char c = memberName[0];
            char newChar;

            switch (firstCharCase)
            {
                case TargetCase.ToUpper:
                    newChar = Char.ToUpper(c);
                    break;

                case TargetCase.ToLower:
                    newChar = Char.ToLower(c);
                    break;

                case TargetCase.DontChange:
                    return memberName;

                default:
                    throw new ArgumentOutOfRangeException("firstCharCase");
            }

            return newChar + memberName.Substring(1);
        }

<<<<<<< HEAD
=======
        /// <summary>
        /// Returns the list of used words based upon a member collection
        /// </summary>
        public static IEnumerable<string> GetUsedWordsFromMembers(CodeTypeMemberCollection collection)
        {
            return from CodeTypeMember member in collection select member.Name;
        }

>>>>>>> edcad7e7
        /// <summary>
        /// Checks if the proposed name has already been used in the provided context
        /// </summary>
        [VisibleForTestOnly]
        internal static bool IsNameValidInContext(string name, IEnumerable<string> context)
        {
            // An empty name is never valid.
            if (string.IsNullOrEmpty(name))
            {
                return false;
            }

            // Check if the name can be used safely.
            if (context.Contains(name))
            {
                // This name is already taken.
                return false;
            }

            return true;
        }

        /// <summary>
        /// From the Parameter and its placement constructs a safe name.
        /// </summary>
        /// <param name="parameter">
        ///     The Parameter.
        /// </param>
        /// <param name="otherParameterNames">Enumerable of all parameter names used within the same method.</param>
        public static string GetParameterName(IParameter parameter, IEnumerable<string> otherParameterNames)
        {
            string name = parameter.Name;
            return GetSafeMemberName(otherParameterNames, TargetCase.ToLower, name, name + "Value", name + "Param");
        }

        /// <summary>
        /// Returns a safe and appropriate method name for the specified method.
        /// </summary>
        public static string GetMethodName(IMethod method, IEnumerable<string> wordsUsedInContext)
        {
            string name = method.Name;
            return GetSafeMemberName(wordsUsedInContext, TargetCase.ToUpper, name, name + "Method", name + "Call");
        }

        /// <summary>
        /// Returns a safe and appropriate class name for the specified resource container.
        /// </summary>
        public static string GetClassName(IResourceContainer resource, IEnumerable<string> wordsUsedInContext)
        {
            string name = resource.Name;
            return GetSafeMemberName(wordsUsedInContext, TargetCase.ToUpper, name, name + "Resource", name + "Object");
        }

        /// <summary>
        /// Returns a safe and appropriate field name for the specified resoure.
        /// </summary>
        public static string GetFieldName(IResource resource, IEnumerable<string> wordsUsedInContext)
        {
            return GetFieldName(resource.Name, wordsUsedInContext);
        }

        /// <summary>
        /// Returns a safe and appropriate field name for the given input name.
        /// </summary>
        public static string GetFieldName(string name, IEnumerable<string> wordsUsedInContext)
        {
            return GetSafeMemberName(wordsUsedInContext, TargetCase.ToLower, name, name + "Value", name + "Field");
        }

        /// <summary>
        /// Returns a safe and appropriate property name for the given input name without using the words
        /// specified in the illegal words list.
        /// </summary>
        public static string GetPropertyName(string name, IEnumerable<string> wordsUsedInContext)
        {
            return GetSafeMemberName(wordsUsedInContext, TargetCase.ToUpper, name, name + "Value", name + "Property");
        }

        /// <summary>
        /// Returns a safe and appropriate class name for the given schema.
        /// </summary>
        public static string GetClassName(ISchema schema, IEnumerable<string> wordsUsedInContext)
        {
<<<<<<< HEAD
            string name = schema.Name;
            return GetSafeMemberName(
                wordsUsedInContext, TargetCase.ToUpper, name, name + "Schema", name + "Class", name + "Data");
=======
            return GetClassName(schema.Name, wordsUsedInContext);
        }

        /// <summary>
        /// Returns a safe and appropriate class name for the given schema
        /// </summary>
        public static string GetClassName(string name, IEnumerable<string> wordsUsedInContext)
        {
            return UpperFirstLetter(GetSafeMemberName(name, "Cls", wordsUsedInContext));
        }

        /// <summary>
        /// Returns a list of used and therefore forbidden words from a type declaration.
        /// </summary>
        public static IEnumerable<string> GetWordContextListFromClass(CodeTypeDeclaration typeDeclaration)
        {
            typeDeclaration.ThrowIfNull("typeDeclaration");

            yield return typeDeclaration.Name;

            foreach (CodeTypeMember member in typeDeclaration.Members)
            {
                yield return member.Name;
            }
>>>>>>> edcad7e7
        }

        /// <summary>
        /// Comparer which ignores the case of a string.
        /// </summary>
        internal class CaseInsensitiveStringComparer : IEqualityComparer<string>
        {
            private static readonly CaseInsensitiveStringComparer instance = new CaseInsensitiveStringComparer();

            public static IEqualityComparer<string> Instance
            {
                get { return instance; }
            }

            #region IEqualityComparer<string> Members

            public bool Equals(string x, string y)
            {
                return string.Compare(x, y, true) == 0;
            }

            public int GetHashCode(string obj)
            {
                return obj.GetHashCode();
            }

            #endregion
        }

        #endregion
    }
}<|MERGE_RESOLUTION|>--- conflicted
+++ resolved
@@ -1,504 +1,496 @@
-/*
-Copyright 2010 Google Inc
-
-Licensed under the Apache License, Version 2.0 (the "License");
-you may not use this file except in compliance with the License.
-You may obtain a copy of the License at
-
-    http://www.apache.org/licenses/LICENSE-2.0
-
-Unless required by applicable law or agreed to in writing, software
-distributed under the License is distributed on an "AS IS" BASIS,
-WITHOUT WARRANTIES OR CONDITIONS OF ANY KIND, either express or implied.
-See the License for the specific language governing permissions and
-limitations under the License.
-*/
-
-using System;
-using System.CodeDom;
-using System.Collections.Generic;
-using System.Linq;
-using System.Text;
-using Google.Apis.Discovery;
-using Google.Apis.Discovery.Schema;
-using Google.Apis.Testing;
-using Google.Apis.Util;
-
-namespace Google.Apis.Tools.CodeGen
-{
-    /// <summary>
-    /// A collection of static utility methods for generators and decorators to use. 
-    /// </summary>
-    public static class GeneratorUtils
-    {
-        #region unsafe words
-
-        //C# reserved words
-        private static readonly string[] UnsafeWordsArray = new[]
-                                                            {
-                                                                "abstract", "as", "base", "bool", "break", "byte",
-                                                                "case", "catch", "char", "checked", "class", "const", 
-                                                                "continue", "decimal", "default", "delegate", "do", 
-                                                                "double", "else", "enum", "event", "explicit",
-                                                                "extern", "false", "finally", "fixed", "float",
-                                                                "for", "foreach", "goto", "if", "implicit", "in",
-                                                                "int", "interface", "internal", "is", "lock", "long", 
-                                                                "namespace", "new", "null", "object", "operator",
-                                                                "out", "override", "params", "private", "protected",
-                                                                "public", "readonly", "ref", "return", "sbyte",
-                                                                "sealed", "short", "sizeof", "stackalloc", "static",
-                                                                "string", "struct", "switch", "this", "throw",
-                                                                "true", "try", "typeof", "uint", "ulong",
-                                                                "unchecked", "unsafe", "ushort", "using", "virtual",
-                                                                "void", "volatile", "while",
-                                                                //C# proposed reserved words
-                                                                "await", "async", 
-                                                                //CodeGen Specific
-                                                                "body"
-                                                            };
-
-        /// <summary>
-        /// List of all words which are unsafe in a code environment
-        /// </summary>
-        public static readonly IList<string> UnsafeWords = new List<string>(UnsafeWordsArray).AsReadOnly();
-
-        #endregion
-
-        #region Lower/UpperFirst
-
-        /// <summary>
-        /// Returns the given input string with a lower first letter
-        /// </summary>
-        public static string LowerFirstLetter(string str)
-        {
-            if (string.IsNullOrEmpty(str))
-            {
-                return str;
-            }
-            if (str.Length == 1)
-            {
-                return Char.ToLower(str[0]).ToString();
-            }
-
-            return Char.ToLower(str[0]) + str.Substring(1);
-        }
-
-        /// <summary>
-        /// Returns the specified input string with a upper first letter
-        /// </summary>
-        /// <param name="str"></param>
-        /// <returns></returns>
-        public static string UpperFirstLetter(string str)
-        {
-            if (string.IsNullOrEmpty(str))
-            {
-                return str;
-            }
-            if (str.Length == 1)
-            {
-                return Char.ToUpper(str[0]).ToString();
-            }
-
-            return Char.ToUpper(str[0]) + str.Substring(1);
-        }
-
-        #endregion
-
-        #region IsValid[First|BodyChar]
-
-        /// <summary>
-        /// Checks if the char is a valid first char for a field/variable name.
-        /// </summary>
-        /// <param name="c"></param>
-        /// <returns></returns>
-        public static bool IsValidFirstChar(char c)
-        {
-            // [A-Za-z] or _
-            return (c >= 'a' && c <= 'z') || (c >= 'A' && c <= 'Z') || (c == '_');
-        }
-
-        /// <summary>
-        /// Checks if this char is allowed within field/variable names.
-        /// </summary>
-        /// <param name="c"></param>
-        /// <returns></returns>
-        public static bool IsValidBodyChar(char c)
-        {
-            // [A-Za-z0-9] or _
-            return (c >= 'a' && c <= 'z') || (c >= 'A' && c <= 'Z') || (c >= '0' && c <= '9') || (c == '_');
-        }
-
-        #endregion
-
-        #region Safe  Names
-
-        /// <summary>
-        /// The maximum index used for method generation when the proposed name is already used.
-        /// </summary>
-        internal const int SafeMemberMaximumIndex = 8;
-
-        /// <summary>
-        /// Defines a change operation which should be applied to a letter.
-        /// </summary>
-        public enum TargetCase
-        {
-            /// <summary>
-            /// Don't change the casing
-            /// </summary>
-            DontChange = 0,
-
-            /// <summary>
-            /// Change the casing to upper
-            /// </summary>
-            ToUpper = 1,
-
-            /// <summary>
-            /// Change the casing to lower
-            /// </summary>
-            ToLower = 2,
-        }
-
-        /// <summary>
-        /// Creates a safe member name which can be used within code environments.
-        /// Also checks for disallowed C# keywords words.
-        /// </summary>
-        public static string GetSafeMemberName(IEnumerable<string> unsafeWords,
-                                               TargetCase firstCharCase,
-                                               string baseName,
-                                               params string[] alternativeNames)
-        {
-            unsafeWords.ThrowIfNull("unsafeWords");
-            baseName.ThrowIfNullOrEmpty("baseName");
-            alternativeNames.ThrowIfNull("alternativeNames");
-
-            // Watch for both C# language keywords and member names used in this scope.
-            IEnumerable<string> illegalWords = UnsafeWords.Concat(unsafeWords);
-
-            // Check whether the base name, or one of the proposed alternative names can be used.
-            foreach (string proposedName in GenerateAlternativeNamesFor(baseName, alternativeNames))
-            {
-                // Validate/try making valid name out of the name
-                string validName = MakeValidMemberName(proposedName);
-                string casedValidName = AlterFirstCharCase(validName, firstCharCase);
-                
-                if (IsNameValidInContext(casedValidName, illegalWords))
-                {
-                    // We have a valid name - return the result.
-                    return casedValidName;
-                }
-            }
-
-            // We are out of meaningful naming options: Throw an exception.
-            throw new ArgumentException(
-                string.Format(
-                    "Unable to generate safe member name: Out of meaningful names for member '{0}'", baseName));
-        }
-
-        /// <summary>
-        /// Generates a set of alternative names (including the baseName itself) for the specified base name.
-        /// 
-        /// Naming schemes used:
-        ///     1. baseName
-        ///     2. proposed alternatives
-        ///     3. baseName + "Member"
-        ///     4. baseName + Index
-        ///     5. baseName + "Member" + Index
-        /// </summary>
-        [VisibleForTestOnly]
-        internal static IEnumerable<string> GenerateAlternativeNamesFor(string baseName,
-                                                                       params string[] proposedAlternatives)
-        {
-            // First try the real name.
-            yield return baseName;
-
-            // Try the proposed alternative names next.
-            foreach (string alternative in proposedAlternatives)
-            {
-                yield return alternative;
-            }
-
-            // Continue by appending "Member".
-            yield return baseName + "Member";
-
-            // If that did not work, append an index to the basename.
-            foreach (string indexedName in  AppendIndices(baseName, 2, SafeMemberMaximumIndex))
-            {
-                yield return indexedName;
-            }
-
-            // As a last resort apply "Member" and an index.
-            foreach (string indexedMemberName in AppendIndices(baseName + "Member", 2, SafeMemberMaximumIndex))
-            {
-                yield return indexedMemberName;
-            }
-        }
-
-        /// <summary>
-        /// Returns a set of strings which represents the baseName plus a number appended to it.
-        /// Will return an empty set if the provided base name is empty or null.
-        /// </summary>
-        [VisibleForTestOnly]
-        internal static IEnumerable<string> AppendIndices(string baseName, int startIndex, int maximumIndex)
-        {
-            if (maximumIndex < startIndex)
-            {
-                throw new ArgumentException("startIndex must be smaller than maximumIndex");
-            }
-
-            // If no base name is provided, do not produce any altered names.
-            if (string.IsNullOrEmpty(baseName))
-            {
-                yield break;
-            }
-
-            for (int i = startIndex; i <= maximumIndex; i++)
-            {
-                yield return baseName + i;
-            }
-        }
-
-        /// <summary>
-        /// Removes invalid characters from the proposed member name, and makes the following char
-        /// upper case if the previous body char was an invalid char (e.g. foo-bar will result in fooBar).
-        /// May return null if the name consisted only out of invalid characters.
-        /// </summary>
-        [VisibleForTestOnly]
-        internal static string MakeValidMemberName(string memberName)
-        {
-            // We cannot generate a valid name out of an empty string.
-            if (string.IsNullOrEmpty(memberName))
-            {
-                return null;
-            }
-
-            StringBuilder sb = new StringBuilder();
-            bool isFirst = true;
-            bool nextCharToUpper = false;
-
-            foreach (char c in memberName)
-            {
-                // Skip invalid first characters
-                if (isFirst)
-                {
-                    if (IsValidFirstChar(c) == false)
-                    {
-                        continue;
-                    }
-
-                    sb.Append(c);
-                    isFirst = false;
-                    continue;
-                }
-
-                // If this char is invalid, the next one should be made upper case.
-                if (IsValidBodyChar(c) == false)
-                {
-                    nextCharToUpper = true;
-                    continue;
-                }
-
-                // Make the next char upper case.
-                if (nextCharToUpper)
-                {
-                    sb.Append(Char.ToUpper(c));
-                    nextCharToUpper = false;
-                    continue;
-                }
-
-                // This char is valid - Append this char without changing anything.
-                sb.Append(c);   
-            }
-
-            return sb.Length == 0 ? null : sb.ToString();
-        }
-
-        /// <summary>
-        /// Changes the case of the first character.
-        /// </summary>
-        [VisibleForTestOnly]
-        internal static string AlterFirstCharCase(string memberName, TargetCase firstCharCase)
-        {
-            if (string.IsNullOrEmpty(memberName))
-            {
-                return memberName;
-            }
-
-            char c = memberName[0];
-            char newChar;
-
-            switch (firstCharCase)
-            {
-                case TargetCase.ToUpper:
-                    newChar = Char.ToUpper(c);
-                    break;
-
-                case TargetCase.ToLower:
-                    newChar = Char.ToLower(c);
-                    break;
-
-                case TargetCase.DontChange:
-                    return memberName;
-
-                default:
-                    throw new ArgumentOutOfRangeException("firstCharCase");
-            }
-
-            return newChar + memberName.Substring(1);
-        }
-
-<<<<<<< HEAD
-=======
-        /// <summary>
-        /// Returns the list of used words based upon a member collection
-        /// </summary>
-        public static IEnumerable<string> GetUsedWordsFromMembers(CodeTypeMemberCollection collection)
-        {
-            return from CodeTypeMember member in collection select member.Name;
-        }
-
->>>>>>> edcad7e7
-        /// <summary>
-        /// Checks if the proposed name has already been used in the provided context
-        /// </summary>
-        [VisibleForTestOnly]
-        internal static bool IsNameValidInContext(string name, IEnumerable<string> context)
-        {
-            // An empty name is never valid.
-            if (string.IsNullOrEmpty(name))
-            {
-                return false;
-            }
-
-            // Check if the name can be used safely.
-            if (context.Contains(name))
-            {
-                // This name is already taken.
-                return false;
-            }
-
-            return true;
-        }
-
-        /// <summary>
-        /// From the Parameter and its placement constructs a safe name.
-        /// </summary>
-        /// <param name="parameter">
-        ///     The Parameter.
-        /// </param>
-        /// <param name="otherParameterNames">Enumerable of all parameter names used within the same method.</param>
-        public static string GetParameterName(IParameter parameter, IEnumerable<string> otherParameterNames)
-        {
-            string name = parameter.Name;
-            return GetSafeMemberName(otherParameterNames, TargetCase.ToLower, name, name + "Value", name + "Param");
-        }
-
-        /// <summary>
-        /// Returns a safe and appropriate method name for the specified method.
-        /// </summary>
-        public static string GetMethodName(IMethod method, IEnumerable<string> wordsUsedInContext)
-        {
-            string name = method.Name;
-            return GetSafeMemberName(wordsUsedInContext, TargetCase.ToUpper, name, name + "Method", name + "Call");
-        }
-
-        /// <summary>
-        /// Returns a safe and appropriate class name for the specified resource container.
-        /// </summary>
-        public static string GetClassName(IResourceContainer resource, IEnumerable<string> wordsUsedInContext)
-        {
-            string name = resource.Name;
-            return GetSafeMemberName(wordsUsedInContext, TargetCase.ToUpper, name, name + "Resource", name + "Object");
-        }
-
-        /// <summary>
-        /// Returns a safe and appropriate field name for the specified resoure.
-        /// </summary>
-        public static string GetFieldName(IResource resource, IEnumerable<string> wordsUsedInContext)
-        {
-            return GetFieldName(resource.Name, wordsUsedInContext);
-        }
-
-        /// <summary>
-        /// Returns a safe and appropriate field name for the given input name.
-        /// </summary>
-        public static string GetFieldName(string name, IEnumerable<string> wordsUsedInContext)
-        {
-            return GetSafeMemberName(wordsUsedInContext, TargetCase.ToLower, name, name + "Value", name + "Field");
-        }
-
-        /// <summary>
-        /// Returns a safe and appropriate property name for the given input name without using the words
-        /// specified in the illegal words list.
-        /// </summary>
-        public static string GetPropertyName(string name, IEnumerable<string> wordsUsedInContext)
-        {
-            return GetSafeMemberName(wordsUsedInContext, TargetCase.ToUpper, name, name + "Value", name + "Property");
-        }
-
-        /// <summary>
-        /// Returns a safe and appropriate class name for the given schema.
-        /// </summary>
-        public static string GetClassName(ISchema schema, IEnumerable<string> wordsUsedInContext)
-        {
-<<<<<<< HEAD
-            string name = schema.Name;
-            return GetSafeMemberName(
-                wordsUsedInContext, TargetCase.ToUpper, name, name + "Schema", name + "Class", name + "Data");
-=======
-            return GetClassName(schema.Name, wordsUsedInContext);
-        }
-
-        /// <summary>
-        /// Returns a safe and appropriate class name for the given schema
-        /// </summary>
-        public static string GetClassName(string name, IEnumerable<string> wordsUsedInContext)
-        {
-            return UpperFirstLetter(GetSafeMemberName(name, "Cls", wordsUsedInContext));
-        }
-
-        /// <summary>
-        /// Returns a list of used and therefore forbidden words from a type declaration.
-        /// </summary>
-        public static IEnumerable<string> GetWordContextListFromClass(CodeTypeDeclaration typeDeclaration)
-        {
-            typeDeclaration.ThrowIfNull("typeDeclaration");
-
-            yield return typeDeclaration.Name;
-
-            foreach (CodeTypeMember member in typeDeclaration.Members)
-            {
-                yield return member.Name;
-            }
->>>>>>> edcad7e7
-        }
-
-        /// <summary>
-        /// Comparer which ignores the case of a string.
-        /// </summary>
-        internal class CaseInsensitiveStringComparer : IEqualityComparer<string>
-        {
-            private static readonly CaseInsensitiveStringComparer instance = new CaseInsensitiveStringComparer();
-
-            public static IEqualityComparer<string> Instance
-            {
-                get { return instance; }
-            }
-
-            #region IEqualityComparer<string> Members
-
-            public bool Equals(string x, string y)
-            {
-                return string.Compare(x, y, true) == 0;
-            }
-
-            public int GetHashCode(string obj)
-            {
-                return obj.GetHashCode();
-            }
-
-            #endregion
-        }
-
-        #endregion
-    }
+/*
+Copyright 2010 Google Inc
+
+Licensed under the Apache License, Version 2.0 (the "License");
+you may not use this file except in compliance with the License.
+You may obtain a copy of the License at
+
+    http://www.apache.org/licenses/LICENSE-2.0
+
+Unless required by applicable law or agreed to in writing, software
+distributed under the License is distributed on an "AS IS" BASIS,
+WITHOUT WARRANTIES OR CONDITIONS OF ANY KIND, either express or implied.
+See the License for the specific language governing permissions and
+limitations under the License.
+*/
+
+using System;
+using System.CodeDom;
+using System.Collections.Generic;
+using System.Linq;
+using System.Text;
+using Google.Apis.Discovery;
+using Google.Apis.Discovery.Schema;
+using Google.Apis.Testing;
+using Google.Apis.Util;
+
+namespace Google.Apis.Tools.CodeGen
+{
+    /// <summary>
+    /// A collection of static utility methods for generators and decorators to use. 
+    /// </summary>
+    public static class GeneratorUtils
+    {
+        #region unsafe words
+
+        //C# reserved words
+        private static readonly string[] UnsafeWordsArray = new[]
+                                                            {
+                                                                "abstract", "as", "base", "bool", "break", "byte",
+                                                                "case", "catch", "char", "checked", "class", "const", 
+                                                                "continue", "decimal", "default", "delegate", "do", 
+                                                                "double", "else", "enum", "event", "explicit",
+                                                                "extern", "false", "finally", "fixed", "float",
+                                                                "for", "foreach", "goto", "if", "implicit", "in",
+                                                                "int", "interface", "internal", "is", "lock", "long", 
+                                                                "namespace", "new", "null", "object", "operator",
+                                                                "out", "override", "params", "private", "protected",
+                                                                "public", "readonly", "ref", "return", "sbyte",
+                                                                "sealed", "short", "sizeof", "stackalloc", "static",
+                                                                "string", "struct", "switch", "this", "throw",
+                                                                "true", "try", "typeof", "uint", "ulong",
+                                                                "unchecked", "unsafe", "ushort", "using", "virtual",
+                                                                "void", "volatile", "while",
+                                                                //C# proposed reserved words
+                                                                "await", "async", 
+                                                                //CodeGen Specific
+                                                                "body"
+                                                            };
+
+        /// <summary>
+        /// List of all words which are unsafe in a code environment
+        /// </summary>
+        public static readonly IList<string> UnsafeWords = new List<string>(UnsafeWordsArray).AsReadOnly();
+
+        #endregion
+
+        #region Lower/UpperFirst
+
+        /// <summary>
+        /// Returns the given input string with a lower first letter
+        /// </summary>
+        public static string LowerFirstLetter(string str)
+        {
+            if (string.IsNullOrEmpty(str))
+            {
+                return str;
+            }
+            if (str.Length == 1)
+            {
+                return Char.ToLower(str[0]).ToString();
+            }
+
+            return Char.ToLower(str[0]) + str.Substring(1);
+        }
+
+        /// <summary>
+        /// Returns the specified input string with a upper first letter
+        /// </summary>
+        /// <param name="str"></param>
+        /// <returns></returns>
+        public static string UpperFirstLetter(string str)
+        {
+            if (string.IsNullOrEmpty(str))
+            {
+                return str;
+            }
+            if (str.Length == 1)
+            {
+                return Char.ToUpper(str[0]).ToString();
+            }
+
+            return Char.ToUpper(str[0]) + str.Substring(1);
+        }
+
+        #endregion
+
+        #region IsValid[First|BodyChar]
+
+        /// <summary>
+        /// Checks if the char is a valid first char for a field/variable name.
+        /// </summary>
+        /// <param name="c"></param>
+        /// <returns></returns>
+        public static bool IsValidFirstChar(char c)
+        {
+            // [A-Za-z] or _
+            return (c >= 'a' && c <= 'z') || (c >= 'A' && c <= 'Z') || (c == '_');
+        }
+
+        /// <summary>
+        /// Checks if this char is allowed within field/variable names.
+        /// </summary>
+        /// <param name="c"></param>
+        /// <returns></returns>
+        public static bool IsValidBodyChar(char c)
+        {
+            // [A-Za-z0-9] or _
+            return (c >= 'a' && c <= 'z') || (c >= 'A' && c <= 'Z') || (c >= '0' && c <= '9') || (c == '_');
+        }
+
+        #endregion
+
+        #region Safe  Names
+
+        /// <summary>
+        /// The maximum index used for method generation when the proposed name is already used.
+        /// </summary>
+        internal const int SafeMemberMaximumIndex = 8;
+
+        /// <summary>
+        /// Defines a change operation which should be applied to a letter.
+        /// </summary>
+        public enum TargetCase
+        {
+            /// <summary>
+            /// Don't change the casing
+            /// </summary>
+            DontChange = 0,
+
+            /// <summary>
+            /// Change the casing to upper
+            /// </summary>
+            ToUpper = 1,
+
+            /// <summary>
+            /// Change the casing to lower
+            /// </summary>
+            ToLower = 2,
+        }
+
+        /// <summary>
+        /// Creates a safe member name which can be used within code environments.
+        /// Also checks for disallowed C# keywords words.
+        /// </summary>
+        public static string GetSafeMemberName(IEnumerable<string> unsafeWords,
+                                               TargetCase firstCharCase,
+                                               string baseName,
+                                               params string[] alternativeNames)
+        {
+            unsafeWords.ThrowIfNull("unsafeWords");
+            baseName.ThrowIfNullOrEmpty("baseName");
+            alternativeNames.ThrowIfNull("alternativeNames");
+
+            // Watch for both C# language keywords and member names used in this scope.
+            IEnumerable<string> illegalWords = UnsafeWords.Concat(unsafeWords);
+
+            // Check whether the base name, or one of the proposed alternative names can be used.
+            foreach (string proposedName in GenerateAlternativeNamesFor(baseName, alternativeNames))
+            {
+                // Validate/try making valid name out of the name
+                string validName = MakeValidMemberName(proposedName);
+                string casedValidName = AlterFirstCharCase(validName, firstCharCase);
+                
+                if (IsNameValidInContext(casedValidName, illegalWords))
+                {
+                    // We have a valid name - return the result.
+                    return casedValidName;
+                }
+            }
+
+            // We are out of meaningful naming options: Throw an exception.
+            throw new ArgumentException(
+                string.Format(
+                    "Unable to generate safe member name: Out of meaningful names for member '{0}'", baseName));
+        }
+
+        /// <summary>
+        /// Generates a set of alternative names (including the baseName itself) for the specified base name.
+        /// 
+        /// Naming schemes used:
+        ///     1. baseName
+        ///     2. proposed alternatives
+        ///     3. baseName + "Member"
+        ///     4. baseName + Index
+        ///     5. baseName + "Member" + Index
+        /// </summary>
+        [VisibleForTestOnly]
+        internal static IEnumerable<string> GenerateAlternativeNamesFor(string baseName,
+                                                                       params string[] proposedAlternatives)
+        {
+            // First try the real name.
+            yield return baseName;
+
+            // Try the proposed alternative names next.
+            foreach (string alternative in proposedAlternatives)
+            {
+                yield return alternative;
+            }
+
+            // Continue by appending "Member".
+            yield return baseName + "Member";
+
+            // If that did not work, append an index to the basename.
+            foreach (string indexedName in  AppendIndices(baseName, 2, SafeMemberMaximumIndex))
+            {
+                yield return indexedName;
+            }
+
+            // As a last resort apply "Member" and an index.
+            foreach (string indexedMemberName in AppendIndices(baseName + "Member", 2, SafeMemberMaximumIndex))
+            {
+                yield return indexedMemberName;
+            }
+        }
+
+        /// <summary>
+        /// Returns a set of strings which represents the baseName plus a number appended to it.
+        /// Will return an empty set if the provided base name is empty or null.
+        /// </summary>
+        [VisibleForTestOnly]
+        internal static IEnumerable<string> AppendIndices(string baseName, int startIndex, int maximumIndex)
+        {
+            if (maximumIndex < startIndex)
+            {
+                throw new ArgumentException("startIndex must be smaller than maximumIndex");
+            }
+
+            // If no base name is provided, do not produce any altered names.
+            if (string.IsNullOrEmpty(baseName))
+            {
+                yield break;
+            }
+
+            for (int i = startIndex; i <= maximumIndex; i++)
+            {
+                yield return baseName + i;
+            }
+        }
+
+        /// <summary>
+        /// Removes invalid characters from the proposed member name, and makes the following char
+        /// upper case if the previous body char was an invalid char (e.g. foo-bar will result in fooBar).
+        /// May return null if the name consisted only out of invalid characters.
+        /// </summary>
+        [VisibleForTestOnly]
+        internal static string MakeValidMemberName(string memberName)
+        {
+            // We cannot generate a valid name out of an empty string.
+            if (string.IsNullOrEmpty(memberName))
+            {
+                return null;
+            }
+
+            StringBuilder sb = new StringBuilder();
+            bool isFirst = true;
+            bool nextCharToUpper = false;
+
+            foreach (char c in memberName)
+            {
+                // Skip invalid first characters
+                if (isFirst)
+                {
+                    if (IsValidFirstChar(c) == false)
+                    {
+                        continue;
+                    }
+
+                    sb.Append(c);
+                    isFirst = false;
+                    continue;
+                }
+
+                // If this char is invalid, the next one should be made upper case.
+                if (IsValidBodyChar(c) == false)
+                {
+                    nextCharToUpper = true;
+                    continue;
+                }
+
+                // Make the next char upper case.
+                if (nextCharToUpper)
+                {
+                    sb.Append(Char.ToUpper(c));
+                    nextCharToUpper = false;
+                    continue;
+                }
+
+                // This char is valid - Append this char without changing anything.
+                sb.Append(c);   
+            }
+
+            return sb.Length == 0 ? null : sb.ToString();
+        }
+
+        /// <summary>
+        /// Changes the case of the first character.
+        /// </summary>
+        [VisibleForTestOnly]
+        internal static string AlterFirstCharCase(string memberName, TargetCase firstCharCase)
+        {
+            if (string.IsNullOrEmpty(memberName))
+            {
+                return memberName;
+            }
+
+            char c = memberName[0];
+            char newChar;
+
+            switch (firstCharCase)
+            {
+                case TargetCase.ToUpper:
+                    newChar = Char.ToUpper(c);
+                    break;
+
+                case TargetCase.ToLower:
+                    newChar = Char.ToLower(c);
+                    break;
+
+                case TargetCase.DontChange:
+                    return memberName;
+
+                default:
+                    throw new ArgumentOutOfRangeException("firstCharCase");
+            }
+
+            return newChar + memberName.Substring(1);
+        }
+        
+        /// <summary>
+        /// Returns the list of used words based upon a member collection
+        /// </summary>
+        public static IEnumerable<string> GetUsedWordsFromMembers(CodeTypeMemberCollection collection)
+        {
+            return from CodeTypeMember member in collection select member.Name;
+        }
+
+        /// <summary>
+        /// Checks if the proposed name has already been used in the provided context
+        /// </summary>
+        [VisibleForTestOnly]
+        internal static bool IsNameValidInContext(string name, IEnumerable<string> context)
+        {
+            // An empty name is never valid.
+            if (string.IsNullOrEmpty(name))
+            {
+                return false;
+            }
+
+            // Check if the name can be used safely.
+            if (context.Contains(name))
+            {
+                // This name is already taken.
+                return false;
+            }
+
+            return true;
+        }
+
+        /// <summary>
+        /// From the Parameter and its placement constructs a safe name.
+        /// </summary>
+        /// <param name="parameter">
+        ///     The Parameter.
+        /// </param>
+        /// <param name="otherParameterNames">Enumerable of all parameter names used within the same method.</param>
+        public static string GetParameterName(IParameter parameter, IEnumerable<string> otherParameterNames)
+        {
+            string name = parameter.Name;
+            return GetSafeMemberName(otherParameterNames, TargetCase.ToLower, name, name + "Value", name + "Param");
+        }
+
+        /// <summary>
+        /// Returns a safe and appropriate method name for the specified method.
+        /// </summary>
+        public static string GetMethodName(IMethod method, IEnumerable<string> wordsUsedInContext)
+        {
+            string name = method.Name;
+            return GetSafeMemberName(wordsUsedInContext, TargetCase.ToUpper, name, name + "Method", name + "Call");
+        }
+
+        /// <summary>
+        /// Returns a safe and appropriate class name for the specified resource container.
+        /// </summary>
+        public static string GetClassName(IResourceContainer resource, IEnumerable<string> wordsUsedInContext)
+        {
+            string name = resource.Name;
+            return GetSafeMemberName(wordsUsedInContext, TargetCase.ToUpper, name, name + "Resource", name + "Object");
+        }
+
+        /// <summary>
+        /// Returns a safe and appropriate field name for the specified resoure.
+        /// </summary>
+        public static string GetFieldName(IResource resource, IEnumerable<string> wordsUsedInContext)
+        {
+            return GetFieldName(resource.Name, wordsUsedInContext);
+        }
+
+        /// <summary>
+        /// Returns a safe and appropriate field name for the given input name.
+        /// </summary>
+        public static string GetFieldName(string name, IEnumerable<string> wordsUsedInContext)
+        {
+            return GetSafeMemberName(wordsUsedInContext, TargetCase.ToLower, name, name + "Value", name + "Field");
+        }
+
+        /// <summary>
+        /// Returns a safe and appropriate property name for the given input name without using the words
+        /// specified in the illegal words list.
+        /// </summary>
+        public static string GetPropertyName(string name, IEnumerable<string> wordsUsedInContext)
+        {
+            return GetSafeMemberName(wordsUsedInContext, TargetCase.ToUpper, name, name + "Value", name + "Property");
+        }
+
+        /// <summary>
+        /// Returns a safe and appropriate class name for the given schema.
+        /// </summary>
+        public static string GetClassName(ISchema schema, IEnumerable<string> wordsUsedInContext)
+        {
+            return GetClassName(schema.Name, wordsUsedInContext);
+        }
+
+        /// <summary>
+        /// Returns a safe and appropriate class name for the given schema
+        /// </summary>
+        public static string GetClassName(string name, IEnumerable<string> wordsUsedInContext)
+        {
+            return GetSafeMemberName(
+                wordsUsedInContext, TargetCase.ToUpper, name, name + "Schema", name + "Class", name + "Data");
+        }
+
+        /// <summary>
+        /// Returns a list of used and therefore forbidden words from a type declaration.
+        /// </summary>
+        public static IEnumerable<string> GetWordContextListFromClass(CodeTypeDeclaration typeDeclaration)
+        {
+            typeDeclaration.ThrowIfNull("typeDeclaration");
+
+            yield return typeDeclaration.Name;
+
+            foreach (CodeTypeMember member in typeDeclaration.Members)
+            {
+                yield return member.Name;
+            }
+        }
+
+        /// <summary>
+        /// Comparer which ignores the case of a string.
+        /// </summary>
+        internal class CaseInsensitiveStringComparer : IEqualityComparer<string>
+        {
+            private static readonly CaseInsensitiveStringComparer instance = new CaseInsensitiveStringComparer();
+
+            public static IEqualityComparer<string> Instance
+            {
+                get { return instance; }
+            }
+
+            #region IEqualityComparer<string> Members
+
+            public bool Equals(string x, string y)
+            {
+                return string.Compare(x, y, true) == 0;
+            }
+
+            public int GetHashCode(string obj)
+            {
+                return obj.GetHashCode();
+            }
+
+            #endregion
+        }
+
+        #endregion
+    }
 }