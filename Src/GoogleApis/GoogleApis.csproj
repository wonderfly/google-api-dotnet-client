<?xml version="1.0" encoding="utf-8"?>
<Project DefaultTargets="Build" xmlns="http://schemas.microsoft.com/developer/msbuild/2003" ToolsVersion="3.5">
  <PropertyGroup>
    <Configuration Condition=" '$(Configuration)' == '' ">Debug</Configuration>
    <Platform Condition=" '$(Platform)' == '' ">AnyCPU</Platform>
    <ProductVersion>8.0.50727</ProductVersion>
    <SchemaVersion>2.0</SchemaVersion>
    <ProjectGuid>{CBB5E638-F8D5-48DB-93BE-5A7CDD7ED107}</ProjectGuid>
    <OutputType>Library</OutputType>
    <RootNamespace>Google.Apis</RootNamespace>
    <AssemblyName>Google.Apis</AssemblyName>
    <TargetFrameworkVersion>v3.5</TargetFrameworkVersion>
  </PropertyGroup>
  <PropertyGroup Condition=" '$(Configuration)|$(Platform)' == 'Debug|AnyCPU' ">
    <DebugSymbols>true</DebugSymbols>
    <DebugType>full</DebugType>
    <Optimize>false</Optimize>
    <OutputPath>bin\Debug</OutputPath>
    <DefineConstants>DEBUG</DefineConstants>
    <ErrorReport>prompt</ErrorReport>
    <WarningLevel>4</WarningLevel>
    <ConsolePause>false</ConsolePause>
  </PropertyGroup>
  <PropertyGroup Condition=" '$(Configuration)|$(Platform)' == 'Release|AnyCPU' ">
    <DebugType>none</DebugType>
    <Optimize>false</Optimize>
    <OutputPath>bin\Release</OutputPath>
    <ErrorReport>prompt</ErrorReport>
    <WarningLevel>4</WarningLevel>
    <ConsolePause>false</ConsolePause>
  </PropertyGroup>
  <ItemGroup>
    <Reference Include="System" />
    <Reference Include="System.Core" />
    <Reference Include="System.Xml" />
    <Reference Include="System.Web" />
    <Reference Include="log4net, Version=1.2.10.0, Culture=neutral, PublicKeyToken=1b44e1d426115821">
      <SpecificVersion>False</SpecificVersion>
      <HintPath>..\..\Third Party\log4net.dll</HintPath>
    </Reference>
    <Reference Include="Newtonsoft.Json.Net35, Version=4.0.0.0, Culture=neutral, PublicKeyToken=30ad4fe6b2a6aeed">
      <SpecificVersion>False</SpecificVersion>
      <HintPath>..\..\Third Party\Newtonsoft.Json.Net35.dll</HintPath>
    </Reference>
  </ItemGroup>
  <ItemGroup>
    <Compile Include="AssemblyInfo.cs" />
    <Compile Include="Apis\Discovery\Service.cs" />
    <Compile Include="Apis\Discovery\DiscoveryService.cs" />
    <Compile Include="Apis\Discovery\IDiscoveryDevice.cs" />
    <Compile Include="Apis\Discovery\StreamDiscoveryDevice.cs" />
    <Compile Include="Apis\Discovery\StringDiscoveryDevice.cs" />
    <Compile Include="Apis\Discovery\WebDiscoveryDevice.cs" />
    <Compile Include="Apis\Discovery\ServiceFactory.cs" />
    <Compile Include="Apis\Requests\PUTRequest.cs" />
    <Compile Include="Apis\Requests\DELETERequest.cs" />
    <Compile Include="Apis\Requests\GETRequest.cs" />
    <Compile Include="Apis\Requests\POSTRequest.cs" />
    <Compile Include="Apis\Requests\Request.cs" />
    <Compile Include="Apis\Discovery\Method.cs" />
    <Compile Include="Apis\Discovery\Resource.cs" />
    <Compile Include="Apis\Authentication\Authentication.cs" />
    <Compile Include="Apis\Authentication\ICreateHttpRequest.cs" />
    <Compile Include="Apis\Authentication\HttpRequestFactory.cs" />
    <Compile Include="Apis\Authentication\Authenticator.cs" />
    <Compile Include="Apis\Authentication\OAuthAuthenticator.cs" />
    <Compile Include="Apis\Authentication\OAuth2LeggedAuthenticator.cs" />
    <Compile Include="Apis\Requests\MethodValidator.cs" />
    <Compile Include="Apis\Discovery\IDiscoveryService.cs" />
    <Compile Include="Apis\Discovery\IService.cs" />
    <Compile Include="Apis\Authentication\IAuthenticator.cs" />
    <Compile Include="Apis\Discovery\CachedWebDiscoveryDevice.cs" />
    <Compile Include="Apis\Requests\IRequest.cs" />
    <Compile Include="Apis\Requests\ReturnType.cs" />
    <Compile Include="Apis\Testing\MockRequest.cs" />
    <Compile Include="Apis\Testing\MockService.cs" />
    <Compile Include="Apis\Authentication\AuthenticatorFactory.cs" />
    <Compile Include="Apis\Discovery\IRequestExecutor.cs" />
    <Compile Include="Apis\Testing\VisibleForTestOnly.cs" />
    <Compile Include="Apis\JSON\JsonToken.cs" />
    <Compile Include="Apis\JSON\TokenStream.cs" />
    <Compile Include="Apis\JSON\JsonDictionary.cs" />
    <Compile Include="Apis\JSON\JsonReader.cs" />
    <Compile Include="Apis\Oauthbase.cs" />
    <Compile Include="Apis\Oauthutil.cs" />
    <Compile Include="Apis\Utilities.cs" />
    <Compile Include="Apis\Discovery\IResourceContainer.cs" />
    <Compile Include="Apis\Discovery\DiscoveryVersion.cs" />
<<<<<<< HEAD
    <Compile Include="Apis\Discovery\IMethod.cs" />
    <Compile Include="Apis\Discovery\Parameter.cs" />
    <Compile Include="Apis\Discovery\IParamter.cs" />
    <Compile Include="Apis\Discovery\ServiceFactoryImpl.cs" />
    <Compile Include="Apis\Util\ReadOnlyDictionary.cs" />
    <Compile Include="Apis\Util\Utilities.cs" />
    <Compile Include="Apis\Discovery\Schema\ISchema.cs" />
    <Compile Include="Apis\Discovery\Schema\ISchemaProperty.cs" />
    <Compile Include="Apis\Discovery\Schema\SchemaImpl.cs" />
    <Compile Include="Apis\Discovery\Schema\FutureJsonSchemaResolver.cs" />
    <Compile Include="Apis\Discovery\Schema\FutureJsonSchema.cs" />
=======
    <Compile Include="Apis\Authentication\NullAuthenticator.cs" />
>>>>>>> f37c4f2a
  </ItemGroup>
  <ItemGroup>
    <Folder Include="Apis\" />
    <Folder Include="Apis\JSON\" />
    <Folder Include="Apis\Discovery\" />
    <Folder Include="Apis\Requests\" />
    <Folder Include="Apis\Authentication\" />
    <Folder Include="Apis\Testing\" />
    <Folder Include="Apis\Util\" />
    <Folder Include="Apis\Discovery\Schema\" />
  </ItemGroup>
  <Import Project="$(MSBuildBinPath)\Microsoft.CSharp.targets" />
  <ProjectExtensions>
    <MonoDevelop>
      <Properties>
        <Policies>
          <StandardHeader Text="/*&#xA;Copyright 2010 Google Inc&#xA;&#xA;Licensed under the Apache License, Version 2.0 (the &quot;License&quot;);&#xA;you may not use this file except in compliance with the License.&#xA;You may obtain a copy of the License at&#xA;&#xA;    http://www.apache.org/licenses/LICENSE-2.0&#xA;&#xA;Unless required by applicable law or agreed to in writing, software&#xA;distributed under the License is distributed on an &quot;AS IS&quot; BASIS,&#xA;WITHOUT WARRANTIES OR CONDITIONS OF ANY KIND, either express or implied.&#xA;See the License for the specific language governing permissions and&#xA;limitations under the License.&#xA;*/" inheritsSet="Apache2License" />
        </Policies>
      </Properties>
    </MonoDevelop>
  </ProjectExtensions>
</Project><|MERGE_RESOLUTION|>--- conflicted
+++ resolved
@@ -63,6 +63,7 @@
     <Compile Include="Apis\Authentication\ICreateHttpRequest.cs" />
     <Compile Include="Apis\Authentication\HttpRequestFactory.cs" />
     <Compile Include="Apis\Authentication\Authenticator.cs" />
+    <Compile Include="Apis\Authentication\NullAuthenticator.cs" />
     <Compile Include="Apis\Authentication\OAuthAuthenticator.cs" />
     <Compile Include="Apis\Authentication\OAuth2LeggedAuthenticator.cs" />
     <Compile Include="Apis\Requests\MethodValidator.cs" />
@@ -86,7 +87,6 @@
     <Compile Include="Apis\Utilities.cs" />
     <Compile Include="Apis\Discovery\IResourceContainer.cs" />
     <Compile Include="Apis\Discovery\DiscoveryVersion.cs" />
-<<<<<<< HEAD
     <Compile Include="Apis\Discovery\IMethod.cs" />
     <Compile Include="Apis\Discovery\Parameter.cs" />
     <Compile Include="Apis\Discovery\IParamter.cs" />
@@ -98,9 +98,6 @@
     <Compile Include="Apis\Discovery\Schema\SchemaImpl.cs" />
     <Compile Include="Apis\Discovery\Schema\FutureJsonSchemaResolver.cs" />
     <Compile Include="Apis\Discovery\Schema\FutureJsonSchema.cs" />
-=======
-    <Compile Include="Apis\Authentication\NullAuthenticator.cs" />
->>>>>>> f37c4f2a
   </ItemGroup>
   <ItemGroup>
     <Folder Include="Apis\" />
