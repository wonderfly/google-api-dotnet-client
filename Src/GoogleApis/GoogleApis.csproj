﻿<?xml version="1.0" encoding="utf-8"?>
<Project DefaultTargets="Build" xmlns="http://schemas.microsoft.com/developer/msbuild/2003" ToolsVersion="4.0">
  <PropertyGroup>
    <Configuration Condition=" '$(Configuration)' == '' ">Debug</Configuration>
    <Platform Condition=" '$(Platform)' == '' ">AnyCPU</Platform>
    <ProductVersion>8.0.50727</ProductVersion>
    <SchemaVersion>2.0</SchemaVersion>
    <ProjectGuid>{CBB5E638-F8D5-48DB-93BE-5A7CDD7ED107}</ProjectGuid>
    <OutputType>Library</OutputType>
    <RootNamespace>Google</RootNamespace>
    <AssemblyName>Google.Apis</AssemblyName>
    <FileUpgradeFlags>
    </FileUpgradeFlags>
    <OldToolsVersion>2.0</OldToolsVersion>
    <UpgradeBackupLocation />
    <TargetFrameworkProfile />
    <IsWebBootstrapper>false</IsWebBootstrapper>
    <TargetFrameworkVersion>v3.5</TargetFrameworkVersion>
    <PublishUrl>publish\</PublishUrl>
    <Install>true</Install>
    <InstallFrom>Disk</InstallFrom>
    <UpdateEnabled>false</UpdateEnabled>
    <UpdateMode>Foreground</UpdateMode>
    <UpdateInterval>7</UpdateInterval>
    <UpdateIntervalUnits>Days</UpdateIntervalUnits>
    <UpdatePeriodically>false</UpdatePeriodically>
    <UpdateRequired>false</UpdateRequired>
    <MapFileExtensions>true</MapFileExtensions>
    <ApplicationRevision>0</ApplicationRevision>
    <ApplicationVersion>1.0.0.%2a</ApplicationVersion>
    <UseApplicationTrust>false</UseApplicationTrust>
    <BootstrapperEnabled>true</BootstrapperEnabled>
  </PropertyGroup>
  <PropertyGroup Condition=" '$(Configuration)|$(Platform)' == 'Debug|AnyCPU' ">
    <DebugSymbols>true</DebugSymbols>
    <DebugType>full</DebugType>
    <Optimize>false</Optimize>
    <OutputPath>bin\Debug</OutputPath>
    <DefineConstants>DEBUG</DefineConstants>
    <ErrorReport>prompt</ErrorReport>
    <WarningLevel>4</WarningLevel>
    <ConsolePause>false</ConsolePause>
    <DocumentationFile>GoogleApis.xml</DocumentationFile>
  </PropertyGroup>
  <PropertyGroup Condition=" '$(Configuration)|$(Platform)' == 'Release|AnyCPU' ">
    <DebugType>none</DebugType>
    <Optimize>false</Optimize>
    <OutputPath>bin\Release</OutputPath>
    <ErrorReport>prompt</ErrorReport>
    <WarningLevel>4</WarningLevel>
    <ConsolePause>false</ConsolePause>
    <DocumentationFile>GoogleApis.xml</DocumentationFile>
  </PropertyGroup>
  <ItemGroup>
    <Reference Include="System" />
    <Reference Include="System.Core" />
    <Reference Include="System.Xml" />
    <Reference Include="System.Web" />
    <Reference Include="log4net, Version=1.2.10.0, Culture=neutral, PublicKeyToken=1b44e1d426115821">
      <SpecificVersion>False</SpecificVersion>
      <HintPath>..\..\Third Party\log4net.dll</HintPath>
    </Reference>
    <Reference Include="Newtonsoft.Json.Net35, Version=4.0.0.0, Culture=neutral, PublicKeyToken=30ad4fe6b2a6aeed">
      <SpecificVersion>False</SpecificVersion>
      <HintPath>..\..\Third Party\Newtonsoft.Json.Net35.dll</HintPath>
    </Reference>
    <Reference Include="nunit.framework, Version=2.5.8.10295, Culture=neutral, PublicKeyToken=96d09a1eb7f44a77">
      <SpecificVersion>False</SpecificVersion>
      <HintPath>..\..\Third Party\nunit.framework.dll</HintPath>
    </Reference>
  </ItemGroup>
  <ItemGroup>
    <Compile Include="Apis\Authentication\OAuth3LeggedAuthenticator.cs" />
    <Compile Include="Apis\Discovery\Features.cs" />
    <Compile Include="Apis\Discovery\Scope.cs" />
    <Compile Include="Apis\ISerializer.cs" />
<<<<<<< HEAD
    <Compile Include="Apis\Requests\ETagAction.cs" />
    <Compile Include="Apis\Requests\IResponse.cs" />
=======
    <Compile Include="Apis\Requests\IServiceRequest.cs" />
>>>>>>> 59b6eb18
    <Compile Include="Apis\Requests\ParameterCollection.cs" />
    <Compile Include="Apis\Requests\Response.cs" />
    <Compile Include="Apis\Requests\ServiceRequest.cs" />
    <Compile Include="Apis\Testing\MockResponse.cs" />
    <Compile Include="Apis\Util\RequestParameterAttribute.cs" />
    <Compile Include="Apis\Util\Repeatable.cs" />
    <Compile Include="Apis\JSON\IJsonSerializer.cs" />
    <Compile Include="Apis\JSON\NewtonsoftJsonSerializer.cs" />
    <Compile Include="Apis\Requests\IDirectResponseSchema.cs" />
    <Compile Include="Apis\Requests\IErrorResponseHandler.cs" />
    <Compile Include="Apis\Requests\RequestError.cs" />
    <Compile Include="Apis\Requests\SingleError.cs" />
    <Compile Include="Apis\Util\EnumStringValueTypeConverter.cs" />
    <Compile Include="Apis\Testing\MockMethod.cs" />
    <Compile Include="Apis\Testing\MockParameter.cs" />
    <Compile Include="Apis\Util\StandardResponse.cs" />
    <Compile Include="Apis\Util\StringValueAttribute.cs" />
    <Compile Include="AssemblyInfo.cs" />
    <Compile Include="Apis\Discovery\Service.cs" />
    <Compile Include="Apis\Discovery\DiscoveryService.cs" />
    <Compile Include="Apis\Discovery\IDiscoveryDevice.cs" />
    <Compile Include="Apis\Discovery\StreamDiscoveryDevice.cs" />
    <Compile Include="Apis\Discovery\StringDiscoveryDevice.cs" />
    <Compile Include="Apis\Discovery\WebDiscoveryDevice.cs" />
    <Compile Include="Apis\Discovery\ServiceFactory.cs" />
    <Compile Include="Apis\Requests\Request.cs" />
    <Compile Include="Apis\Discovery\Method.cs" />
    <Compile Include="Apis\Discovery\Resource.cs" />
    <Compile Include="Apis\Authentication\ICreateHttpRequest.cs" />
    <Compile Include="Apis\Authentication\HttpRequestFactory.cs" />
    <Compile Include="Apis\Authentication\Authenticator.cs" />
    <Compile Include="Apis\Authentication\NullAuthenticator.cs" />
    <Compile Include="Apis\Authentication\OAuthAuthenticator.cs" />
    <Compile Include="Apis\Authentication\OAuth2LeggedAuthenticator.cs" />
    <Compile Include="Apis\Requests\MethodValidator.cs" />
    <Compile Include="Apis\Discovery\IDiscoveryService.cs" />
    <Compile Include="Apis\Discovery\IService.cs" />
    <Compile Include="Apis\Authentication\IAuthenticator.cs" />
    <Compile Include="Apis\Discovery\CachedWebDiscoveryDevice.cs" />
    <Compile Include="Apis\Requests\IRequest.cs" />
    <Compile Include="Apis\Requests\ReturnType.cs" />
    <Compile Include="Apis\Testing\MockRequest.cs" />
    <Compile Include="Apis\Testing\MockService.cs" />
    <Compile Include="Apis\Authentication\AuthenticatorFactory.cs" />
    <Compile Include="Apis\Discovery\IRequestProvider.cs" />
    <Compile Include="Apis\Testing\VisibleForTestOnly.cs" />
    <Compile Include="Apis\JSON\JsonToken.cs" />
    <Compile Include="Apis\JSON\TokenStream.cs" />
    <Compile Include="Apis\JSON\JsonDictionary.cs" />
    <Compile Include="Apis\JSON\JsonReader.cs" />
    <Compile Include="Apis\OAuthBase.cs" />
    <Compile Include="Apis\OAuthUtil.cs" />
    <Compile Include="Apis\Utilities.cs" />
    <Compile Include="Apis\Discovery\IResourceContainer.cs" />
    <Compile Include="Apis\Discovery\DiscoveryVersion.cs" />
    <Compile Include="Apis\Discovery\IMethod.cs" />
    <Compile Include="Apis\Discovery\Parameter.cs" />
    <Compile Include="Apis\Discovery\ServiceFactoryImpl.cs" />
    <Compile Include="Apis\Util\ReadOnlyDictionary.cs" />
    <Compile Include="Apis\Util\Utilities.cs" />
    <Compile Include="Apis\Discovery\Schema\ISchema.cs" />
    <Compile Include="Apis\Discovery\Schema\SchemaImpl.cs" />
    <Compile Include="Apis\Discovery\Schema\FutureJsonSchemaResolver.cs" />
    <Compile Include="Apis\Discovery\Schema\FutureJsonSchema.cs" />
    <Compile Include="Apis\Discovery\IParameter.cs" />
    <Compile Include="Apis\Testing\MoreAsserts.cs" />
    <Compile Include="GoogleApiException.cs" />
  </ItemGroup>
  <ItemGroup>
    <BootstrapperPackage Include=".NETFramework,Version=v4.0">
      <Visible>False</Visible>
      <ProductName>Microsoft .NET Framework 4 %28x86 and x64%29</ProductName>
      <Install>true</Install>
    </BootstrapperPackage>
    <BootstrapperPackage Include="Microsoft.Net.Client.3.5">
      <Visible>False</Visible>
      <ProductName>.NET Framework 3.5 SP1 Client Profile</ProductName>
      <Install>false</Install>
    </BootstrapperPackage>
    <BootstrapperPackage Include="Microsoft.Net.Framework.3.5.SP1">
      <Visible>False</Visible>
      <ProductName>.NET Framework 3.5 SP1</ProductName>
      <Install>false</Install>
    </BootstrapperPackage>
    <BootstrapperPackage Include="Microsoft.Windows.Installer.3.1">
      <Visible>False</Visible>
      <ProductName>Windows Installer 3.1</ProductName>
      <Install>true</Install>
    </BootstrapperPackage>
  </ItemGroup>
  <ItemGroup>
    <None Include="..\..\LICENSE">
      <Link>LICENSE</Link>
    </None>
  </ItemGroup>
  <Import Project="$(MSBuildBinPath)\Microsoft.CSharp.targets" />
  <ProjectExtensions>
    <MonoDevelop>
      <Properties>
        <Policies>
          <StandardHeader Text="/*&#xA;Copyright 2010 Google Inc&#xA;&#xA;Licensed under the Apache License, Version 2.0 (the &quot;License&quot;);&#xA;you may not use this file except in compliance with the License.&#xA;You may obtain a copy of the License at&#xA;&#xA;    http://www.apache.org/licenses/LICENSE-2.0&#xA;&#xA;Unless required by applicable law or agreed to in writing, software&#xA;distributed under the License is distributed on an &quot;AS IS&quot; BASIS,&#xA;WITHOUT WARRANTIES OR CONDITIONS OF ANY KIND, either express or implied.&#xA;See the License for the specific language governing permissions and&#xA;limitations under the License.&#xA;*/" inheritsSet="Apache2License" />
        </Policies>
      </Properties>
    </MonoDevelop>
  </ProjectExtensions>
</Project><|MERGE_RESOLUTION|>--- conflicted
+++ resolved
@@ -1,188 +1,185 @@
-﻿<?xml version="1.0" encoding="utf-8"?>
-<Project DefaultTargets="Build" xmlns="http://schemas.microsoft.com/developer/msbuild/2003" ToolsVersion="4.0">
-  <PropertyGroup>
-    <Configuration Condition=" '$(Configuration)' == '' ">Debug</Configuration>
-    <Platform Condition=" '$(Platform)' == '' ">AnyCPU</Platform>
-    <ProductVersion>8.0.50727</ProductVersion>
-    <SchemaVersion>2.0</SchemaVersion>
-    <ProjectGuid>{CBB5E638-F8D5-48DB-93BE-5A7CDD7ED107}</ProjectGuid>
-    <OutputType>Library</OutputType>
-    <RootNamespace>Google</RootNamespace>
-    <AssemblyName>Google.Apis</AssemblyName>
-    <FileUpgradeFlags>
-    </FileUpgradeFlags>
-    <OldToolsVersion>2.0</OldToolsVersion>
-    <UpgradeBackupLocation />
-    <TargetFrameworkProfile />
-    <IsWebBootstrapper>false</IsWebBootstrapper>
-    <TargetFrameworkVersion>v3.5</TargetFrameworkVersion>
-    <PublishUrl>publish\</PublishUrl>
-    <Install>true</Install>
-    <InstallFrom>Disk</InstallFrom>
-    <UpdateEnabled>false</UpdateEnabled>
-    <UpdateMode>Foreground</UpdateMode>
-    <UpdateInterval>7</UpdateInterval>
-    <UpdateIntervalUnits>Days</UpdateIntervalUnits>
-    <UpdatePeriodically>false</UpdatePeriodically>
-    <UpdateRequired>false</UpdateRequired>
-    <MapFileExtensions>true</MapFileExtensions>
-    <ApplicationRevision>0</ApplicationRevision>
-    <ApplicationVersion>1.0.0.%2a</ApplicationVersion>
-    <UseApplicationTrust>false</UseApplicationTrust>
-    <BootstrapperEnabled>true</BootstrapperEnabled>
-  </PropertyGroup>
-  <PropertyGroup Condition=" '$(Configuration)|$(Platform)' == 'Debug|AnyCPU' ">
-    <DebugSymbols>true</DebugSymbols>
-    <DebugType>full</DebugType>
-    <Optimize>false</Optimize>
-    <OutputPath>bin\Debug</OutputPath>
-    <DefineConstants>DEBUG</DefineConstants>
-    <ErrorReport>prompt</ErrorReport>
-    <WarningLevel>4</WarningLevel>
-    <ConsolePause>false</ConsolePause>
-    <DocumentationFile>GoogleApis.xml</DocumentationFile>
-  </PropertyGroup>
-  <PropertyGroup Condition=" '$(Configuration)|$(Platform)' == 'Release|AnyCPU' ">
-    <DebugType>none</DebugType>
-    <Optimize>false</Optimize>
-    <OutputPath>bin\Release</OutputPath>
-    <ErrorReport>prompt</ErrorReport>
-    <WarningLevel>4</WarningLevel>
-    <ConsolePause>false</ConsolePause>
-    <DocumentationFile>GoogleApis.xml</DocumentationFile>
-  </PropertyGroup>
-  <ItemGroup>
-    <Reference Include="System" />
-    <Reference Include="System.Core" />
-    <Reference Include="System.Xml" />
-    <Reference Include="System.Web" />
-    <Reference Include="log4net, Version=1.2.10.0, Culture=neutral, PublicKeyToken=1b44e1d426115821">
-      <SpecificVersion>False</SpecificVersion>
-      <HintPath>..\..\Third Party\log4net.dll</HintPath>
-    </Reference>
-    <Reference Include="Newtonsoft.Json.Net35, Version=4.0.0.0, Culture=neutral, PublicKeyToken=30ad4fe6b2a6aeed">
-      <SpecificVersion>False</SpecificVersion>
-      <HintPath>..\..\Third Party\Newtonsoft.Json.Net35.dll</HintPath>
-    </Reference>
-    <Reference Include="nunit.framework, Version=2.5.8.10295, Culture=neutral, PublicKeyToken=96d09a1eb7f44a77">
-      <SpecificVersion>False</SpecificVersion>
-      <HintPath>..\..\Third Party\nunit.framework.dll</HintPath>
-    </Reference>
-  </ItemGroup>
-  <ItemGroup>
-    <Compile Include="Apis\Authentication\OAuth3LeggedAuthenticator.cs" />
-    <Compile Include="Apis\Discovery\Features.cs" />
-    <Compile Include="Apis\Discovery\Scope.cs" />
-    <Compile Include="Apis\ISerializer.cs" />
-<<<<<<< HEAD
-    <Compile Include="Apis\Requests\ETagAction.cs" />
-    <Compile Include="Apis\Requests\IResponse.cs" />
-=======
-    <Compile Include="Apis\Requests\IServiceRequest.cs" />
->>>>>>> 59b6eb18
-    <Compile Include="Apis\Requests\ParameterCollection.cs" />
-    <Compile Include="Apis\Requests\Response.cs" />
-    <Compile Include="Apis\Requests\ServiceRequest.cs" />
-    <Compile Include="Apis\Testing\MockResponse.cs" />
-    <Compile Include="Apis\Util\RequestParameterAttribute.cs" />
-    <Compile Include="Apis\Util\Repeatable.cs" />
-    <Compile Include="Apis\JSON\IJsonSerializer.cs" />
-    <Compile Include="Apis\JSON\NewtonsoftJsonSerializer.cs" />
-    <Compile Include="Apis\Requests\IDirectResponseSchema.cs" />
-    <Compile Include="Apis\Requests\IErrorResponseHandler.cs" />
-    <Compile Include="Apis\Requests\RequestError.cs" />
-    <Compile Include="Apis\Requests\SingleError.cs" />
-    <Compile Include="Apis\Util\EnumStringValueTypeConverter.cs" />
-    <Compile Include="Apis\Testing\MockMethod.cs" />
-    <Compile Include="Apis\Testing\MockParameter.cs" />
-    <Compile Include="Apis\Util\StandardResponse.cs" />
-    <Compile Include="Apis\Util\StringValueAttribute.cs" />
-    <Compile Include="AssemblyInfo.cs" />
-    <Compile Include="Apis\Discovery\Service.cs" />
-    <Compile Include="Apis\Discovery\DiscoveryService.cs" />
-    <Compile Include="Apis\Discovery\IDiscoveryDevice.cs" />
-    <Compile Include="Apis\Discovery\StreamDiscoveryDevice.cs" />
-    <Compile Include="Apis\Discovery\StringDiscoveryDevice.cs" />
-    <Compile Include="Apis\Discovery\WebDiscoveryDevice.cs" />
-    <Compile Include="Apis\Discovery\ServiceFactory.cs" />
-    <Compile Include="Apis\Requests\Request.cs" />
-    <Compile Include="Apis\Discovery\Method.cs" />
-    <Compile Include="Apis\Discovery\Resource.cs" />
-    <Compile Include="Apis\Authentication\ICreateHttpRequest.cs" />
-    <Compile Include="Apis\Authentication\HttpRequestFactory.cs" />
-    <Compile Include="Apis\Authentication\Authenticator.cs" />
-    <Compile Include="Apis\Authentication\NullAuthenticator.cs" />
-    <Compile Include="Apis\Authentication\OAuthAuthenticator.cs" />
-    <Compile Include="Apis\Authentication\OAuth2LeggedAuthenticator.cs" />
-    <Compile Include="Apis\Requests\MethodValidator.cs" />
-    <Compile Include="Apis\Discovery\IDiscoveryService.cs" />
-    <Compile Include="Apis\Discovery\IService.cs" />
-    <Compile Include="Apis\Authentication\IAuthenticator.cs" />
-    <Compile Include="Apis\Discovery\CachedWebDiscoveryDevice.cs" />
-    <Compile Include="Apis\Requests\IRequest.cs" />
-    <Compile Include="Apis\Requests\ReturnType.cs" />
-    <Compile Include="Apis\Testing\MockRequest.cs" />
-    <Compile Include="Apis\Testing\MockService.cs" />
-    <Compile Include="Apis\Authentication\AuthenticatorFactory.cs" />
-    <Compile Include="Apis\Discovery\IRequestProvider.cs" />
-    <Compile Include="Apis\Testing\VisibleForTestOnly.cs" />
-    <Compile Include="Apis\JSON\JsonToken.cs" />
-    <Compile Include="Apis\JSON\TokenStream.cs" />
-    <Compile Include="Apis\JSON\JsonDictionary.cs" />
-    <Compile Include="Apis\JSON\JsonReader.cs" />
-    <Compile Include="Apis\OAuthBase.cs" />
-    <Compile Include="Apis\OAuthUtil.cs" />
-    <Compile Include="Apis\Utilities.cs" />
-    <Compile Include="Apis\Discovery\IResourceContainer.cs" />
-    <Compile Include="Apis\Discovery\DiscoveryVersion.cs" />
-    <Compile Include="Apis\Discovery\IMethod.cs" />
-    <Compile Include="Apis\Discovery\Parameter.cs" />
-    <Compile Include="Apis\Discovery\ServiceFactoryImpl.cs" />
-    <Compile Include="Apis\Util\ReadOnlyDictionary.cs" />
-    <Compile Include="Apis\Util\Utilities.cs" />
-    <Compile Include="Apis\Discovery\Schema\ISchema.cs" />
-    <Compile Include="Apis\Discovery\Schema\SchemaImpl.cs" />
-    <Compile Include="Apis\Discovery\Schema\FutureJsonSchemaResolver.cs" />
-    <Compile Include="Apis\Discovery\Schema\FutureJsonSchema.cs" />
-    <Compile Include="Apis\Discovery\IParameter.cs" />
-    <Compile Include="Apis\Testing\MoreAsserts.cs" />
-    <Compile Include="GoogleApiException.cs" />
-  </ItemGroup>
-  <ItemGroup>
-    <BootstrapperPackage Include=".NETFramework,Version=v4.0">
-      <Visible>False</Visible>
-      <ProductName>Microsoft .NET Framework 4 %28x86 and x64%29</ProductName>
-      <Install>true</Install>
-    </BootstrapperPackage>
-    <BootstrapperPackage Include="Microsoft.Net.Client.3.5">
-      <Visible>False</Visible>
-      <ProductName>.NET Framework 3.5 SP1 Client Profile</ProductName>
-      <Install>false</Install>
-    </BootstrapperPackage>
-    <BootstrapperPackage Include="Microsoft.Net.Framework.3.5.SP1">
-      <Visible>False</Visible>
-      <ProductName>.NET Framework 3.5 SP1</ProductName>
-      <Install>false</Install>
-    </BootstrapperPackage>
-    <BootstrapperPackage Include="Microsoft.Windows.Installer.3.1">
-      <Visible>False</Visible>
-      <ProductName>Windows Installer 3.1</ProductName>
-      <Install>true</Install>
-    </BootstrapperPackage>
-  </ItemGroup>
-  <ItemGroup>
-    <None Include="..\..\LICENSE">
-      <Link>LICENSE</Link>
-    </None>
-  </ItemGroup>
-  <Import Project="$(MSBuildBinPath)\Microsoft.CSharp.targets" />
-  <ProjectExtensions>
-    <MonoDevelop>
-      <Properties>
-        <Policies>
-          <StandardHeader Text="/*&#xA;Copyright 2010 Google Inc&#xA;&#xA;Licensed under the Apache License, Version 2.0 (the &quot;License&quot;);&#xA;you may not use this file except in compliance with the License.&#xA;You may obtain a copy of the License at&#xA;&#xA;    http://www.apache.org/licenses/LICENSE-2.0&#xA;&#xA;Unless required by applicable law or agreed to in writing, software&#xA;distributed under the License is distributed on an &quot;AS IS&quot; BASIS,&#xA;WITHOUT WARRANTIES OR CONDITIONS OF ANY KIND, either express or implied.&#xA;See the License for the specific language governing permissions and&#xA;limitations under the License.&#xA;*/" inheritsSet="Apache2License" />
-        </Policies>
-      </Properties>
-    </MonoDevelop>
-  </ProjectExtensions>
+﻿<?xml version="1.0" encoding="utf-8"?>
+<Project DefaultTargets="Build" xmlns="http://schemas.microsoft.com/developer/msbuild/2003" ToolsVersion="4.0">
+  <PropertyGroup>
+    <Configuration Condition=" '$(Configuration)' == '' ">Debug</Configuration>
+    <Platform Condition=" '$(Platform)' == '' ">AnyCPU</Platform>
+    <ProductVersion>8.0.50727</ProductVersion>
+    <SchemaVersion>2.0</SchemaVersion>
+    <ProjectGuid>{CBB5E638-F8D5-48DB-93BE-5A7CDD7ED107}</ProjectGuid>
+    <OutputType>Library</OutputType>
+    <RootNamespace>Google</RootNamespace>
+    <AssemblyName>Google.Apis</AssemblyName>
+    <FileUpgradeFlags>
+    </FileUpgradeFlags>
+    <OldToolsVersion>2.0</OldToolsVersion>
+    <UpgradeBackupLocation />
+    <TargetFrameworkProfile />
+    <IsWebBootstrapper>false</IsWebBootstrapper>
+    <TargetFrameworkVersion>v3.5</TargetFrameworkVersion>
+    <PublishUrl>publish\</PublishUrl>
+    <Install>true</Install>
+    <InstallFrom>Disk</InstallFrom>
+    <UpdateEnabled>false</UpdateEnabled>
+    <UpdateMode>Foreground</UpdateMode>
+    <UpdateInterval>7</UpdateInterval>
+    <UpdateIntervalUnits>Days</UpdateIntervalUnits>
+    <UpdatePeriodically>false</UpdatePeriodically>
+    <UpdateRequired>false</UpdateRequired>
+    <MapFileExtensions>true</MapFileExtensions>
+    <ApplicationRevision>0</ApplicationRevision>
+    <ApplicationVersion>1.0.0.%2a</ApplicationVersion>
+    <UseApplicationTrust>false</UseApplicationTrust>
+    <BootstrapperEnabled>true</BootstrapperEnabled>
+  </PropertyGroup>
+  <PropertyGroup Condition=" '$(Configuration)|$(Platform)' == 'Debug|AnyCPU' ">
+    <DebugSymbols>true</DebugSymbols>
+    <DebugType>full</DebugType>
+    <Optimize>false</Optimize>
+    <OutputPath>bin\Debug</OutputPath>
+    <DefineConstants>DEBUG</DefineConstants>
+    <ErrorReport>prompt</ErrorReport>
+    <WarningLevel>4</WarningLevel>
+    <ConsolePause>false</ConsolePause>
+    <DocumentationFile>GoogleApis.xml</DocumentationFile>
+  </PropertyGroup>
+  <PropertyGroup Condition=" '$(Configuration)|$(Platform)' == 'Release|AnyCPU' ">
+    <DebugType>none</DebugType>
+    <Optimize>false</Optimize>
+    <OutputPath>bin\Release</OutputPath>
+    <ErrorReport>prompt</ErrorReport>
+    <WarningLevel>4</WarningLevel>
+    <ConsolePause>false</ConsolePause>
+    <DocumentationFile>GoogleApis.xml</DocumentationFile>
+  </PropertyGroup>
+  <ItemGroup>
+    <Reference Include="System" />
+    <Reference Include="System.Core" />
+    <Reference Include="System.Xml" />
+    <Reference Include="System.Web" />
+    <Reference Include="log4net, Version=1.2.10.0, Culture=neutral, PublicKeyToken=1b44e1d426115821">
+      <SpecificVersion>False</SpecificVersion>
+      <HintPath>..\..\Third Party\log4net.dll</HintPath>
+    </Reference>
+    <Reference Include="Newtonsoft.Json.Net35, Version=4.0.0.0, Culture=neutral, PublicKeyToken=30ad4fe6b2a6aeed">
+      <SpecificVersion>False</SpecificVersion>
+      <HintPath>..\..\Third Party\Newtonsoft.Json.Net35.dll</HintPath>
+    </Reference>
+    <Reference Include="nunit.framework, Version=2.5.8.10295, Culture=neutral, PublicKeyToken=96d09a1eb7f44a77">
+      <SpecificVersion>False</SpecificVersion>
+      <HintPath>..\..\Third Party\nunit.framework.dll</HintPath>
+    </Reference>
+  </ItemGroup>
+  <ItemGroup>
+    <Compile Include="Apis\Authentication\OAuth3LeggedAuthenticator.cs" />
+    <Compile Include="Apis\Discovery\Features.cs" />
+    <Compile Include="Apis\Discovery\Scope.cs" />
+    <Compile Include="Apis\ISerializer.cs" />
+    <Compile Include="Apis\Requests\IServiceRequest.cs" />
+    <Compile Include="Apis\Requests\ETagAction.cs" />
+    <Compile Include="Apis\Requests\IResponse.cs" />
+    <Compile Include="Apis\Requests\ParameterCollection.cs" />
+    <Compile Include="Apis\Requests\Response.cs" />
+    <Compile Include="Apis\Requests\ServiceRequest.cs" />
+    <Compile Include="Apis\Testing\MockResponse.cs" />
+    <Compile Include="Apis\Util\RequestParameterAttribute.cs" />
+    <Compile Include="Apis\Util\Repeatable.cs" />
+    <Compile Include="Apis\JSON\IJsonSerializer.cs" />
+    <Compile Include="Apis\JSON\NewtonsoftJsonSerializer.cs" />
+    <Compile Include="Apis\Requests\IDirectResponseSchema.cs" />
+    <Compile Include="Apis\Requests\IErrorResponseHandler.cs" />
+    <Compile Include="Apis\Requests\RequestError.cs" />
+    <Compile Include="Apis\Requests\SingleError.cs" />
+    <Compile Include="Apis\Util\EnumStringValueTypeConverter.cs" />
+    <Compile Include="Apis\Testing\MockMethod.cs" />
+    <Compile Include="Apis\Testing\MockParameter.cs" />
+    <Compile Include="Apis\Util\StandardResponse.cs" />
+    <Compile Include="Apis\Util\StringValueAttribute.cs" />
+    <Compile Include="AssemblyInfo.cs" />
+    <Compile Include="Apis\Discovery\Service.cs" />
+    <Compile Include="Apis\Discovery\DiscoveryService.cs" />
+    <Compile Include="Apis\Discovery\IDiscoveryDevice.cs" />
+    <Compile Include="Apis\Discovery\StreamDiscoveryDevice.cs" />
+    <Compile Include="Apis\Discovery\StringDiscoveryDevice.cs" />
+    <Compile Include="Apis\Discovery\WebDiscoveryDevice.cs" />
+    <Compile Include="Apis\Discovery\ServiceFactory.cs" />
+    <Compile Include="Apis\Requests\Request.cs" />
+    <Compile Include="Apis\Discovery\Method.cs" />
+    <Compile Include="Apis\Discovery\Resource.cs" />
+    <Compile Include="Apis\Authentication\ICreateHttpRequest.cs" />
+    <Compile Include="Apis\Authentication\HttpRequestFactory.cs" />
+    <Compile Include="Apis\Authentication\Authenticator.cs" />
+    <Compile Include="Apis\Authentication\NullAuthenticator.cs" />
+    <Compile Include="Apis\Authentication\OAuthAuthenticator.cs" />
+    <Compile Include="Apis\Authentication\OAuth2LeggedAuthenticator.cs" />
+    <Compile Include="Apis\Requests\MethodValidator.cs" />
+    <Compile Include="Apis\Discovery\IDiscoveryService.cs" />
+    <Compile Include="Apis\Discovery\IService.cs" />
+    <Compile Include="Apis\Authentication\IAuthenticator.cs" />
+    <Compile Include="Apis\Discovery\CachedWebDiscoveryDevice.cs" />
+    <Compile Include="Apis\Requests\IRequest.cs" />
+    <Compile Include="Apis\Requests\ReturnType.cs" />
+    <Compile Include="Apis\Testing\MockRequest.cs" />
+    <Compile Include="Apis\Testing\MockService.cs" />
+    <Compile Include="Apis\Authentication\AuthenticatorFactory.cs" />
+    <Compile Include="Apis\Discovery\IRequestProvider.cs" />
+    <Compile Include="Apis\Testing\VisibleForTestOnly.cs" />
+    <Compile Include="Apis\JSON\JsonToken.cs" />
+    <Compile Include="Apis\JSON\TokenStream.cs" />
+    <Compile Include="Apis\JSON\JsonDictionary.cs" />
+    <Compile Include="Apis\JSON\JsonReader.cs" />
+    <Compile Include="Apis\OAuthBase.cs" />
+    <Compile Include="Apis\OAuthUtil.cs" />
+    <Compile Include="Apis\Utilities.cs" />
+    <Compile Include="Apis\Discovery\IResourceContainer.cs" />
+    <Compile Include="Apis\Discovery\DiscoveryVersion.cs" />
+    <Compile Include="Apis\Discovery\IMethod.cs" />
+    <Compile Include="Apis\Discovery\Parameter.cs" />
+    <Compile Include="Apis\Discovery\ServiceFactoryImpl.cs" />
+    <Compile Include="Apis\Util\ReadOnlyDictionary.cs" />
+    <Compile Include="Apis\Util\Utilities.cs" />
+    <Compile Include="Apis\Discovery\Schema\ISchema.cs" />
+    <Compile Include="Apis\Discovery\Schema\SchemaImpl.cs" />
+    <Compile Include="Apis\Discovery\Schema\FutureJsonSchemaResolver.cs" />
+    <Compile Include="Apis\Discovery\Schema\FutureJsonSchema.cs" />
+    <Compile Include="Apis\Discovery\IParameter.cs" />
+    <Compile Include="Apis\Testing\MoreAsserts.cs" />
+    <Compile Include="GoogleApiException.cs" />
+  </ItemGroup>
+  <ItemGroup>
+    <BootstrapperPackage Include=".NETFramework,Version=v4.0">
+      <Visible>False</Visible>
+      <ProductName>Microsoft .NET Framework 4 %28x86 and x64%29</ProductName>
+      <Install>true</Install>
+    </BootstrapperPackage>
+    <BootstrapperPackage Include="Microsoft.Net.Client.3.5">
+      <Visible>False</Visible>
+      <ProductName>.NET Framework 3.5 SP1 Client Profile</ProductName>
+      <Install>false</Install>
+    </BootstrapperPackage>
+    <BootstrapperPackage Include="Microsoft.Net.Framework.3.5.SP1">
+      <Visible>False</Visible>
+      <ProductName>.NET Framework 3.5 SP1</ProductName>
+      <Install>false</Install>
+    </BootstrapperPackage>
+    <BootstrapperPackage Include="Microsoft.Windows.Installer.3.1">
+      <Visible>False</Visible>
+      <ProductName>Windows Installer 3.1</ProductName>
+      <Install>true</Install>
+    </BootstrapperPackage>
+  </ItemGroup>
+  <ItemGroup>
+    <None Include="..\..\LICENSE">
+      <Link>LICENSE</Link>
+    </None>
+  </ItemGroup>
+  <Import Project="$(MSBuildBinPath)\Microsoft.CSharp.targets" />
+  <ProjectExtensions>
+    <MonoDevelop>
+      <Properties>
+        <Policies>
+          <StandardHeader Text="/*&#xA;Copyright 2010 Google Inc&#xA;&#xA;Licensed under the Apache License, Version 2.0 (the &quot;License&quot;);&#xA;you may not use this file except in compliance with the License.&#xA;You may obtain a copy of the License at&#xA;&#xA;    http://www.apache.org/licenses/LICENSE-2.0&#xA;&#xA;Unless required by applicable law or agreed to in writing, software&#xA;distributed under the License is distributed on an &quot;AS IS&quot; BASIS,&#xA;WITHOUT WARRANTIES OR CONDITIONS OF ANY KIND, either express or implied.&#xA;See the License for the specific language governing permissions and&#xA;limitations under the License.&#xA;*/" inheritsSet="Apache2License" />
+        </Policies>
+      </Properties>
+    </MonoDevelop>
+  </ProjectExtensions>
 </Project>