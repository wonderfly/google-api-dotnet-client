--- conflicted
+++ resolved
@@ -1,153 +1,4 @@
 {
-<<<<<<< HEAD
-  "resources": {
-    "operations": {
-      "methods": {
-        "get": {
-          "id": "speech.operations.get",
-          "path": "v1/operations/{+name}",
-          "description": "Gets the latest state of a long-running operation.  Clients can use this\nmethod to poll the operation result at intervals as recommended by the API\nservice.",
-          "response": {
-            "$ref": "Operation"
-          },
-          "parameterOrder": [
-            "name"
-          ],
-          "httpMethod": "GET",
-          "scopes": [
-            "https://www.googleapis.com/auth/cloud-platform"
-          ],
-          "parameters": {
-            "name": {
-              "description": "The name of the operation resource.",
-              "type": "string",
-              "required": true,
-              "pattern": "^[^/]+$",
-              "location": "path"
-            }
-          },
-          "flatPath": "v1/operations/{operationsId}"
-        },
-        "list": {
-          "description": "Lists operations that match the specified filter in the request. If the\nserver doesn't support this method, it returns `UNIMPLEMENTED`.\n\nNOTE: the `name` binding allows API services to override the binding\nto use different resource name schemes, such as `users/*/operations`. To\noverride the binding, API services can add a binding such as\n`\"/v1/{name=users/*}/operations\"` to their service configuration.\nFor backwards compatibility, the default name includes the operations\ncollection id, however overriding users must ensure the name binding\nis the parent resource, without the operations collection id.",
-          "httpMethod": "GET",
-          "response": {
-            "$ref": "ListOperationsResponse"
-          },
-          "parameterOrder": [],
-          "scopes": [
-            "https://www.googleapis.com/auth/cloud-platform"
-          ],
-          "parameters": {
-            "filter": {
-              "location": "query",
-              "description": "The standard list filter.",
-              "type": "string"
-            },
-            "pageToken": {
-              "description": "The standard list page token.",
-              "type": "string",
-              "location": "query"
-            },
-            "name": {
-              "location": "query",
-              "description": "The name of the operation's parent resource.",
-              "type": "string"
-            },
-            "pageSize": {
-              "location": "query",
-              "format": "int32",
-              "description": "The standard list page size.",
-              "type": "integer"
-            }
-          },
-          "flatPath": "v1/operations",
-          "path": "v1/operations",
-          "id": "speech.operations.list"
-        },
-        "cancel": {
-          "id": "speech.operations.cancel",
-          "path": "v1/operations/{+name}:cancel",
-          "request": {
-            "$ref": "CancelOperationRequest"
-          },
-          "description": "Starts asynchronous cancellation on a long-running operation.  The server\nmakes a best effort to cancel the operation, but success is not\nguaranteed.  If the server doesn't support this method, it returns\n`google.rpc.Code.UNIMPLEMENTED`.  Clients can use\nOperations.GetOperation or\nother methods to check whether the cancellation succeeded or whether the\noperation completed despite cancellation. On successful cancellation,\nthe operation is not deleted; instead, it becomes an operation with\nan Operation.error value with a google.rpc.Status.code of 1,\ncorresponding to `Code.CANCELLED`.",
-          "response": {
-            "$ref": "Empty"
-          },
-          "parameterOrder": [
-            "name"
-          ],
-          "httpMethod": "POST",
-          "scopes": [
-            "https://www.googleapis.com/auth/cloud-platform"
-          ],
-          "parameters": {
-            "name": {
-              "description": "The name of the operation resource to be cancelled.",
-              "type": "string",
-              "required": true,
-              "pattern": "^[^/]+$",
-              "location": "path"
-            }
-          },
-          "flatPath": "v1/operations/{operationsId}:cancel"
-        },
-        "delete": {
-          "path": "v1/operations/{+name}",
-          "id": "speech.operations.delete",
-          "description": "Deletes a long-running operation. This method indicates that the client is\nno longer interested in the operation result. It does not cancel the\noperation. If the server doesn't support this method, it returns\n`google.rpc.Code.UNIMPLEMENTED`.",
-          "httpMethod": "DELETE",
-          "response": {
-            "$ref": "Empty"
-          },
-          "parameterOrder": [
-            "name"
-          ],
-          "scopes": [
-            "https://www.googleapis.com/auth/cloud-platform"
-          ],
-          "parameters": {
-            "name": {
-              "description": "The name of the operation resource to be deleted.",
-              "type": "string",
-              "required": true,
-              "pattern": "^[^/]+$",
-              "location": "path"
-            }
-          },
-          "flatPath": "v1/operations/{operationsId}"
-        }
-      }
-    },
-    "speech": {
-      "methods": {
-        "longrunningrecognize": {
-          "path": "v1/speech:longrunningrecognize",
-          "id": "speech.speech.longrunningrecognize",
-          "description": "Performs asynchronous speech recognition: receive results via the\ngoogle.longrunning.Operations interface. Returns either an\n`Operation.error` or an `Operation.response` which contains\na `LongRunningRecognizeResponse` message.",
-          "request": {
-            "$ref": "LongRunningRecognizeRequest"
-          },
-          "httpMethod": "POST",
-          "parameterOrder": [],
-          "response": {
-            "$ref": "Operation"
-          },
-          "parameters": {},
-          "scopes": [
-            "https://www.googleapis.com/auth/cloud-platform"
-          ],
-          "flatPath": "v1/speech:longrunningrecognize"
-        },
-        "recognize": {
-          "description": "Performs synchronous speech recognition: receive results after all audio\nhas been sent and processed.",
-          "request": {
-            "$ref": "RecognizeRequest"
-          },
-          "response": {
-            "$ref": "RecognizeResponse"
-=======
   "servicePath": "",
   "description": "Converts audio to text by applying powerful neural network models.",
   "kind": "discovery#restDescription",
@@ -171,104 +22,9 @@
           "description": "*Output-only* May contain one or more recognition hypotheses (up to the\nmaximum specified in `max_alternatives`).\nThese alternatives are ordered in terms of accuracy, with the top (first)\nalternative being the most probable, as ranked by the recognizer.",
           "items": {
             "$ref": "SpeechRecognitionAlternative"
->>>>>>> d5fa6b74
-          },
-          "parameterOrder": [],
-          "httpMethod": "POST",
-          "parameters": {},
-          "scopes": [
-            "https://www.googleapis.com/auth/cloud-platform"
-          ],
-          "flatPath": "v1/speech:recognize",
-          "id": "speech.speech.recognize",
-          "path": "v1/speech:recognize"
-        }
-<<<<<<< HEAD
-      }
-    }
-  },
-  "parameters": {
-    "upload_protocol": {
-      "description": "Upload protocol for media (e.g. \"raw\", \"multipart\").",
-      "type": "string",
-      "location": "query"
-    },
-    "prettyPrint": {
-      "location": "query",
-      "description": "Returns response with indentations and line breaks.",
-      "default": "true",
-      "type": "boolean"
-    },
-    "uploadType": {
-      "location": "query",
-      "description": "Legacy upload protocol for media (e.g. \"media\", \"multipart\").",
-      "type": "string"
-    },
-    "fields": {
-      "location": "query",
-      "description": "Selector specifying which fields to include in a partial response.",
-      "type": "string"
-    },
-    "$.xgafv": {
-      "description": "V1 error format.",
-      "type": "string",
-      "enumDescriptions": [
-        "v1 error format",
-        "v2 error format"
-      ],
-      "location": "query",
-      "enum": [
-        "1",
-        "2"
-      ]
-    },
-    "callback": {
-      "location": "query",
-      "description": "JSONP",
-      "type": "string"
-    },
-    "alt": {
-      "enumDescriptions": [
-        "Responses with Content-Type of application/json",
-        "Media download with context-dependent Content-Type",
-        "Responses with Content-Type of application/x-protobuf"
-      ],
-      "location": "query",
-      "description": "Data format for response.",
-      "default": "json",
-      "enum": [
-        "json",
-        "media",
-        "proto"
-      ],
-      "type": "string"
-    },
-    "access_token": {
-      "location": "query",
-      "description": "OAuth access token.",
-      "type": "string"
-    },
-    "key": {
-      "location": "query",
-      "description": "API key. Your API key identifies your project and provides you with API access, quota, and reports. Required unless you provide an OAuth 2.0 token.",
-      "type": "string"
-    },
-    "quotaUser": {
-      "description": "Available to use for quota purposes for server-side applications. Can be any arbitrary string assigned to a user, but should not exceed 40 characters.",
-      "type": "string",
-      "location": "query"
-    },
-    "pp": {
-      "location": "query",
-      "description": "Pretty-print response.",
-      "default": "true",
-      "type": "boolean"
-    },
-    "bearer_token": {
-      "location": "query",
-      "description": "OAuth bearer token.",
-      "type": "string"
-=======
+          },
+          "type": "array"
+        }
       },
       "id": "SpeechRecognitionResult"
     },
@@ -287,26 +43,7 @@
         }
       },
       "id": "RecognitionAudio"
->>>>>>> d5fa6b74
-    },
-    "oauth_token": {
-      "description": "OAuth 2.0 token for the current user.",
-      "type": "string",
-      "location": "query"
-    }
-  },
-  "version": "v1",
-  "baseUrl": "https://speech.googleapis.com/",
-  "kind": "discovery#restDescription",
-  "description": "Converts audio to text by applying powerful neural network models.",
-  "servicePath": "",
-  "basePath": "",
-  "id": "speech:v1",
-  "documentationLink": "https://cloud.google.com/speech/",
-  "revision": "20170925",
-  "discoveryVersion": "v1",
-  "version_module": true,
-  "schemas": {
+    },
     "LongRunningRecognizeRequest": {
       "description": "The top-level message sent by the client for the `LongRunningRecognize`\nmethod.",
       "type": "object",
@@ -323,11 +60,8 @@
       "id": "LongRunningRecognizeRequest"
     },
     "RecognizeResponse": {
-<<<<<<< HEAD
-=======
       "description": "The only message returned to the client by the `Recognize` method. It\ncontains the result as zero or more sequential `SpeechRecognitionResult`\nmessages.",
       "type": "object",
->>>>>>> d5fa6b74
       "properties": {
         "results": {
           "description": "*Output-only* Sequential list of transcription results corresponding to\nsequential portions of audio.",
@@ -337,17 +71,6 @@
           "type": "array"
         }
       },
-<<<<<<< HEAD
-      "id": "RecognizeResponse",
-      "description": "The only message returned to the client by the `Recognize` method. It\ncontains the result as zero or more sequential `SpeechRecognitionResult`\nmessages.",
-      "type": "object"
-    },
-    "CancelOperationRequest": {
-      "properties": {},
-      "id": "CancelOperationRequest",
-      "description": "The request message for Operations.CancelOperation.",
-      "type": "object"
-=======
       "id": "RecognizeResponse"
     },
     "CancelOperationRequest": {
@@ -355,49 +78,23 @@
       "type": "object",
       "properties": {},
       "id": "CancelOperationRequest"
->>>>>>> d5fa6b74
     },
     "Operation": {
       "description": "This resource represents a long-running operation that is the result of a\nnetwork API call.",
       "type": "object",
       "properties": {
-<<<<<<< HEAD
-        "done": {
-          "description": "If the value is `false`, it means the operation is still in progress.\nIf `true`, the operation is completed, and either `error` or `response` is\navailable.",
-          "type": "boolean"
-        },
-        "response": {
-          "description": "The normal response of the operation in case of success.  If the original\nmethod returns no data on success, such as `Delete`, the response is\n`google.protobuf.Empty`.  If the original method is standard\n`Get`/`Create`/`Update`, the response should be the resource.  For other\nmethods, the response should have the type `XxxResponse`, where `Xxx`\nis the original method name.  For example, if the original method name\nis `TakeSnapshot()`, the inferred response type is\n`TakeSnapshotResponse`.",
+        "error": {
+          "$ref": "Status",
+          "description": "The error result of the operation in case of failure or cancellation."
+        },
+        "metadata": {
+          "description": "Service-specific metadata associated with the operation.  It typically\ncontains progress information and common metadata such as create time.\nSome services might not provide such metadata.  Any method that returns a\nlong-running operation should document the metadata type, if any.",
           "type": "object",
           "additionalProperties": {
             "description": "Properties of the object. Contains field @type with type URL.",
             "type": "any"
           }
         },
-        "name": {
-          "description": "The server-assigned name, which is only unique within the same service that\noriginally returns it. If you use the default HTTP mapping, the\n`name` should have the format of `operations/some/unique/name`.",
-          "type": "string"
-        },
-=======
->>>>>>> d5fa6b74
-        "error": {
-          "description": "The error result of the operation in case of failure or cancellation.",
-          "$ref": "Status"
-        },
-        "metadata": {
-          "description": "Service-specific metadata associated with the operation.  It typically\ncontains progress information and common metadata such as create time.\nSome services might not provide such metadata.  Any method that returns a\nlong-running operation should document the metadata type, if any.",
-          "type": "object",
-<<<<<<< HEAD
-          "additionalProperties": {
-            "description": "Properties of the object. Contains field @type with type URL.",
-            "type": "any"
-          }
-=======
-          "additionalProperties": {
-            "description": "Properties of the object. Contains field @type with type URL.",
-            "type": "any"
-          }
-        },
         "done": {
           "description": "If the value is `false`, it means the operation is still in progress.\nIf `true`, the operation is completed, and either `error` or `response` is\navailable.",
           "type": "boolean"
@@ -413,7 +110,6 @@
         "name": {
           "description": "The server-assigned name, which is only unique within the same service that\noriginally returns it. If you use the default HTTP mapping, the\n`name` should have the format of `operations/some/unique/name`.",
           "type": "string"
->>>>>>> d5fa6b74
         }
       },
       "id": "Operation"
@@ -422,14 +118,6 @@
       "description": "Provides information to the recognizer that specifies how to process the\nrequest.",
       "type": "object",
       "properties": {
-<<<<<<< HEAD
-        "sampleRateHertz": {
-          "format": "int32",
-          "description": "*Required* Sample rate in Hertz of the audio data sent in all\n`RecognitionAudio` messages. Valid values are: 8000-48000.\n16000 is optimal. For best results, set the sampling rate of the audio\nsource to 16000 Hz. If that's not possible, use the native sample rate of\nthe audio source (instead of re-sampling).",
-          "type": "integer"
-        },
-=======
->>>>>>> d5fa6b74
         "enableWordTimeOffsets": {
           "description": "*Optional* If `true`, the top result includes a list of words and\nthe start and end time offsets (timestamps) for those words. If\n`false`, no word-level time offset information is returned. The default is\n`false`.",
           "type": "boolean"
@@ -442,20 +130,6 @@
         "languageCode": {
           "description": "*Required* The language of the supplied audio as a\n[BCP-47](https://www.rfc-editor.org/rfc/bcp/bcp47.txt) language tag.\nExample: \"en-US\".\nSee [Language Support](https://cloud.google.com/speech/docs/languages)\nfor a list of the currently supported language codes.",
           "type": "string"
-<<<<<<< HEAD
-        },
-        "profanityFilter": {
-          "description": "*Optional* If set to `true`, the server will attempt to filter out\nprofanities, replacing all but the initial character in each filtered word\nwith asterisks, e.g. \"f***\". If set to `false` or omitted, profanities\nwon't be filtered out.",
-          "type": "boolean"
-        },
-        "speechContexts": {
-          "description": "*Optional* A means to provide context to assist the speech recognition.",
-          "items": {
-            "$ref": "SpeechContext"
-          },
-          "type": "array"
-=======
->>>>>>> d5fa6b74
         },
         "encoding": {
           "description": "*Required* Encoding of audio data sent in all `RecognitionAudio` messages.",
@@ -480,180 +154,30 @@
             "OGG_OPUS",
             "SPEEX_WITH_HEADER_BYTE"
           ]
-        }
-      },
-      "id": "RecognitionConfig"
-    },
-    "WordInfo": {
-      "description": "Word-specific information for recognized words. Word information is only\nincluded in the response when certain request parameters are set, such\nas `enable_word_time_offsets`.",
-      "type": "object",
-      "properties": {
-        "endTime": {
-          "format": "google-duration",
-          "description": "*Output-only* Time offset relative to the beginning of the audio,\nand corresponding to the end of the spoken word.\nThis field is only set if `enable_word_time_offsets=true` and only\nin the top hypothesis.\nThis is an experimental feature and the accuracy of the time offset can\nvary.",
-          "type": "string"
-        },
-<<<<<<< HEAD
-        "startTime": {
-          "format": "google-duration",
-          "description": "*Output-only* Time offset relative to the beginning of the audio,\nand corresponding to the start of the spoken word.\nThis field is only set if `enable_word_time_offsets=true` and only\nin the top hypothesis.\nThis is an experimental feature and the accuracy of the time offset can\nvary.",
-          "type": "string"
-        },
-        "word": {
-          "description": "*Output-only* The word corresponding to this set of information.",
-          "type": "string"
-        }
-      },
-      "id": "WordInfo"
-    },
-    "Status": {
-      "description": "The `Status` type defines a logical error model that is suitable for different\nprogramming environments, including REST APIs and RPC APIs. It is used by\n[gRPC](https://github.com/grpc). The error model is designed to be:\n\n- Simple to use and understand for most users\n- Flexible enough to meet unexpected needs\n\n# Overview\n\nThe `Status` message contains three pieces of data: error code, error message,\nand error details. The error code should be an enum value of\ngoogle.rpc.Code, but it may accept additional error codes if needed.  The\nerror message should be a developer-facing English message that helps\ndevelopers *understand* and *resolve* the error. If a localized user-facing\nerror message is needed, put the localized message in the error details or\nlocalize it in the client. The optional error details may contain arbitrary\ninformation about the error. There is a predefined set of error detail types\nin the package `google.rpc` that can be used for common error conditions.\n\n# Language mapping\n\nThe `Status` message is the logical representation of the error model, but it\nis not necessarily the actual wire format. When the `Status` message is\nexposed in different client libraries and different wire protocols, it can be\nmapped differently. For example, it will likely be mapped to some exceptions\nin Java, but more likely mapped to some error codes in C.\n\n# Other uses\n\nThe error model and the `Status` message can be used in a variety of\nenvironments, either with or without APIs, to provide a\nconsistent developer experience across different environments.\n\nExample uses of this error model include:\n\n- Partial errors. If a service needs to return partial errors to the client,\n    it may embed the `Status` in the normal response to indicate the partial\n    errors.\n\n- Workflow errors. A typical workflow has multiple steps. Each step may\n    have a `Status` message for error reporting.\n\n- Batch operations. If a client uses batch request and batch response, the\n    `Status` message should be used directly inside batch response, one for\n    each error sub-response.\n\n- Asynchronous operations. If an API call embeds asynchronous operation\n    results in its response, the status of those operations should be\n    represented directly using the `Status` message.\n\n- Logging. If some API errors are stored in logs, the message `Status` could\n    be used directly after any stripping needed for security/privacy reasons.",
-      "type": "object",
-      "properties": {
-        "message": {
-          "description": "A developer-facing error message, which should be in English. Any\nuser-facing error message should be localized and sent in the\ngoogle.rpc.Status.details field, or localized by the client.",
-          "type": "string"
-        },
-        "details": {
-          "description": "A list of messages that carry the error details.  There is a common set of\nmessage types for APIs to use.",
-=======
+        },
         "speechContexts": {
           "description": "*Optional* A means to provide context to assist the speech recognition.",
->>>>>>> d5fa6b74
-          "items": {
-            "additionalProperties": {
-              "description": "Properties of the object. Contains field @type with type URL.",
-              "type": "any"
-            },
-            "type": "object"
-          },
-          "type": "array"
-<<<<<<< HEAD
-=======
+          "items": {
+            "$ref": "SpeechContext"
+          },
+          "type": "array"
         },
         "profanityFilter": {
           "description": "*Optional* If set to `true`, the server will attempt to filter out\nprofanities, replacing all but the initial character in each filtered word\nwith asterisks, e.g. \"f***\". If set to `false` or omitted, profanities\nwon't be filtered out.",
           "type": "boolean"
->>>>>>> d5fa6b74
-        },
-        "code": {
+        },
+        "sampleRateHertz": {
           "format": "int32",
-          "description": "The status code, which should be an enum value of google.rpc.Code.",
+          "description": "*Required* Sample rate in Hertz of the audio data sent in all\n`RecognitionAudio` messages. Valid values are: 8000-48000.\n16000 is optimal. For best results, set the sampling rate of the audio\nsource to 16000 Hz. If that's not possible, use the native sample rate of\nthe audio source (instead of re-sampling).",
           "type": "integer"
-<<<<<<< HEAD
-        }
-      },
-      "id": "Status"
-    },
-    "Empty": {
-      "description": "A generic empty message that you can re-use to avoid defining duplicated\nempty messages in your APIs. A typical example is to use it as the request\nor the response type of an API method. For instance:\n\n    service Foo {\n      rpc Bar(google.protobuf.Empty) returns (google.protobuf.Empty);\n    }\n\nThe JSON representation for `Empty` is empty JSON object `{}`.",
-      "type": "object",
-      "properties": {},
-      "id": "Empty"
-    },
-    "RecognizeRequest": {
-      "properties": {
-        "audio": {
-          "$ref": "RecognitionAudio",
-          "description": "*Required* The audio data to be recognized."
-        },
-        "config": {
-          "description": "*Required* Provides information to the recognizer that specifies how to\nprocess the request.",
-          "$ref": "RecognitionConfig"
-        }
-      },
-      "id": "RecognizeRequest",
-      "description": "The top-level message sent by the client for the `Recognize` method.",
-      "type": "object"
-    },
-    "SpeechRecognitionAlternative": {
-      "description": "Alternative hypotheses (a.k.a. n-best list).",
-      "type": "object",
-      "properties": {
-        "confidence": {
-          "format": "float",
-          "description": "*Output-only* The confidence estimate between 0.0 and 1.0. A higher number\nindicates an estimated greater likelihood that the recognized words are\ncorrect. This field is typically provided only for the top hypothesis, and\nonly for `is_final=true` results. Clients should not rely on the\n`confidence` field as it is not guaranteed to be accurate or consistent.\nThe default of 0.0 is a sentinel value indicating `confidence` was not set.",
-          "type": "number"
-        },
-        "words": {
-          "description": "*Output-only* A list of word-specific information for each recognized word.",
-          "items": {
-            "$ref": "WordInfo"
-          },
-          "type": "array"
-        },
-        "transcript": {
-          "description": "*Output-only* Transcript text representing the words that the user spoke.",
-          "type": "string"
-=======
->>>>>>> d5fa6b74
-        }
-      },
-      "id": "SpeechRecognitionAlternative"
-    },
-    "ListOperationsResponse": {
-      "properties": {
-        "operations": {
-          "description": "A list of operations that matches the specified filter in the request.",
-          "items": {
-            "$ref": "Operation"
-          },
-          "type": "array"
-        },
-        "nextPageToken": {
-          "description": "The standard List next-page token.",
-          "type": "string"
-        }
-      },
-      "id": "ListOperationsResponse",
-      "description": "The response message for Operations.ListOperations.",
-      "type": "object"
-    },
-    "SpeechContext": {
-      "properties": {
-        "phrases": {
-          "description": "*Optional* A list of strings containing words and phrases \"hints\" so that\nthe speech recognition is more likely to recognize them. This can be used\nto improve the accuracy for specific words and phrases, for example, if\nspecific commands are typically spoken by the user. This can also be used\nto add additional words to the vocabulary of the recognizer. See\n[usage limits](https://cloud.google.com/speech/limits#content).",
-          "items": {
-            "type": "string"
-          },
-          "type": "array"
-        }
-      },
-      "id": "SpeechContext",
-      "description": "Provides \"hints\" to the speech recognizer to favor specific words and phrases\nin the results.",
-      "type": "object"
-    },
-    "SpeechRecognitionResult": {
-      "properties": {
-        "alternatives": {
-          "description": "*Output-only* May contain one or more recognition hypotheses (up to the\nmaximum specified in `max_alternatives`).\nThese alternatives are ordered in terms of accuracy, with the top (first)\nalternative being the most probable, as ranked by the recognizer.",
-          "items": {
-            "$ref": "SpeechRecognitionAlternative"
-          },
-          "type": "array"
-        }
-      },
-      "id": "SpeechRecognitionResult",
-      "description": "A speech recognition result corresponding to a portion of the audio.",
-      "type": "object"
-    },
-    "RecognitionAudio": {
-      "description": "Contains audio data in the encoding specified in the `RecognitionConfig`.\nEither `content` or `uri` must be supplied. Supplying both or neither\nreturns google.rpc.Code.INVALID_ARGUMENT. See\n[audio limits](https://cloud.google.com/speech/limits#content).",
-      "type": "object",
-      "properties": {
-<<<<<<< HEAD
-        "content": {
-          "format": "byte",
-          "description": "The audio data bytes encoded as specified in\n`RecognitionConfig`. Note: as with all bytes fields, protobuffers use a\npure binary representation, whereas JSON representations use base64.",
-          "type": "string"
-        },
-        "uri": {
-          "description": "URI that points to a file that contains audio data bytes as specified in\n`RecognitionConfig`. Currently, only Google Cloud Storage URIs are\nsupported, which must be specified in the following format:\n`gs://bucket_name/object_name` (other URI formats return\ngoogle.rpc.Code.INVALID_ARGUMENT). For more information, see\n[Request URIs](https://cloud.google.com/storage/docs/reference-uris).",
-          "type": "string"
-        }
-      },
-      "id": "RecognitionAudio"
-=======
+        }
+      },
+      "id": "RecognitionConfig"
+    },
+    "WordInfo": {
+      "description": "Word-specific information for recognized words. Word information is only\nincluded in the response when certain request parameters are set, such\nas `enable_word_time_offsets`.",
+      "type": "object",
+      "properties": {
         "endTime": {
           "format": "google-duration",
           "description": "*Output-only* Time offset relative to the beginning of the audio,\nand corresponding to the end of the spoken word.\nThis field is only set if `enable_word_time_offsets=true` and only\nin the top hypothesis.\nThis is an experimental feature and the accuracy of the time offset can\nvary.",
@@ -773,7 +297,6 @@
         }
       },
       "id": "SpeechContext"
->>>>>>> d5fa6b74
     }
   },
   "icons": {
@@ -796,9 +319,6 @@
   "name": "speech",
   "batchPath": "batch",
   "title": "Google Cloud Speech API",
-<<<<<<< HEAD
-  "ownerName": "Google"
-=======
   "ownerName": "Google",
   "resources": {
     "operations": {
@@ -1051,5 +571,4 @@
   },
   "version": "v1",
   "baseUrl": "https://speech.googleapis.com/"
->>>>>>> d5fa6b74
 }