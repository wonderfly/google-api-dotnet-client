--- conflicted
+++ resolved
@@ -12,7 +12,6 @@
 WITHOUT WARRANTIES OR CONDITIONS OF ANY KIND, either express or implied.
 See the License for the specific language governing permissions and
 limitations under the License.
-<<<<<<< HEAD
 */
 
 using System;
@@ -118,10 +117,10 @@
         }
 
         /// <summary>
-        /// Tests the Execute method of a ServiceRequest.
-        /// </summary>
-        [Test]
-        public void ExecuteToStreamTest()
+        /// Tests the FetchAsStream() method of a ServiceRequest.
+        /// </summary>
+        [Test]
+        public void FetchAsStreamTest()
         {
             var request = new MockServiceRequest<string>(new MockRequestProvider());
 
@@ -130,10 +129,36 @@
         }
 
         /// <summary>
-        /// Tests the Execute method of a ServiceRequest.
-        /// </summary>
-        [Test]
-        public void ExecuteTest()
+        /// Tests the FetchAsyncAsStream() method of a ServiceRequest.
+        /// </summary>
+        [Test]
+        public void FetchAsyncAsStreamTest()
+        {
+            var request = new MockServiceRequest<string>(new MockRequestProvider());
+
+            // Request validation is done in the MockSchemaAwareRequestExecutor.
+            request.FetchAsyncAsStream();
+            request.FetchAsyncAsStream(Assert.IsNotNull);
+        }
+
+        /// <summary>
+        /// Tests the FetchAsync() method of a ServiceRequest.
+        /// </summary>
+        [Test]
+        public void FetchAsyncTest()
+        {
+            var request = new MockServiceRequest<string>(new MockRequestProvider());
+
+            // Request validation is done in the MockSchemaAwareRequestExecutor.
+            request.FetchAsync();
+            request.FetchAsync((response) => Assert.AreEqual("FooBar", response));
+        }
+
+        /// <summary>
+        /// Tests the Fetch() method of a ServiceRequest.
+        /// </summary>
+        [Test]
+        public void FetchTest()
         {
             var request = new MockServiceRequest<string>(new MockRequestProvider());
 
@@ -205,165 +230,4 @@
             Assert.AreEqual("FooBar", result.UserIp);
         }
     }
-=======
-*/
-
-using System;
-using System.Collections.Generic;
-using System.IO;
-using Google.Apis.Discovery;
-using Google.Apis.Requests;
-using Google.Apis.Testing;
-using Google.Apis.Util;
-using NUnit.Framework;
-
-namespace Google.Apis.Tests.Apis.Requests
-{
-    /// <summary>
-    /// Tests for the ServiceRequest class.
-    /// </summary>
-    [TestFixture]
-    public class ServiceRequestTest
-    {
-        /// <summary>
-        /// Mock implementation of a IRequestProvider.
-        /// </summary>
-        private class MockRequestProvider : IRequestProvider
-        {
-            public IRequest CreateRequest(string resource, string method)
-            {
-                Assert.AreEqual("Resource", resource);
-                Assert.AreEqual("Method", method);
-                return new MockRequest() { StreamToReturn = new MemoryStream() };
-            }
-
-            public string SerializeObject(object data)
-            {
-                throw new NotImplementedException();
-            }
-
-            public T DeserializeResponse<T>(IResponse response)
-            {
-                return (T)Convert.ChangeType("FooBar", typeof(T));
-            }
-        }
-
-        private class MockServiceRequest : ServiceRequest<string>
-        {
-            public MockServiceRequest(IRequestProvider service) : base(service) {}
-
-            protected override string ResourceName
-            {
-                get { return "Resource"; }
-            }
-
-            protected override string MethodName
-            {
-                get { return "Method"; }
-            }
-
-            [RequestParameter]
-            public int TestParameterA { get; set; }
-
-            [RequestParameter("B")]
-            public int TestParameterB { get; set; }
-
-            public int TestParameterC { get; set; }
-        }
-
-        /// <summary>
-        /// Tests the constructor of a ServiceRequest.
-        /// </summary>
-        [Test]
-        public void ConstructTest()
-        {
-            Assert.DoesNotThrow(() => new MockServiceRequest(new MockRequestProvider()));
-        }
-
-        /// <summary>
-        /// Tests the CreateParameterDictionary method.
-        /// </summary>
-        [Test]
-        public void CreateParameterDictionaryTest()
-        {
-            var request = new MockServiceRequest(new MockRequestProvider());
-            request.TestParameterA = 42;
-            request.TestParameterB = 43;
-            request.TestParameterC = 44;
-
-            IDictionary<string, object> parameters = request.CreateParameterDictionary();
-            Assert.AreEqual(2, parameters.Count);
-            Assert.AreEqual(42, parameters["testparametera"]);
-            Assert.AreEqual(43, parameters["B"]);
-        }
-
-        /// <summary>
-        /// Tests the FetchAsStream() method of a ServiceRequest.
-        /// </summary>
-        [Test]
-        public void FetchAsStreamTest()
-        {
-            var request = new MockServiceRequest(new MockRequestProvider());
-
-            // Request validation is done in the MockSchemaAwareRequestExecutor.
-            Assert.IsNotNull(request.FetchAsStream());
-        }
-
-        /// <summary>
-        /// Tests the FetchAsyncAsStream() method of a ServiceRequest.
-        /// </summary>
-        [Test]
-        public void FetchAsyncAsStreamTest()
-        {
-            var request = new MockServiceRequest(new MockRequestProvider());
-
-            // Request validation is done in the MockSchemaAwareRequestExecutor.
-            request.FetchAsyncAsStream();
-            request.FetchAsyncAsStream(Assert.IsNotNull);
-        }
-
-        /// <summary>
-        /// Tests the FetchAsync() method of a ServiceRequest.
-        /// </summary>
-        [Test]
-        public void FetchAsyncTest()
-        {
-            var request = new MockServiceRequest(new MockRequestProvider());
-
-            // Request validation is done in the MockSchemaAwareRequestExecutor.
-            request.FetchAsync();
-            request.FetchAsync((response) => Assert.AreEqual("FooBar", response));
-        }
-
-        /// <summary>
-        /// Tests the Fetch() method of a ServiceRequest.
-        /// </summary>
-        [Test]
-        public void FetchTest()
-        {
-            var request = new MockServiceRequest(new MockRequestProvider());
-
-            // Request validation is done in the MockSchemaAwareRequestExecutor.
-            Assert.AreEqual("FooBar", request.Fetch());
-        }
-
-        /// <summary>
-        /// Tests the Execute method of a ServiceRequest.
-        /// </summary>
-        [Test]
-        public void ETagTest()
-        {
-            var request = new MockServiceRequest(new MockRequestProvider());
-            request.ETag = "FooBar";
-            request.ETagAction = ETagAction.IfMatch;
-            
-            // Confirm that the E-tag and the behavior is passed along.
-            MockRequest result = (MockRequest)request.BuildRequest();
-            Assert.AreEqual("FooBar", result.ETag);
-            Assert.AreEqual(ETagAction.IfMatch, result.ETagAction);
-
-            // TODO(mlinder): Use Moq to verify that this also works for IDirectResponseSchema bodies.
-        }
-    }
->>>>>>> cfbc1c3a
 }