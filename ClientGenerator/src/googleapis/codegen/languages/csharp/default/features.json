--- conflicted
+++ resolved
@@ -1,13 +1,8 @@
 {
   "language": "csharp",
   "description": "C# libraries for Google APIs.",
-<<<<<<< HEAD
-  "releaseVersion": "1.30.0-beta02", "comment1": "Version of generated package.",
-  "currentSupportVersion": "1.30.0-beta02", "comment2": "Version of support library upon which to depend.",
-=======
-  "releaseVersion": "1.30.0", "comment1": "Version of generated package.",
-  "currentSupportVersion": "1.30.0", "comment2": "Version of support library upon which to depend.",
->>>>>>> d5fa6b74
+  "releaseVersion": "1.31.0-beta01", "comment1": "Version of generated package.",
+  "currentSupportVersion": "1.31.0-beta01", "comment2": "Version of support library upon which to depend.",
   "pclSupportVersion": "1.25.0", "comment3": "Version of PCL support library.",
   "net40SupportVersion": "1.10.0", "comment4": "Version of net40 support library."
 }