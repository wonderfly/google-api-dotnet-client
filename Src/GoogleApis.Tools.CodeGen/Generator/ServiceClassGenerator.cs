--- conflicted
+++ resolved
@@ -55,14 +55,9 @@
             string serviceClassName = GeneratorUtils.GetSafeMemberName(
                 Enumerable.Empty<string>(), GeneratorUtils.TargetCase.ToUpper, service.Name + "Service",
                 service.Name + "Cls");
-<<<<<<< HEAD
             logger.Debug("Starting Generation of Class {0}", serviceClassName);
             var serviceClass = new CodeTypeDeclaration(serviceClassName);
-=======
-            logger.DebugFormat("Starting Generation of Class {0}", serviceClassName);
-            var serviceClass = new CodeTypeDeclaration(serviceClassName);
             serviceClass.IsPartial = true;
->>>>>>> 3e914fc9
             serviceClass.BaseTypes.Add(typeof(IRequestProvider));
 
             // Decorate the service class.
