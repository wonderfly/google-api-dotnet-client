/*
Copyright 2010 Google Inc

Licensed under the Apache License, Version 2.0 (the "License");
you may not use this file except in compliance with the License.
You may obtain a copy of the License at

    http://www.apache.org/licenses/LICENSE-2.0

Unless required by applicable law or agreed to in writing, software
distributed under the License is distributed on an "AS IS" BASIS,
WITHOUT WARRANTIES OR CONDITIONS OF ANY KIND, either express or implied.
See the License for the specific language governing permissions and
limitations under the License.
*/

using System;
using System.Collections.Generic;
using System.IO;
using System.Text;

using Google.Apis.Json;
using Google.Apis.Requests;
using Google.Apis.Util;

namespace Google.Apis.Discovery
{
	internal class Parameter : IParameter
	{
		private readonly JsonDictionary information;

		public Parameter ()
		{
		}

		public Parameter (KeyValuePair<string, object> kvp)
		{
			this.Name = kvp.Key;
			this.information = kvp.Value as JsonDictionary;
			if (this.information == null)
				throw new ArgumentException ("got no valid dictionary");
		}

		public string Name { get; private set;}

		public string ParameterType 
		{
			get { return this.information.GetValueAsNull (ServiceFactory.ParameterType) as string; }
		}

		public string Pattern 
		{
			get { return this.information.GetValueAsNull (ServiceFactory.Pattern) as string; }
		}

		public bool Required 
		{
<<<<<<< HEAD
			get 
			{
				var value = this.information.GetValueAsNull(ServiceFactory.Required);
				if (value != null) {
					return (bool)value; //TODO: add safety check
				}
				return false;
			}
=======
			get { return (bool) (this.information.GetValueAsNull (ServiceFactory.Required) ?? (object)false); }
>>>>>>> 52df73ca
		}

		public string DefaultValue 
		{
			get { return this.information.GetValueAsNull (ServiceFactory.DefaultValue) as string; }
		}

		public string ValueType 
		{
			get { return this.information.GetValueAsNull (ServiceFactory.ValueType) as string; }
		}
	}
}<|MERGE_RESOLUTION|>--- conflicted
+++ resolved
@@ -55,18 +55,7 @@
 
 		public bool Required 
 		{
-<<<<<<< HEAD
-			get 
-			{
-				var value = this.information.GetValueAsNull(ServiceFactory.Required);
-				if (value != null) {
-					return (bool)value; //TODO: add safety check
-				}
-				return false;
-			}
-=======
 			get { return (bool) (this.information.GetValueAsNull (ServiceFactory.Required) ?? (object)false); }
->>>>>>> 52df73ca
 		}
 
 		public string DefaultValue 
