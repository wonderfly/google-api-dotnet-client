--- conflicted
+++ resolved
@@ -1,14 +1,12 @@
 {
+  "discoveryVersion": "v1",
+  "ownerName": "Google",
   "resources": {
     "accounts": {
       "resources": {
         "orders": {
           "methods": {
             "list": {
-<<<<<<< HEAD
-              "flatPath": "v1/accounts/{accountId}/orders",
-=======
->>>>>>> d5fa6b74
               "id": "playmoviespartner.accounts.orders.list",
               "path": "v1/accounts/{accountId}/orders",
               "description": "List Orders owned or managed by the partner.\n\nSee _Authentication and Authorization rules_ and\n_List methods rules_ for more information about this method.",
@@ -23,48 +21,17 @@
                 "https://www.googleapis.com/auth/playmovies_partner.readonly"
               ],
               "parameters": {
-<<<<<<< HEAD
-                "pageToken": {
-                  "location": "query",
-                  "description": "See _List methods rules_ for info about this field.",
-                  "type": "string"
+                "videoIds": {
+                  "location": "query",
+                  "description": "Filter Orders that match any of the given `video_id`s.",
+                  "type": "string",
+                  "repeated": true
                 },
                 "customId": {
                   "location": "query",
                   "description": "Filter Orders that match a case-insensitive, partner-specific custom id.",
                   "type": "string"
                 },
-                "videoIds": {
-                  "location": "query",
-                  "description": "Filter Orders that match any of the given `video_id`s.",
-                  "type": "string",
-                  "repeated": true
-                },
-                "pageSize": {
-                  "format": "int32",
-                  "description": "See _List methods rules_ for info about this field.",
-                  "type": "integer",
-                  "location": "query"
-                },
-                "pphNames": {
-                  "description": "See _List methods rules_ for info about this field.",
-                  "type": "string",
-                  "repeated": true,
-                  "location": "query"
-                },
-                "status": {
-=======
-                "videoIds": {
-                  "location": "query",
-                  "description": "Filter Orders that match any of the given `video_id`s.",
-                  "type": "string",
-                  "repeated": true
-                },
-                "customId": {
-                  "location": "query",
-                  "description": "Filter Orders that match a case-insensitive, partner-specific custom id.",
-                  "type": "string"
-                },
                 "pageToken": {
                   "description": "See _List methods rules_ for info about this field.",
                   "type": "string",
@@ -78,7 +45,6 @@
                 },
                 "pphNames": {
                   "repeated": true,
->>>>>>> d5fa6b74
                   "location": "query",
                   "description": "See _List methods rules_ for info about this field.",
                   "type": "string"
@@ -96,31 +62,17 @@
                   "description": "Filter Orders that match one of the given status.",
                   "type": "string",
                   "repeated": true
-<<<<<<< HEAD
-                },
-                "studioNames": {
-                  "description": "See _List methods rules_ for info about this field.",
-                  "type": "string",
-                  "repeated": true,
-                  "location": "query"
                 },
                 "name": {
                   "location": "query",
                   "description": "Filter that matches Orders with a `name`, `show`, `season` or `episode`\nthat contains the given case-insensitive name.",
                   "type": "string"
-=======
-                },
-                "name": {
-                  "location": "query",
-                  "description": "Filter that matches Orders with a `name`, `show`, `season` or `episode`\nthat contains the given case-insensitive name.",
-                  "type": "string"
                 },
                 "studioNames": {
                   "location": "query",
                   "description": "See _List methods rules_ for info about this field.",
                   "type": "string",
                   "repeated": true
->>>>>>> d5fa6b74
                 },
                 "accountId": {
                   "location": "path",
@@ -128,12 +80,8 @@
                   "type": "string",
                   "required": true
                 }
-<<<<<<< HEAD
-              }
-=======
               },
               "flatPath": "v1/accounts/{accountId}/orders"
->>>>>>> d5fa6b74
             },
             "get": {
               "description": "Get an Order given its id.\n\nSee _Authentication and Authorization rules_ and\n_Get methods rules_ for more information about this method.",
@@ -141,19 +89,16 @@
               "response": {
                 "$ref": "Order"
               },
-<<<<<<< HEAD
-=======
               "parameterOrder": [
                 "accountId",
                 "orderId"
               ],
->>>>>>> d5fa6b74
               "parameters": {
                 "orderId": {
+                  "location": "path",
                   "description": "REQUIRED. Order ID.",
                   "type": "string",
-                  "required": true,
-                  "location": "path"
+                  "required": true
                 },
                 "accountId": {
                   "description": "REQUIRED. See _General rules_ for more information about this field.",
@@ -174,21 +119,16 @@
         "avails": {
           "methods": {
             "list": {
-<<<<<<< HEAD
-              "description": "List Avails owned or managed by the partner.\n\nSee _Authentication and Authorization rules_ and\n_List methods rules_ for more information about this method.",
-=======
               "httpMethod": "GET",
               "parameterOrder": [
                 "accountId"
               ],
->>>>>>> d5fa6b74
               "response": {
                 "$ref": "ListAvailsResponse"
               },
-              "parameterOrder": [
-                "accountId"
+              "scopes": [
+                "https://www.googleapis.com/auth/playmovies_partner.readonly"
               ],
-              "httpMethod": "GET",
               "parameters": {
                 "altId": {
                   "location": "query",
@@ -196,61 +136,39 @@
                   "type": "string"
                 },
                 "studioNames": {
-<<<<<<< HEAD
-                  "description": "See _List methods rules_ for info about this field.",
+                  "location": "query",
+                  "description": "See _List methods rules_ for info about this field.",
+                  "type": "string",
+                  "repeated": true
+                },
+                "accountId": {
+                  "location": "path",
+                  "description": "REQUIRED. See _General rules_ for more information about this field.",
+                  "type": "string",
+                  "required": true
+                },
+                "territories": {
+                  "description": "Filter Avails that match (case-insensitive) any of the given country codes,\nusing the \"ISO 3166-1 alpha-2\" format (examples: \"US\", \"us\", \"Us\").",
                   "type": "string",
                   "repeated": true,
                   "location": "query"
-=======
-                  "location": "query",
-                  "description": "See _List methods rules_ for info about this field.",
-                  "type": "string",
-                  "repeated": true
->>>>>>> d5fa6b74
-                },
-                "accountId": {
-                  "description": "REQUIRED. See _General rules_ for more information about this field.",
-                  "type": "string",
-                  "required": true,
-                  "location": "path"
-                },
-                "territories": {
-                  "description": "Filter Avails that match (case-insensitive) any of the given country codes,\nusing the \"ISO 3166-1 alpha-2\" format (examples: \"US\", \"us\", \"Us\").",
+                },
+                "title": {
+                  "location": "query",
+                  "description": "Filter that matches Avails with a `title_internal_alias`,\n`series_title_internal_alias`, `season_title_internal_alias`,\nor `episode_title_internal_alias` that contains the given\ncase-insensitive title.",
+                  "type": "string"
+                },
+                "pageToken": {
+                  "description": "See _List methods rules_ for info about this field.",
+                  "type": "string",
+                  "location": "query"
+                },
+                "videoIds": {
+                  "description": "Filter Avails that match any of the given `video_id`s.",
                   "type": "string",
                   "repeated": true,
                   "location": "query"
                 },
-                "title": {
-                  "description": "Filter that matches Avails with a `title_internal_alias`,\n`series_title_internal_alias`, `season_title_internal_alias`,\nor `episode_title_internal_alias` that contains the given\ncase-insensitive title.",
-<<<<<<< HEAD
-=======
-                  "type": "string"
-                },
-                "pageToken": {
-                  "description": "See _List methods rules_ for info about this field.",
-                  "type": "string",
-                  "location": "query"
-                },
-                "videoIds": {
-                  "description": "Filter Avails that match any of the given `video_id`s.",
->>>>>>> d5fa6b74
-                  "type": "string",
-                  "location": "query"
-                },
-<<<<<<< HEAD
-                "pageToken": {
-                  "location": "query",
-                  "description": "See _List methods rules_ for info about this field.",
-                  "type": "string"
-                },
-                "videoIds": {
-                  "location": "query",
-                  "description": "Filter Avails that match any of the given `video_id`s.",
-                  "type": "string",
-                  "repeated": true
-                },
-=======
->>>>>>> d5fa6b74
                 "pageSize": {
                   "format": "int32",
                   "description": "See _List methods rules_ for info about this field.",
@@ -258,42 +176,24 @@
                   "location": "query"
                 },
                 "altIds": {
+                  "location": "query",
                   "description": "Filter Avails that match (case-insensitive) any of the given partner-specific custom ids.",
                   "type": "string",
-<<<<<<< HEAD
-                  "repeated": true,
-                  "location": "query"
+                  "repeated": true
                 },
                 "pphNames": {
-=======
-                  "repeated": true
-                },
-                "pphNames": {
-                  "location": "query",
->>>>>>> d5fa6b74
+                  "location": "query",
                   "description": "See _List methods rules_ for info about this field.",
                   "type": "string",
                   "repeated": true
                 }
               },
-<<<<<<< HEAD
-              "scopes": [
-                "https://www.googleapis.com/auth/playmovies_partner.readonly"
-              ],
-              "flatPath": "v1/accounts/{accountId}/avails",
-              "id": "playmoviespartner.accounts.avails.list",
-              "path": "v1/accounts/{accountId}/avails"
-=======
               "flatPath": "v1/accounts/{accountId}/avails",
               "path": "v1/accounts/{accountId}/avails",
               "id": "playmoviespartner.accounts.avails.list",
               "description": "List Avails owned or managed by the partner.\n\nSee _Authentication and Authorization rules_ and\n_List methods rules_ for more information about this method."
->>>>>>> d5fa6b74
             },
             "get": {
-              "flatPath": "v1/accounts/{accountId}/avails/{availId}",
-              "id": "playmoviespartner.accounts.avails.get",
-              "path": "v1/accounts/{accountId}/avails/{availId}",
               "description": "Get an Avail given its avail group id and avail id.",
               "response": {
                 "$ref": "Avail"
@@ -319,57 +219,28 @@
                   "required": true,
                   "location": "path"
                 }
-<<<<<<< HEAD
-              }
-=======
               },
               "flatPath": "v1/accounts/{accountId}/avails/{availId}",
               "id": "playmoviespartner.accounts.avails.get",
               "path": "v1/accounts/{accountId}/avails/{availId}"
->>>>>>> d5fa6b74
             }
           }
         },
         "storeInfos": {
           "methods": {
             "list": {
-<<<<<<< HEAD
-              "description": "List StoreInfos owned or managed by the partner.\n\nSee _Authentication and Authorization rules_ and\n_List methods rules_ for more information about this method.",
-              "httpMethod": "GET",
-              "parameterOrder": [
-                "accountId"
-              ],
-=======
               "flatPath": "v1/accounts/{accountId}/storeInfos",
               "id": "playmoviespartner.accounts.storeInfos.list",
               "path": "v1/accounts/{accountId}/storeInfos",
               "description": "List StoreInfos owned or managed by the partner.\n\nSee _Authentication and Authorization rules_ and\n_List methods rules_ for more information about this method.",
->>>>>>> d5fa6b74
               "response": {
                 "$ref": "ListStoreInfosResponse"
               },
-              "scopes": [
-                "https://www.googleapis.com/auth/playmovies_partner.readonly"
+              "parameterOrder": [
+                "accountId"
               ],
+              "httpMethod": "GET",
               "parameters": {
-<<<<<<< HEAD
-                "countries": {
-                  "description": "Filter StoreInfos that match (case-insensitive) any of the given country\ncodes, using the \"ISO 3166-1 alpha-2\" format (examples: \"US\", \"us\", \"Us\").",
-                  "type": "string",
-                  "repeated": true,
-                  "location": "query"
-                },
-                "name": {
-                  "description": "Filter that matches StoreInfos with a `name` or `show_name`\nthat contains the given case-insensitive name.",
-                  "type": "string",
-                  "location": "query"
-                },
-                "studioNames": {
-                  "description": "See _List methods rules_ for info about this field.",
-                  "type": "string",
-                  "repeated": true,
-                  "location": "query"
-                },
                 "accountId": {
                   "location": "path",
                   "description": "REQUIRED. See _General rules_ for more information about this field.",
@@ -377,15 +248,6 @@
                   "required": true
                 },
                 "seasonIds": {
-                  "description": "Filter StoreInfos that match any of the given `season_id`s.",
-=======
-                "accountId": {
-                  "location": "path",
-                  "description": "REQUIRED. See _General rules_ for more information about this field.",
-                  "type": "string",
-                  "required": true
-                },
-                "seasonIds": {
                   "repeated": true,
                   "location": "query",
                   "description": "Filter StoreInfos that match any of the given `season_id`s.",
@@ -421,24 +283,15 @@
                 },
                 "pphNames": {
                   "description": "See _List methods rules_ for info about this field.",
->>>>>>> d5fa6b74
                   "type": "string",
                   "repeated": true,
                   "location": "query"
                 },
-<<<<<<< HEAD
-                "videoIds": {
-                  "location": "query",
-                  "description": "Filter StoreInfos that match any of the given `video_id`s.",
-                  "type": "string",
-                  "repeated": true
-=======
                 "countries": {
                   "repeated": true,
                   "location": "query",
                   "description": "Filter StoreInfos that match (case-insensitive) any of the given country\ncodes, using the \"ISO 3166-1 alpha-2\" format (examples: \"US\", \"us\", \"Us\").",
                   "type": "string"
->>>>>>> d5fa6b74
                 },
                 "studioNames": {
                   "location": "query",
@@ -446,73 +299,6 @@
                   "type": "string",
                   "repeated": true
                 },
-<<<<<<< HEAD
-                "pageSize": {
-                  "format": "int32",
-                  "description": "See _List methods rules_ for info about this field.",
-                  "type": "integer",
-                  "location": "query"
-                },
-                "mids": {
-                  "description": "Filter StoreInfos that match any of the given `mid`s.",
-                  "type": "string",
-                  "repeated": true,
-                  "location": "query"
-                },
-                "pphNames": {
-                  "location": "query",
-                  "description": "See _List methods rules_ for info about this field.",
-                  "type": "string",
-                  "repeated": true
-                }
-              },
-              "flatPath": "v1/accounts/{accountId}/storeInfos",
-              "path": "v1/accounts/{accountId}/storeInfos",
-              "id": "playmoviespartner.accounts.storeInfos.list"
-            }
-          },
-          "resources": {
-            "country": {
-              "methods": {
-                "get": {
-                  "flatPath": "v1/accounts/{accountId}/storeInfos/{videoId}/country/{country}",
-                  "id": "playmoviespartner.accounts.storeInfos.country.get",
-                  "path": "v1/accounts/{accountId}/storeInfos/{videoId}/country/{country}",
-                  "description": "Get a StoreInfo given its video id and country.\n\nSee _Authentication and Authorization rules_ and\n_Get methods rules_ for more information about this method.",
-                  "response": {
-                    "$ref": "StoreInfo"
-                  },
-                  "parameterOrder": [
-                    "accountId",
-                    "videoId",
-                    "country"
-                  ],
-                  "httpMethod": "GET",
-                  "parameters": {
-                    "accountId": {
-                      "location": "path",
-                      "description": "REQUIRED. See _General rules_ for more information about this field.",
-                      "type": "string",
-                      "required": true
-                    },
-                    "country": {
-                      "location": "path",
-                      "description": "REQUIRED. Edit country.",
-                      "type": "string",
-                      "required": true
-                    },
-                    "videoId": {
-                      "description": "REQUIRED. Video ID.",
-                      "type": "string",
-                      "required": true,
-                      "location": "path"
-                    }
-                  },
-                  "scopes": [
-                    "https://www.googleapis.com/auth/playmovies_partner.readonly"
-                  ]
-                }
-=======
                 "name": {
                   "location": "query",
                   "description": "Filter that matches StoreInfos with a `name` or `show_name`\nthat contains the given case-insensitive name.",
@@ -565,7 +351,6 @@
                     }
                   }
                 }
->>>>>>> d5fa6b74
               }
             }
           }
@@ -574,13 +359,6 @@
     }
   },
   "parameters": {
-<<<<<<< HEAD
-    "quotaUser": {
-      "location": "query",
-      "description": "Available to use for quota purposes for server-side applications. Can be any arbitrary string assigned to a user, but should not exceed 40 characters.",
-      "type": "string"
-    },
-=======
     "access_token": {
       "location": "query",
       "description": "OAuth access token.",
@@ -596,33 +374,22 @@
       "type": "string",
       "location": "query"
     },
->>>>>>> d5fa6b74
     "pp": {
       "description": "Pretty-print response.",
       "default": "true",
       "type": "boolean",
       "location": "query"
     },
-<<<<<<< HEAD
+    "bearer_token": {
+      "description": "OAuth bearer token.",
+      "type": "string",
+      "location": "query"
+    },
     "oauth_token": {
       "description": "OAuth 2.0 token for the current user.",
       "type": "string",
       "location": "query"
     },
-    "bearer_token": {
-      "description": "OAuth bearer token.",
-=======
-    "bearer_token": {
-      "description": "OAuth bearer token.",
-      "type": "string",
-      "location": "query"
-    },
-    "oauth_token": {
-      "description": "OAuth 2.0 token for the current user.",
->>>>>>> d5fa6b74
-      "type": "string",
-      "location": "query"
-    },
     "upload_protocol": {
       "description": "Upload protocol for media (e.g. \"raw\", \"multipart\").",
       "type": "string",
@@ -631,15 +398,7 @@
     "prettyPrint": {
       "description": "Returns response with indentations and line breaks.",
       "default": "true",
-<<<<<<< HEAD
-      "type": "boolean"
-    },
-    "uploadType": {
-      "description": "Legacy upload protocol for media (e.g. \"media\", \"multipart\").",
-      "type": "string",
-=======
       "type": "boolean",
->>>>>>> d5fa6b74
       "location": "query"
     },
     "fields": {
@@ -647,13 +406,8 @@
       "type": "string",
       "location": "query"
     },
-<<<<<<< HEAD
-    "callback": {
-      "description": "JSONP",
-=======
     "uploadType": {
       "description": "Legacy upload protocol for media (e.g. \"media\", \"multipart\").",
->>>>>>> d5fa6b74
       "type": "string",
       "location": "query"
     },
@@ -669,10 +423,6 @@
       ],
       "description": "V1 error format.",
       "type": "string"
-<<<<<<< HEAD
-    },
-    "alt": {
-=======
     },
     "callback": {
       "location": "query",
@@ -687,35 +437,13 @@
         "Responses with Content-Type of application/x-protobuf"
       ],
       "location": "query",
->>>>>>> d5fa6b74
       "description": "Data format for response.",
       "default": "json",
       "enum": [
         "json",
         "media",
         "proto"
-<<<<<<< HEAD
-      ],
-      "type": "string",
-      "enumDescriptions": [
-        "Responses with Content-Type of application/json",
-        "Media download with context-dependent Content-Type",
-        "Responses with Content-Type of application/x-protobuf"
-      ],
-      "location": "query"
-    },
-    "access_token": {
-      "location": "query",
-      "description": "OAuth access token.",
-      "type": "string"
-    },
-    "key": {
-      "description": "API key. Your API key identifies your project and provides you with API access, quota, and reports. Required unless you provide an OAuth 2.0 token.",
-      "type": "string",
-      "location": "query"
-=======
       ]
->>>>>>> d5fa6b74
     }
   },
   "schemas": {
@@ -723,8 +451,6 @@
       "description": "An Order tracks the fulfillment of an Edit when delivered using the\nlegacy, non-component-based delivery.\n\nEach Order is uniquely identified by an `order_id`, which is generated\nby Google.\n\nExternally, Orders can also be identified by partners using its `custom_id`\n(when provided).",
       "type": "object",
       "properties": {
-<<<<<<< HEAD
-=======
         "rejectionNote": {
           "description": "Field explaining why an Order has been rejected.\nExample: \"Trailer audio is 2ch mono, please re-deliver in stereo\".",
           "type": "string"
@@ -733,7 +459,6 @@
           "description": "YouTube Channel ID that should be used to fulfill the Order.\nExample: \"UCRG64darCZhb\".",
           "type": "string"
         },
->>>>>>> d5fa6b74
         "pphName": {
           "description": "Name of the post-production house that manages the Edit ordered.",
           "type": "string"
@@ -793,8 +518,6 @@
           "type": "string"
         },
         "statusDetail": {
-          "description": "Detailed status of the order",
-          "type": "string",
           "enumDescriptions": [
             "Value could not be determined, please contact technical support if\nit should.",
             "Approved by Google's Quality Control team.",
@@ -816,7 +539,9 @@
             "ORDER_STATUS_AWAITING_REDELIVERY",
             "ORDER_STATUS_READY_FOR_QC",
             "ORDER_STATUS_FILE_PROCESSING"
-          ]
+          ],
+          "description": "Detailed status of the order",
+          "type": "string"
         },
         "name": {
           "description": "Default Edit name,\nusually in the language of the country of origin.\nExample: \"Googlers, The\".",
@@ -853,8 +578,6 @@
           "type": "string"
         },
         "normalizedPriority": {
-          "description": "A simpler representation of the priority.",
-          "type": "string",
           "enumDescriptions": [
             "Value could not be determined, please contact technical support if\nit should.",
             "A low-priority asset, typically from a library movie.",
@@ -864,7 +587,9 @@
             "NORMALIZED_PRIORITY_UNSPECIFIED",
             "LOW_PRIORITY",
             "HIGH_PRIORITY"
-          ]
+          ],
+          "description": "A simpler representation of the priority.",
+          "type": "string"
         },
         "orderId": {
           "description": "ID internally generated by Google to uniquely identify an Order.\nExample: 'abcde12_x'",
@@ -962,17 +687,6 @@
     },
     "StoreInfo": {
       "properties": {
-<<<<<<< HEAD
-        "seasonName": {
-          "description": "Default Season name, usually in the language of the country of\norigin.\nOnly available for TV Edits\nExample: \"Googlers, The - A Brave New World\".",
-          "type": "string"
-        },
-        "seasonNumber": {
-          "description": "The number assigned to the season within a show.\nOnly available on TV Edits.\nExample: \"1\".",
-          "type": "string"
-        },
-=======
->>>>>>> d5fa6b74
         "hasEstOffer": {
           "description": "Whether the Edit has a EST offer.",
           "type": "boolean"
@@ -985,23 +699,15 @@
           "description": "Whether the Edit has a SD offer.",
           "type": "boolean"
         },
+        "videoId": {
+          "description": "Google-generated ID identifying the video linked to the Edit.\nExample: 'gtry456_xc'",
+          "type": "string"
+        },
         "liveTime": {
           "format": "google-datetime",
           "description": "Timestamp when the Edit went live on the Store.",
           "type": "string"
         },
-        "videoId": {
-          "description": "Google-generated ID identifying the video linked to the Edit.\nExample: 'gtry456_xc'",
-          "type": "string"
-        },
-<<<<<<< HEAD
-=======
-        "liveTime": {
-          "format": "google-datetime",
-          "description": "Timestamp when the Edit went live on the Store.",
-          "type": "string"
-        },
->>>>>>> d5fa6b74
         "hasInfoCards": {
           "description": "Whether the Edit has info cards.",
           "type": "boolean"
@@ -1096,8 +802,6 @@
         "titleLevelEidr": {
           "description": "Title-level EIDR ID.\nExample: \"10.5240/1489-49A2-3956-4B2D-FE16-5\".",
           "type": "string"
-<<<<<<< HEAD
-=======
         },
         "seasonName": {
           "description": "Default Season name, usually in the language of the country of\norigin.\nOnly available for TV Edits\nExample: \"Googlers, The - A Brave New World\".",
@@ -1106,7 +810,6 @@
         "seasonNumber": {
           "description": "The number assigned to the season within a show.\nOnly available on TV Edits.\nExample: \"1\".",
           "type": "string"
->>>>>>> d5fa6b74
         }
       },
       "id": "StoreInfo",
@@ -1117,52 +820,8 @@
       "description": "An Avail describes the Availability Window of a specific Edit in a given\ncountry, which means the period Google is allowed to sell or rent the Edit.\n\nAvails are exposed in EMA format Version 1.6b (available at\nhttp://www.movielabs.com/md/avails/)\n\nStudios can see the Avails for the Titles they own.\nPost-production houses cannot see any Avails.",
       "type": "object",
       "properties": {
-<<<<<<< HEAD
-        "ratingValue": {
-          "description": "Value representing the rating.\nRatings should be formatted as per http://www.movielabs.com/md/ratings/\nExample: \"PG\"",
-          "type": "string"
-        },
-        "titleInternalAlias": {
-          "description": "Title used by involved parties to refer to this content.\nExample: \"Googlers, The\".\nOnly available on Movie Avails.",
-          "type": "string"
-        },
-        "contentId": {
-          "description": "Title Identifier. This should be the Title Level EIDR.\nExample: \"10.5240/1489-49A2-3956-4B2D-FE16-5\".",
-          "type": "string"
-        },
-        "storeLanguage": {
-          "description": "Spoken language of the intended audience.\nLanguage shall be encoded in accordance with RFC 5646.\nExample: \"fr\".",
-          "type": "string"
-        },
-        "productId": {
-          "description": "Edit Identifier. This should be the Edit Level EIDR.\nExample: \"10.2340/1489-49A2-3956-4B2D-FE16-6\"",
-          "type": "string"
-        },
-        "displayName": {
-          "description": "The name of the studio that owns the Edit referred in the Avail.\nThis is the equivalent of `studio_name` in other resources, but it follows\nthe EMA nomenclature.\nExample: \"Google Films\".",
-          "type": "string"
-        },
-        "captionExemption": {
-          "description": "Communicating an exempt category as defined by FCC regulations.\nIt is not required for non-US Avails.\nExample: \"1\"",
-          "type": "string"
-        },
-        "seasonTitleInternalAlias": {
-          "description": "Title used by involved parties to refer to this season.\nOnly available on TV Avails.\nExample: \"Googlers, The\".",
-          "type": "string"
-        },
-        "episodeAltId": {
-          "description": "Other identifier referring to the episode, as defined by partner.\nOnly available on TV avails.\nExample: \"rs_googlers_s1_3\".",
-          "type": "string"
-        },
-        "priceValue": {
-          "description": "Value to be applied to the pricing type.\nExample: \"4\" or \"2.99\"",
-          "type": "string"
-        },
         "territory": {
           "description": "ISO 3166-1 alpha-2 country code for the country or territory\nof this Avail.\nFor Avails, we use Territory in lieu of Country to comply with\nEMA specifications.\nBut please note that Territory and Country identify the same thing.\nExample: \"US\".",
-=======
-        "territory": {
-          "description": "ISO 3166-1 alpha-2 country code for the country or territory\nof this Avail.\nFor Avails, we use Territory in lieu of Country to comply with\nEMA specifications.\nBut please note that Territory and Country identify the same thing.\nExample: \"US\".",
           "type": "string"
         },
         "ratingReason": {
@@ -1171,7 +830,6 @@
         },
         "availId": {
           "description": "ID internally generated by Google to uniquely identify an Avail.\nNot part of EMA Specs.",
->>>>>>> d5fa6b74
           "type": "string"
         },
         "workType": {
@@ -1254,19 +912,16 @@
           "description": "Start of term in YYYY-MM-DD format in the timezone of the\ncountry of the Avail.\nExample: \"2013-05-14\".",
           "type": "string"
         },
+        "ratingSystem": {
+          "description": "Rating system applied to the version of title within territory\nof Avail.\nRating systems should be formatted as per\n[EMA ratings spec](http://www.movielabs.com/md/ratings/)\nExample: \"MPAA\"",
+          "type": "string"
+        },
         "pphNames": {
           "description": "Name of the post-production houses that manage the Avail.\nNot part of EMA Specs.",
           "items": {
             "type": "string"
           },
           "type": "array"
-<<<<<<< HEAD
-        },
-        "ratingSystem": {
-          "description": "Rating system applied to the version of title within territory\nof Avail.\nRating systems should be formatted as per\n[EMA ratings spec](http://www.movielabs.com/md/ratings/)\nExample: \"MPAA\"",
-          "type": "string"
-=======
->>>>>>> d5fa6b74
         },
         "seriesAltId": {
           "description": "Other identifier referring to the series, as defined by partner.\nOnly available on TV avails.\nExample: \"rs_googlers\".",
@@ -1285,8 +940,6 @@
           "type": "string"
         },
         "formatProfile": {
-          "description": "Indicates the format profile covered by the transaction.",
-          "type": "string",
           "enumDescriptions": [
             "Value could not be determined, please contact technical support if\nit should.",
             "Standard-definition format.",
@@ -1298,9 +951,6 @@
             "SD",
             "HD",
             "UHD"
-<<<<<<< HEAD
-          ]
-=======
           ],
           "description": "Indicates the format profile covered by the transaction.",
           "type": "string"
@@ -1344,7 +994,6 @@
         "episodeAltId": {
           "description": "Other identifier referring to the episode, as defined by partner.\nOnly available on TV avails.\nExample: \"rs_googlers_s1_3\".",
           "type": "string"
->>>>>>> d5fa6b74
         }
       },
       "id": "Avail"
@@ -1375,17 +1024,8 @@
   "ownerDomain": "google.com",
   "name": "playmoviespartner",
   "batchPath": "batch",
-<<<<<<< HEAD
-  "revision": "20170926",
-  "documentationLink": "https://developers.google.com/playmoviespartner/",
-  "id": "playmoviespartner:v1",
-  "title": "Google Play Movies Partner API",
-  "ownerName": "Google",
-  "discoveryVersion": "v1"
-=======
   "revision": "20171017",
   "id": "playmoviespartner:v1",
   "documentationLink": "https://developers.google.com/playmoviespartner/",
   "title": "Google Play Movies Partner API"
->>>>>>> d5fa6b74
 }