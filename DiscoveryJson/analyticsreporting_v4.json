--- conflicted
+++ resolved
@@ -1,6 +1,4 @@
 {
-<<<<<<< HEAD
-=======
   "auth": {
     "oauth2": {
       "scopes": {
@@ -16,7 +14,6 @@
   "rootUrl": "https://analyticsreporting.googleapis.com/",
   "ownerDomain": "google.com",
   "name": "analyticsreporting",
->>>>>>> d5fa6b74
   "batchPath": "batch",
   "title": "Google Analytics Reporting API",
   "ownerName": "Google",
@@ -24,12 +21,6 @@
     "reports": {
       "methods": {
         "batchGet": {
-<<<<<<< HEAD
-          "flatPath": "v4/reports:batchGet",
-          "id": "analyticsreporting.reports.batchGet",
-          "path": "v4/reports:batchGet",
-=======
->>>>>>> d5fa6b74
           "request": {
             "$ref": "GetReportsRequest"
           },
@@ -43,36 +34,17 @@
             "https://www.googleapis.com/auth/analytics",
             "https://www.googleapis.com/auth/analytics.readonly"
           ],
-<<<<<<< HEAD
-          "parameters": {}
-=======
           "parameters": {},
           "flatPath": "v4/reports:batchGet",
           "id": "analyticsreporting.reports.batchGet",
           "path": "v4/reports:batchGet"
->>>>>>> d5fa6b74
         }
       }
     }
   },
   "parameters": {
-<<<<<<< HEAD
-    "bearer_token": {
-      "location": "query",
-      "description": "OAuth bearer token.",
-      "type": "string"
-    },
-    "oauth_token": {
-      "location": "query",
-      "description": "OAuth 2.0 token for the current user.",
-      "type": "string"
-    },
-    "upload_protocol": {
-      "description": "Upload protocol for media (e.g. \"raw\", \"multipart\").",
-=======
     "quotaUser": {
       "description": "Available to use for quota purposes for server-side applications. Can be any arbitrary string assigned to a user, but should not exceed 40 characters.",
->>>>>>> d5fa6b74
       "type": "string",
       "location": "query"
     },
@@ -82,17 +54,6 @@
       "location": "query",
       "description": "Pretty-print response."
     },
-<<<<<<< HEAD
-    "fields": {
-      "location": "query",
-      "description": "Selector specifying which fields to include in a partial response.",
-      "type": "string"
-    },
-    "uploadType": {
-      "location": "query",
-      "description": "Legacy upload protocol for media (e.g. \"media\", \"multipart\").",
-      "type": "string"
-=======
     "oauth_token": {
       "location": "query",
       "description": "OAuth 2.0 token for the current user.",
@@ -128,7 +89,6 @@
       "description": "JSONP",
       "type": "string",
       "location": "query"
->>>>>>> d5fa6b74
     },
     "$.xgafv": {
       "location": "query",
@@ -142,14 +102,6 @@
         "v1 error format",
         "v2 error format"
       ]
-<<<<<<< HEAD
-    },
-    "callback": {
-      "location": "query",
-      "description": "JSONP",
-      "type": "string"
-=======
->>>>>>> d5fa6b74
     },
     "alt": {
       "enumDescriptions": [
@@ -173,26 +125,9 @@
       "type": "string"
     },
     "access_token": {
-<<<<<<< HEAD
-      "description": "OAuth access token.",
-      "type": "string",
-      "location": "query"
-    },
-    "quotaUser": {
-      "location": "query",
-      "description": "Available to use for quota purposes for server-side applications. Can be any arbitrary string assigned to a user, but should not exceed 40 characters.",
-      "type": "string"
-    },
-    "pp": {
-      "description": "Pretty-print response.",
-      "default": "true",
-      "type": "boolean",
-      "location": "query"
-=======
       "location": "query",
       "description": "OAuth access token.",
       "type": "string"
->>>>>>> d5fa6b74
     }
   },
   "version": "v4",
@@ -202,54 +137,11 @@
   "servicePath": "",
   "basePath": "",
   "revision": "20170925",
-<<<<<<< HEAD
-  "id": "analyticsreporting:v4",
-=======
->>>>>>> d5fa6b74
   "documentationLink": "https://developers.google.com/analytics/devguides/reporting/core/v4/",
   "id": "analyticsreporting:v4",
   "discoveryVersion": "v1",
   "version_module": true,
   "schemas": {
-<<<<<<< HEAD
-    "Segment": {
-      "description": "The segment definition, if the report needs to be segmented.\nA Segment is a subset of the Analytics data. For example, of the entire\nset of users, one Segment might be users from a particular country or city.",
-      "type": "object",
-      "properties": {
-        "dynamicSegment": {
-          "$ref": "DynamicSegment",
-          "description": "A dynamic segment definition in the request."
-        },
-        "segmentId": {
-          "description": "The segment ID of a built-in or custom segment, for example `gaid::-3`.",
-          "type": "string"
-        }
-      },
-      "id": "Segment"
-    },
-    "OrderBy": {
-      "description": "Specifies the sorting options.",
-      "type": "object",
-      "properties": {
-        "orderType": {
-          "description": "The order type. The default orderType is `VALUE`.",
-          "type": "string",
-          "enumDescriptions": [
-            "Unspecified order type will be treated as sort based on value.",
-            "The sort order is based on the value of the chosen column; looks only at\nthe first date range.",
-            "The sort order is based on the difference of the values of the chosen\ncolumn between the first two date ranges.  Usable only if there are\nexactly two date ranges.",
-            "The sort order is based on weighted value of the chosen column.  If\ncolumn has n/d format, then weighted value of this ratio will\nbe `(n + totals.n)/(d + totals.d)` Usable only for metrics that\nrepresent ratios.",
-            "Histogram order type is applicable only to dimension columns with\nnon-empty histogram-buckets.",
-            "If the dimensions are fixed length numbers, ordinary sort would just\nwork fine. `DIMENSION_AS_INTEGER` can be used if the dimensions are\nvariable length numbers."
-          ],
-          "enum": [
-            "ORDER_TYPE_UNSPECIFIED",
-            "VALUE",
-            "DELTA",
-            "SMART",
-            "HISTOGRAM_BUCKET",
-            "DIMENSION_AS_INTEGER"
-=======
     "Pivot": {
       "description": "The Pivot describes the pivot section in the request.\nThe Pivot helps rearrange the information in the table for certain reports\nby pivoting your data on a second dimension.",
       "type": "object",
@@ -474,34 +366,24 @@
             "NUMERIC_GREATER_THAN",
             "NUMERIC_LESS_THAN",
             "IN_LIST"
->>>>>>> d5fa6b74
           ]
         },
-        "fieldName": {
-          "description": "The field which to sort by. The default sort order is ascending. Example:\n`ga:browser`.\nNote, that you can only specify one field for sort here. For example,\n`ga:browser, ga:city` is not valid.",
-          "type": "string"
-        },
-        "sortOrder": {
-          "description": "The sorting order for the field.",
-          "type": "string",
-          "enumDescriptions": [
-            "If the sort order is unspecified, the default is ascending.",
-            "Ascending sort. The field will be sorted in an ascending manner.",
-            "Descending sort. The field will be sorted in a descending manner."
-          ],
-          "enum": [
-            "SORT_ORDER_UNSPECIFIED",
-            "ASCENDING",
-            "DESCENDING"
-          ]
-        }
-      },
-<<<<<<< HEAD
-      "id": "OrderBy"
-    },
-    "SegmentDimensionFilter": {
-      "properties": {
-=======
+        "dimensionName": {
+          "description": "The dimension to filter on. A DimensionFilter must contain a dimension.",
+          "type": "string"
+        },
+        "expressions": {
+          "description": "Strings or regular expression to match against. Only the first value of\nthe list is used for comparison unless the operator is `IN_LIST`.\nIf `IN_LIST` operator, then the entire list is used to filter the\ndimensions as explained in the description of the `IN_LIST` operator.",
+          "items": {
+            "type": "string"
+          },
+          "type": "array"
+        },
+        "not": {
+          "description": "Logical `NOT` operator. If this boolean is set to true, then the matching\ndimension values will be excluded in the report. The default is false.",
+          "type": "boolean"
+        }
+      },
       "id": "DimensionFilter",
       "description": "Dimension filter specifies the filtering options on a dimension.",
       "type": "object"
@@ -516,7 +398,6 @@
           "type": "string",
           "description": "Minimum comparison values for `BETWEEN` match type."
         },
->>>>>>> d5fa6b74
         "maxComparisonValue": {
           "description": "Maximum comparison values for `BETWEEN` match type.",
           "type": "string"
@@ -526,8 +407,6 @@
           "type": "string"
         },
         "operator": {
-          "description": "The operator to use to match the dimension with the expressions.",
-          "type": "string",
           "enumDescriptions": [
             "If the match type is unspecified, it is treated as a REGEXP.",
             "The match expression is treated as a regular expression. All other match\ntypes are not treated as regular expressions.",
@@ -551,7 +430,9 @@
             "NUMERIC_LESS_THAN",
             "NUMERIC_GREATER_THAN",
             "NUMERIC_BETWEEN"
-          ]
+          ],
+          "description": "The operator to use to match the dimension with the expressions.",
+          "type": "string"
         },
         "expressions": {
           "description": "The list of expressions, only the first element is used for all operators",
@@ -559,26 +440,6 @@
             "type": "string"
           },
           "type": "array"
-<<<<<<< HEAD
-        },
-        "caseSensitive": {
-          "description": "Should the match be case sensitive, ignored for `IN_LIST` operator.",
-          "type": "boolean"
-        },
-        "minComparisonValue": {
-          "description": "Minimum comparison values for `BETWEEN` match type.",
-          "type": "string"
-        }
-      },
-      "id": "SegmentDimensionFilter",
-      "description": "Dimension filter specifies the filtering options on a dimension.",
-      "type": "object"
-    },
-    "SegmentSequenceStep": {
-      "id": "SegmentSequenceStep",
-      "description": "A segment sequence definition.",
-      "type": "object",
-=======
         }
       },
       "id": "SegmentDimensionFilter",
@@ -646,7 +507,6 @@
       "description": "The segment definition, if the report needs to be segmented.\nA Segment is a subset of the Analytics data. For example, of the entire\nset of users, one Segment might be users from a particular country or city."
     },
     "SegmentSequenceStep": {
->>>>>>> d5fa6b74
       "properties": {
         "orFiltersForSegment": {
           "description": "A sequence is specified with a list of Or grouped filters which are\ncombined with `AND` operator.",
@@ -656,22 +516,6 @@
           "type": "array"
         },
         "matchType": {
-<<<<<<< HEAD
-          "enumDescriptions": [
-            "Unspecified match type is treated as precedes.",
-            "Operator indicates that the previous step precedes the next step.",
-            "Operator indicates that the previous step immediately precedes the next\nstep."
-          ],
-          "enum": [
-            "UNSPECIFIED_MATCH_TYPE",
-            "PRECEDES",
-            "IMMEDIATELY_PRECEDES"
-          ],
-          "description": "Specifies if the step immediately precedes or can be any time before the\nnext step.",
-          "type": "string"
-        }
-      }
-=======
           "description": "Specifies if the step immediately precedes or can be any time before the\nnext step.",
           "type": "string",
           "enumDescriptions": [
@@ -689,7 +533,6 @@
       "id": "SegmentSequenceStep",
       "description": "A segment sequence definition.",
       "type": "object"
->>>>>>> d5fa6b74
     },
     "Metric": {
       "id": "Metric",
@@ -701,6 +544,14 @@
           "type": "string"
         },
         "formattingType": {
+          "enumDescriptions": [
+            "Metric type is unspecified.",
+            "Integer metric.",
+            "Float metric.",
+            "Currency metric.",
+            "Percentage metric.",
+            "Time metric in `HH:MM:SS` format."
+          ],
           "enum": [
             "METRIC_TYPE_UNSPECIFIED",
             "INTEGER",
@@ -710,26 +561,11 @@
             "TIME"
           ],
           "description": "Specifies how the metric expression should be formatted, for example\n`INTEGER`.",
-          "type": "string",
-          "enumDescriptions": [
-            "Metric type is unspecified.",
-            "Integer metric.",
-            "Float metric.",
-            "Currency metric.",
-            "Percentage metric.",
-            "Time metric in `HH:MM:SS` format."
-          ]
+          "type": "string"
         },
         "alias": {
           "description": "An alias for the metric expression is an alternate name for the\nexpression. The alias can be used for filtering and sorting. This field\nis optional and is useful if the expression is not a single metric but\na complex expression which cannot be used in filtering and sorting.\nThe alias is also used in the response column header.",
           "type": "string"
-<<<<<<< HEAD
-        },
-        "expression": {
-          "type": "string",
-          "description": "A metric expression in the request. An expression is constructed from one\nor more metrics and numbers. Accepted operators include: Plus (+), Minus\n(-), Negation (Unary -), Divided by (/), Multiplied by (*), Parenthesis,\nPositive cardinal numbers (0-9), can include decimals and is limited to\n1024 characters. Example `ga:totalRefunds/ga:users`, in most cases the\nmetric expression is just a single metric name like `ga:users`.\nAdding mixed `MetricType` (E.g., `CURRENCY` + `PERCENTAGE`) metrics\nwill result in unexpected results."
-=======
->>>>>>> d5fa6b74
         }
       }
     },
@@ -774,12 +610,8 @@
           "items": {
             "$ref": "PivotHeaderEntry"
           },
-<<<<<<< HEAD
-          "type": "array"
-=======
           "type": "array",
           "description": "A single pivot section header."
->>>>>>> d5fa6b74
         },
         "totalPivotGroupsCount": {
           "format": "int32",
@@ -804,50 +636,10 @@
         }
       }
     },
-    "MetricFilter": {
-      "properties": {
-<<<<<<< HEAD
-        "comparisonValue": {
-          "description": "The value to compare against.",
-          "type": "string"
-        },
-        "operator": {
-          "type": "string",
-          "enumDescriptions": [
-            "If the operator is not specified, it is treated as `EQUAL`.",
-            "Should the value of the metric be exactly equal to the comparison value.",
-            "Should the value of the metric be less than to the comparison value.",
-            "Should the value of the metric be greater than to the comparison value.",
-            "Validates if the metric is missing.\nDoesn't take comparisonValue into account."
-          ],
-          "enum": [
-            "OPERATOR_UNSPECIFIED",
-            "EQUAL",
-            "LESS_THAN",
-            "GREATER_THAN",
-            "IS_MISSING"
-          ],
-          "description": "Is the metric `EQUAL`, `LESS_THAN` or `GREATER_THAN` the\ncomparisonValue, the default is `EQUAL`. If the operator is\n`IS_MISSING`, checks if the metric is missing and would ignore the\ncomparisonValue."
-        },
-        "not": {
-          "description": "Logical `NOT` operator. If this boolean is set to true, then the matching\nmetric values will be excluded in the report. The default is false.",
-          "type": "boolean"
-        },
-        "metricName": {
-          "description": "The metric that will be filtered on. A metricFilter must contain a metric\nname. A metric name can be an alias earlier defined as a metric or it can\nalso be a metric expression.",
-          "type": "string"
-        }
-      },
-      "id": "MetricFilter",
-      "description": "MetricFilter specifies the filter on a metric.",
-      "type": "object"
-    },
     "ReportRequest": {
       "description": "The main request class which specifies the Reporting API request.",
       "type": "object",
       "properties": {
-=======
->>>>>>> d5fa6b74
         "segments": {
           "description": "Segment the data returned for the request. A segment definition helps look\nat a subset of the segment request. A request can contain up to four\nsegments. Every [ReportRequest](#ReportRequest) within a\n`batchGet` method must contain the same `segments` definition. Requests\nwith segments must have the `ga:segment` dimension.",
           "items": {
@@ -912,24 +704,14 @@
           "description": "Page size is for paging and specifies the maximum number of returned rows.\nPage size should be \u003e= 0. A query returns the default of 1,000 rows.\nThe Analytics Core Reporting API returns a maximum of 10,000 rows per\nrequest, no matter how many you ask for. It can also return fewer rows\nthan requested, if there aren't as many dimension segments as you expect.\nFor instance, there are fewer than 300 possible values for `ga:country`,\nso when segmenting only by country, you can't get more than 300 rows,\neven if you set `pageSize` to a higher value.",
           "type": "integer"
         },
-<<<<<<< HEAD
-        "hideValueRanges": {
-          "description": "If set to true, hides the minimum and maximum across all matching rows.\nThe default is false and the value ranges are returned.",
-          "type": "boolean"
-        },
-=======
->>>>>>> d5fa6b74
         "hideTotals": {
           "description": "If set to true, hides the total of all metrics for all the matching rows,\nfor every date range. The default false and will return the totals.",
           "type": "boolean"
         },
-<<<<<<< HEAD
-=======
         "hideValueRanges": {
           "type": "boolean",
           "description": "If set to true, hides the minimum and maximum across all matching rows.\nThe default is false and the value ranges are returned."
         },
->>>>>>> d5fa6b74
         "cohortGroup": {
           "$ref": "CohortGroup",
           "description": "Cohort group associated with this request. If there is a cohort group\nin the request the `ga:cohort` dimension must be present.\nEvery [ReportRequest](#ReportRequest) within a `batchGet` method must\ncontain the same `cohortGroup` definition."
@@ -941,29 +723,6 @@
         "viewId": {
           "description": "The Analytics\n[view ID](https://support.google.com/analytics/answer/1009618)\nfrom which to retrieve data. Every [ReportRequest](#ReportRequest)\nwithin a `batchGet` method must contain the same `viewId`.",
           "type": "string"
-<<<<<<< HEAD
-        },
-        "metrics": {
-          "description": "The metrics requested.\nRequests must specify at least one metric. Requests can have a\ntotal of 10 metrics.",
-          "items": {
-            "$ref": "Metric"
-          },
-          "type": "array"
-        },
-        "dimensionFilterClauses": {
-          "items": {
-            "$ref": "DimensionFilterClause"
-          },
-          "type": "array",
-          "description": "The dimension filter clauses for filtering Dimension Values. They are\nlogically combined with the `AND` operator. Note that filtering occurs\nbefore any dimensions are aggregated, so that the returned metrics\nrepresent the total for only the relevant dimensions."
-        },
-        "orderBys": {
-          "description": "Sort order on output rows. To compare two rows, the elements of the\nfollowing are applied in order until a difference is found.  All date\nranges in the output get the same row order.",
-          "items": {
-            "$ref": "OrderBy"
-          },
-          "type": "array"
-=======
         },
         "metrics": {
           "description": "The metrics requested.\nRequests must specify at least one metric. Requests can have a\ntotal of 10 metrics.",
@@ -1022,10 +781,9 @@
         "metricName": {
           "type": "string",
           "description": "The metric that will be filtered on. A metricFilter must contain a metric\nname. A metric name can be an alias earlier defined as a metric or it can\nalso be a metric expression."
->>>>>>> d5fa6b74
-        }
-      },
-      "id": "ReportRequest"
+        }
+      },
+      "id": "MetricFilter"
     },
     "Dimension": {
       "description": "[Dimensions](https://support.google.com/analytics/answer/1033861)\nare attributes of your data. For example, the dimension `ga:city`\nindicates the city, for example, \"Paris\" or \"New York\", from which\na session originates.",
@@ -1059,18 +817,14 @@
           "type": "string"
         },
         "userSegment": {
-<<<<<<< HEAD
-          "description": "User Segment to select users to include in the segment.",
-          "$ref": "SegmentDefinition"
-=======
           "$ref": "SegmentDefinition",
           "description": "User Segment to select users to include in the segment."
->>>>>>> d5fa6b74
         }
       },
       "id": "DynamicSegment"
     },
     "SimpleSegment": {
+      "type": "object",
       "properties": {
         "orFiltersForSegment": {
           "description": "A list of segment filters groups which are combined with logical `AND`\noperator.",
@@ -1081,10 +835,10 @@
         }
       },
       "id": "SimpleSegment",
-      "description": "A Simple segment conditions consist of one or more dimension/metric\nconditions that can be combined.",
-      "type": "object"
+      "description": "A Simple segment conditions consist of one or more dimension/metric\nconditions that can be combined."
     },
     "ColumnHeader": {
+      "type": "object",
       "properties": {
         "dimensions": {
           "description": "The dimension names in the response.",
@@ -1099,14 +853,9 @@
         }
       },
       "id": "ColumnHeader",
-      "description": "Column headers.",
-      "type": "object"
+      "description": "Column headers."
     },
     "SegmentFilterClause": {
-<<<<<<< HEAD
-      "description": "Filter Clause to be used in a segment definition, can be wither a metric or\na dimension filter.",
-=======
->>>>>>> d5fa6b74
       "type": "object",
       "properties": {
         "not": {
@@ -1118,15 +867,6 @@
           "description": "Dimension Filter for the segment definition."
         },
         "metricFilter": {
-<<<<<<< HEAD
-          "description": "Metric Filter for the segment definition.",
-          "$ref": "SegmentMetricFilter"
-        }
-      },
-      "id": "SegmentFilterClause"
-    },
-    "Cohort": {
-=======
           "$ref": "SegmentMetricFilter",
           "description": "Metric Filter for the segment definition."
         }
@@ -1164,7 +904,6 @@
     },
     "Cohort": {
       "description": "Defines a cohort. A cohort is a group of users who share a common\ncharacteristic. For example, all users with the same acquisition date\nbelong to the same cohort.",
->>>>>>> d5fa6b74
       "type": "object",
       "properties": {
         "dateRange": {
@@ -1188,16 +927,9 @@
           "type": "string"
         }
       },
-<<<<<<< HEAD
-      "id": "Cohort",
-      "description": "Defines a cohort. A cohort is a group of users who share a common\ncharacteristic. For example, all users with the same acquisition date\nbelong to the same cohort."
-    },
-    "MetricFilterClause": {
-=======
       "id": "Cohort"
     },
     "ReportRow": {
->>>>>>> d5fa6b74
       "properties": {
         "metrics": {
           "description": "List of metrics for each requested DateRange.",
@@ -1206,14 +938,71 @@
           },
           "type": "array"
         },
-<<<<<<< HEAD
+        "dimensions": {
+          "description": "List of requested dimensions.",
+          "items": {
+            "type": "string"
+          },
+          "type": "array"
+        }
+      },
+      "id": "ReportRow",
+      "description": "A row in the report.",
+      "type": "object"
+    },
+    "OrFiltersForSegment": {
+      "description": "A list of segment filters in the `OR` group are combined with the logical OR\noperator.",
+      "type": "object",
+      "properties": {
+        "segmentFilterClauses": {
+          "description": "List of segment filters to be combined with a `OR` operator.",
+          "items": {
+            "$ref": "SegmentFilterClause"
+          },
+          "type": "array"
+        }
+      },
+      "id": "OrFiltersForSegment"
+    },
+    "MetricHeader": {
+      "type": "object",
+      "properties": {
+        "pivotHeaders": {
+          "description": "Headers for the pivots in the response.",
+          "items": {
+            "$ref": "PivotHeader"
+          },
+          "type": "array"
+        },
+        "metricHeaderEntries": {
+          "description": "Headers for the metrics in the response.",
+          "items": {
+            "$ref": "MetricHeaderEntry"
+          },
+          "type": "array"
+        }
+      },
+      "id": "MetricHeader",
+      "description": "The headers for the metrics."
+    },
+    "DimensionFilterClause": {
+      "description": "A group of dimension filters. Set the operator value to specify how\nthe filters are logically combined.",
+      "type": "object",
+      "properties": {
+        "filters": {
+          "description": "The repeated set of filters. They are logically combined based on the\noperator specified.",
+          "items": {
+            "$ref": "DimensionFilter"
+          },
+          "type": "array"
+        },
         "operator": {
           "enum": [
             "OPERATOR_UNSPECIFIED",
             "OR",
             "AND"
           ],
-          "description": "The operator for combining multiple metric filters. If unspecified, it is\ntreated as an `OR`.",
+          "description": "The operator for combining multiple dimension filters. If unspecified, it\nis treated as an `OR`.",
           "type": "string",
           "enumDescriptions": [
             "Unspecified operator. It is treated as an `OR`.",
@@ -1222,117 +1011,9 @@
           ]
         }
       },
-      "id": "MetricFilterClause",
-      "description": "Represents a group of metric filters.\nSet the operator value to specify how the filters are logically combined.",
-      "type": "object"
-    },
-    "ReportRow": {
-      "description": "A row in the report.",
-      "type": "object",
-      "properties": {
-        "metrics": {
-          "description": "List of metrics for each requested DateRange.",
-          "items": {
-            "$ref": "DateRangeValues"
-          },
-          "type": "array"
-        },
-        "dimensions": {
-          "description": "List of requested dimensions.",
-          "items": {
-            "type": "string"
-          },
-          "type": "array"
-        }
-      },
-      "id": "ReportRow"
-=======
-        "dimensions": {
-          "description": "List of requested dimensions.",
-          "items": {
-            "type": "string"
-          },
-          "type": "array"
-        }
-      },
-      "id": "ReportRow",
-      "description": "A row in the report.",
-      "type": "object"
->>>>>>> d5fa6b74
-    },
-    "OrFiltersForSegment": {
-      "description": "A list of segment filters in the `OR` group are combined with the logical OR\noperator.",
-      "type": "object",
-      "properties": {
-        "segmentFilterClauses": {
-          "items": {
-            "$ref": "SegmentFilterClause"
-          },
-          "type": "array",
-          "description": "List of segment filters to be combined with a `OR` operator."
-        }
-      },
-      "id": "OrFiltersForSegment"
-    },
-    "MetricHeader": {
-<<<<<<< HEAD
-      "description": "The headers for the metrics.",
-=======
->>>>>>> d5fa6b74
-      "type": "object",
-      "properties": {
-        "metricHeaderEntries": {
-          "description": "Headers for the metrics in the response.",
-          "items": {
-            "$ref": "MetricHeaderEntry"
-          },
-          "type": "array"
-        },
-        "pivotHeaders": {
-          "description": "Headers for the pivots in the response.",
-          "items": {
-            "$ref": "PivotHeader"
-          },
-          "type": "array"
-        }
-      },
-<<<<<<< HEAD
-      "id": "MetricHeader"
-=======
-      "id": "MetricHeader",
-      "description": "The headers for the metrics."
->>>>>>> d5fa6b74
-    },
-    "DimensionFilterClause": {
-      "description": "A group of dimension filters. Set the operator value to specify how\nthe filters are logically combined.",
-      "type": "object",
-      "properties": {
-        "filters": {
-          "description": "The repeated set of filters. They are logically combined based on the\noperator specified.",
-          "items": {
-            "$ref": "DimensionFilter"
-          },
-          "type": "array"
-        },
-        "operator": {
-          "description": "The operator for combining multiple dimension filters. If unspecified, it\nis treated as an `OR`.",
-          "type": "string",
-          "enumDescriptions": [
-            "Unspecified operator. It is treated as an `OR`.",
-            "The logical `OR` operator.",
-            "The logical `AND` operator."
-          ],
-          "enum": [
-            "OPERATOR_UNSPECIFIED",
-            "OR",
-            "AND"
-          ]
-        }
-      },
       "id": "DimensionFilterClause"
     },
     "GetReportsResponse": {
-      "id": "GetReportsResponse",
       "description": "The main response class which holds the reports from the Reporting API\n`batchGet` call.",
       "type": "object",
       "properties": {
@@ -1343,22 +1024,23 @@
           },
           "type": "array"
         }
-      }
+      },
+      "id": "GetReportsResponse"
     },
     "SequenceSegment": {
       "description": "Sequence conditions consist of one or more steps, where each step is defined\nby one or more dimension/metric conditions. Multiple steps can be combined\nwith special sequence operators.",
       "type": "object",
       "properties": {
-        "segmentSequenceSteps": {
-          "description": "The list of steps in the sequence.",
-          "items": {
-            "$ref": "SegmentSequenceStep"
-          },
-          "type": "array"
-        },
         "firstStepShouldMatchFirstHit": {
           "description": "If set, first step condition must match the first hit of the visitor (in\nthe date range).",
           "type": "boolean"
+        },
+        "segmentSequenceSteps": {
+          "description": "The list of steps in the sequence.",
+          "items": {
+            "$ref": "SegmentSequenceStep"
+          },
+          "type": "array"
         }
       },
       "id": "SequenceSegment"
@@ -1367,27 +1049,9 @@
       "description": "Metric filter to be used in a segment filter clause.",
       "type": "object",
       "properties": {
-        "operator": {
-          "enum": [
-            "UNSPECIFIED_OPERATOR",
-            "LESS_THAN",
-            "GREATER_THAN",
-            "EQUAL",
-            "BETWEEN"
-          ],
-          "description": "Specifies is the operation to perform to compare the metric. The default\nis `EQUAL`.",
-          "type": "string",
-          "enumDescriptions": [
-            "Unspecified operator is treated as `LESS_THAN` operator.",
-            "Checks if the metric value is less than comparison value.",
-            "Checks if the metric value is greater than comparison value.",
-            "Equals operator.",
-            "For between operator, both the minimum and maximum are exclusive.\nWe will use `LT` and `GT` for comparison."
-          ]
-        },
         "metricName": {
-          "type": "string",
-          "description": "The metric that will be filtered on. A `metricFilter` must contain a\nmetric name."
+          "description": "The metric that will be filtered on. A `metricFilter` must contain a\nmetric name.",
+          "type": "string"
         },
         "scope": {
           "description": "Scope for a metric defines the level at which that metric is defined.  The\nspecified metric scope must be equal to or greater than its primary scope\nas defined in the data model. The primary scope is defined by if the\nsegment is selecting users or sessions.",
@@ -1414,8 +1078,6 @@
         "comparisonValue": {
           "description": "The value to compare against. If the operator is `BETWEEN`, this value is\ntreated as minimum comparison value.",
           "type": "string"
-<<<<<<< HEAD
-=======
         },
         "operator": {
           "enumDescriptions": [
@@ -1434,16 +1096,12 @@
           ],
           "description": "Specifies is the operation to perform to compare the metric. The default\nis `EQUAL`.",
           "type": "string"
->>>>>>> d5fa6b74
         }
       },
       "id": "SegmentMetricFilter"
     },
     "DateRangeValues": {
-<<<<<<< HEAD
-=======
       "id": "DateRangeValues",
->>>>>>> d5fa6b74
       "description": "Used to return a list of metrics for a single DateRange / dimension\ncombination",
       "type": "object",
       "properties": {
@@ -1461,12 +1119,7 @@
           },
           "type": "array"
         }
-<<<<<<< HEAD
-      },
-      "id": "DateRangeValues"
-=======
       }
->>>>>>> d5fa6b74
     },
     "CohortGroup": {
       "description": "Defines a cohort group.\nFor example:\n\n    \"cohortGroup\": {\n      \"cohorts\": [{\n        \"name\": \"cohort 1\",\n        \"type\": \"FIRST_VISIT_DATE\",\n        \"dateRange\": { \"startDate\": \"2015-08-01\", \"endDate\": \"2015-08-01\" }\n      },{\n        \"name\": \"cohort 2\"\n         \"type\": \"FIRST_VISIT_DATE\"\n         \"dateRange\": { \"startDate\": \"2015-07-01\", \"endDate\": \"2015-07-01\" }\n      }]\n    }",
@@ -1487,11 +1140,8 @@
       "id": "CohortGroup"
     },
     "GetReportsRequest": {
-<<<<<<< HEAD
-=======
       "description": "The batch request containing multiple report request.",
       "type": "object",
->>>>>>> d5fa6b74
       "properties": {
         "reportRequests": {
           "description": "Requests, each request will have a separate response.\nThere can be a maximum of 5 requests. All requests should have the same\n`dateRanges`, `viewId`, `segments`, `samplingLevel`, and `cohortGroup`.",
@@ -1500,261 +1150,8 @@
           },
           "type": "array"
         }
-<<<<<<< HEAD
-      },
-      "id": "GetReportsRequest",
-      "description": "The batch request containing multiple report request.",
-      "type": "object"
-    },
-    "Pivot": {
-      "description": "The Pivot describes the pivot section in the request.\nThe Pivot helps rearrange the information in the table for certain reports\nby pivoting your data on a second dimension.",
-      "type": "object",
-      "properties": {
-        "startGroup": {
-          "format": "int32",
-          "description": "If k metrics were requested, then the response will contain some\ndata-dependent multiple of k columns in the report.  E.g., if you pivoted\non the dimension `ga:browser` then you'd get k columns for \"Firefox\", k\ncolumns for \"IE\", k columns for \"Chrome\", etc. The ordering of the groups\nof columns is determined by descending order of \"total\" for the first of\nthe k values.  Ties are broken by lexicographic ordering of the first\npivot dimension, then lexicographic ordering of the second pivot\ndimension, and so on.  E.g., if the totals for the first value for\nFirefox, IE, and Chrome were 8, 2, 8, respectively, the order of columns\nwould be Chrome, Firefox, IE.\n\nThe following let you choose which of the groups of k columns are\nincluded in the response.",
-          "type": "integer"
-        },
-        "metrics": {
-          "description": "The pivot metrics. Pivot metrics are part of the\nrestriction on total number of metrics allowed in the request.",
-          "items": {
-            "$ref": "Metric"
-          },
-          "type": "array"
-        },
-        "dimensionFilterClauses": {
-          "description": "DimensionFilterClauses are logically combined with an `AND` operator: only\ndata that is included by all these DimensionFilterClauses contributes to\nthe values in this pivot region. Dimension filters can be used to restrict\nthe columns shown in the pivot region. For example if you have\n`ga:browser` as the requested dimension in the pivot region, and you\nspecify key filters to restrict `ga:browser` to only \"IE\" or \"Firefox\",\nthen only those two browsers would show up as columns.",
-          "items": {
-            "$ref": "DimensionFilterClause"
-          },
-          "type": "array"
-        },
-        "dimensions": {
-          "description": "A list of dimensions to show as pivot columns. A Pivot can have a maximum\nof 4 dimensions. Pivot dimensions are part of the restriction on the\ntotal number of dimensions allowed in the request.",
-          "items": {
-            "$ref": "Dimension"
-          },
-          "type": "array"
-        },
-        "maxGroupCount": {
-          "format": "int32",
-          "description": "Specifies the maximum number of groups to return.\nThe default value is 10, also the maximum value is 1,000.",
-          "type": "integer"
-        }
-      },
-      "id": "Pivot"
-    },
-    "PivotHeaderEntry": {
-      "description": "The headers for the each of the metric column corresponding to the metrics\nrequested in the pivots section of the response.",
-      "type": "object",
-      "properties": {
-        "metric": {
-          "description": "The metric header for the metric in the pivot.",
-          "$ref": "MetricHeaderEntry"
-        },
-        "dimensionNames": {
-          "description": "The name of the dimensions in the pivot response.",
-          "items": {
-            "type": "string"
-          },
-          "type": "array"
-        },
-        "dimensionValues": {
-          "description": "The values for the dimensions in the pivot.",
-          "items": {
-            "type": "string"
-          },
-          "type": "array"
-        }
-      },
-      "id": "PivotHeaderEntry"
-    },
-    "SegmentFilter": {
-      "type": "object",
-      "properties": {
-        "sequenceSegment": {
-          "$ref": "SequenceSegment",
-          "description": "Sequence conditions consist of one or more steps, where each step is\ndefined by one or more dimension/metric conditions. Multiple steps can\nbe combined with special sequence operators."
-        },
-        "not": {
-          "description": "If true, match the complement of simple or sequence segment.\nFor example, to match all visits not from \"New York\", we can define the\nsegment as follows:\n\n      \"sessionSegment\": {\n        \"segmentFilters\": [{\n          \"simpleSegment\" :{\n            \"orFiltersForSegment\": [{\n              \"segmentFilterClauses\":[{\n                \"dimensionFilter\": {\n                  \"dimensionName\": \"ga:city\",\n                  \"expressions\": [\"New York\"]\n                }\n              }]\n            }]\n          },\n          \"not\": \"True\"\n        }]\n      },",
-          "type": "boolean"
-        },
-        "simpleSegment": {
-          "$ref": "SimpleSegment",
-          "description": "A Simple segment conditions consist of one or more dimension/metric\nconditions that can be combined"
-        }
-      },
-      "id": "SegmentFilter",
-      "description": "SegmentFilter defines the segment to be either a simple or a sequence\nsegment. A simple segment condition contains dimension and metric conditions\nto select the sessions or users. A sequence segment condition can be used to\nselect users or sessions based on sequential conditions."
-    },
-    "SegmentDefinition": {
-      "description": "SegmentDefinition defines the segment to be a set of SegmentFilters which\nare combined together with a logical `AND` operation.",
-      "type": "object",
-      "properties": {
-        "segmentFilters": {
-          "description": "A segment is defined by a set of segment filters which are combined\ntogether with a logical `AND` operation.",
-          "items": {
-            "$ref": "SegmentFilter"
-          },
-          "type": "array"
-        }
-      },
-      "id": "SegmentDefinition"
-    },
-    "MetricHeaderEntry": {
-      "id": "MetricHeaderEntry",
-      "description": "Header for the metrics.",
-      "type": "object",
-      "properties": {
-        "name": {
-          "description": "The name of the header.",
-          "type": "string"
-        },
-        "type": {
-          "enumDescriptions": [
-            "Metric type is unspecified.",
-            "Integer metric.",
-            "Float metric.",
-            "Currency metric.",
-            "Percentage metric.",
-            "Time metric in `HH:MM:SS` format."
-          ],
-          "enum": [
-            "METRIC_TYPE_UNSPECIFIED",
-            "INTEGER",
-            "FLOAT",
-            "CURRENCY",
-            "PERCENT",
-            "TIME"
-          ],
-          "description": "The type of the metric, for example `INTEGER`.",
-          "type": "string"
-        }
-      }
-    },
-    "ReportData": {
-      "type": "object",
-      "properties": {
-        "samplingSpaceSizes": {
-          "description": "If the results are\n[sampled](https://support.google.com/analytics/answer/2637192),\nthis returns the total number of\nsamples present, one entry per date range. If the results are not sampled\nthis field will not be defined. See\n[developer guide](/analytics/devguides/reporting/core/v4/basics#sampling)\nfor details.",
-          "items": {
-            "format": "int64",
-            "type": "string"
-          },
-          "type": "array"
-        },
-        "minimums": {
-          "description": "Minimum and maximum values seen over all matching rows. These are both\nempty when `hideValueRanges` in the request is false, or when\nrowCount is zero.",
-          "items": {
-            "$ref": "DateRangeValues"
-          },
-          "type": "array"
-        },
-        "totals": {
-          "description": "For each requested date range, for the set of all rows that match\nthe query, every requested value format gets a total. The total\nfor a value format is computed by first totaling the metrics\nmentioned in the value format and then evaluating the value\nformat as a scalar expression.  E.g., The \"totals\" for\n`3 / (ga:sessions + 2)` we compute\n`3 / ((sum of all relevant ga:sessions) + 2)`.\nTotals are computed before pagination.",
-          "items": {
-            "$ref": "DateRangeValues"
-          },
-          "type": "array"
-        },
-        "samplesReadCounts": {
-          "description": "If the results are\n[sampled](https://support.google.com/analytics/answer/2637192),\nthis returns the total number of samples read, one entry per date range.\nIf the results are not sampled this field will not be defined. See\n[developer guide](/analytics/devguides/reporting/core/v4/basics#sampling)\nfor details.",
-          "items": {
-            "format": "int64",
-            "type": "string"
-          },
-          "type": "array"
-        },
-        "isDataGolden": {
-          "description": "Indicates if response to this request is golden or not. Data is\ngolden when the exact same request will not produce any new results if\nasked at a later point in time.",
-          "type": "boolean"
-        },
-        "rows": {
-          "description": "There's one ReportRow for every unique combination of dimensions.",
-          "items": {
-            "$ref": "ReportRow"
-          },
-          "type": "array"
-        },
-        "rowCount": {
-          "format": "int32",
-          "description": "Total number of matching rows for this query.",
-          "type": "integer"
-        },
-        "dataLastRefreshed": {
-          "format": "google-datetime",
-          "description": "The last time the data in the report was refreshed. All the hits received\nbefore this timestamp are included in the calculation of the report.",
-          "type": "string"
-        },
-        "maximums": {
-          "description": "Minimum and maximum values seen over all matching rows. These are both\nempty when `hideValueRanges` in the request is false, or when\nrowCount is zero.",
-          "items": {
-            "$ref": "DateRangeValues"
-          },
-          "type": "array"
-        }
-      },
-      "id": "ReportData",
-      "description": "The data part of the report."
-    },
-    "DimensionFilter": {
-      "description": "Dimension filter specifies the filtering options on a dimension.",
-      "type": "object",
-      "properties": {
-        "expressions": {
-          "description": "Strings or regular expression to match against. Only the first value of\nthe list is used for comparison unless the operator is `IN_LIST`.\nIf `IN_LIST` operator, then the entire list is used to filter the\ndimensions as explained in the description of the `IN_LIST` operator.",
-          "items": {
-            "type": "string"
-          },
-          "type": "array"
-        },
-        "not": {
-          "description": "Logical `NOT` operator. If this boolean is set to true, then the matching\ndimension values will be excluded in the report. The default is false.",
-          "type": "boolean"
-        },
-        "caseSensitive": {
-          "description": "Should the match be case sensitive? Default is false.",
-          "type": "boolean"
-        },
-        "operator": {
-          "type": "string",
-          "enumDescriptions": [
-            "If the match type is unspecified, it is treated as a `REGEXP`.",
-            "The match expression is treated as a regular expression. All match types\nare not treated as regular expressions.",
-            "Matches the value which begin with the match expression provided.",
-            "Matches the values which end with the match expression provided.",
-            "Substring match.",
-            "The value should match the match expression entirely.",
-            "Integer comparison filters.\ncase sensitivity is ignored for these and the expression\nis assumed to be a string representing an integer.\nFailure conditions:\n\n- If expression is not a valid int64, the client should expect\n  an error.\n- Input dimensions that are not valid int64 values will never match the\n  filter.",
-            "Checks if the dimension is numerically greater than the match\nexpression. Read the description for `NUMERIC_EQUALS` for restrictions.",
-            "Checks if the dimension is numerically less than the match expression.\nRead the description for `NUMERIC_EQUALS` for restrictions.",
-            "This option is used to specify a dimension filter whose expression can\ntake any value from a selected list of values. This helps avoiding\nevaluating multiple exact match dimension filters which are OR'ed for\nevery single response row. For example:\n\n    expressions: [\"A\", \"B\", \"C\"]\n\nAny response row whose dimension has it is value as A, B or C, matches\nthis DimensionFilter."
-          ],
-          "enum": [
-            "OPERATOR_UNSPECIFIED",
-            "REGEXP",
-            "BEGINS_WITH",
-            "ENDS_WITH",
-            "PARTIAL",
-            "EXACT",
-            "NUMERIC_EQUAL",
-            "NUMERIC_GREATER_THAN",
-            "NUMERIC_LESS_THAN",
-            "IN_LIST"
-          ],
-          "description": "How to match the dimension to the expression. The default is REGEXP."
-        },
-        "dimensionName": {
-          "description": "The dimension to filter on. A DimensionFilter must contain a dimension.",
-          "type": "string"
-        }
-      },
-      "id": "DimensionFilter"
-=======
       },
       "id": "GetReportsRequest"
->>>>>>> d5fa6b74
     }
   },
   "icons": {
@@ -1762,24 +1159,5 @@
     "x16": "http://www.google.com/images/icons/product/search-16.gif"
   },
   "protocol": "rest",
-<<<<<<< HEAD
-  "canonicalName": "AnalyticsReporting",
-  "auth": {
-    "oauth2": {
-      "scopes": {
-        "https://www.googleapis.com/auth/analytics": {
-          "description": "View and manage your Google Analytics data"
-        },
-        "https://www.googleapis.com/auth/analytics.readonly": {
-          "description": "View your Google Analytics data"
-        }
-      }
-    }
-  },
-  "rootUrl": "https://analyticsreporting.googleapis.com/",
-  "ownerDomain": "google.com",
-  "name": "analyticsreporting"
-=======
   "canonicalName": "AnalyticsReporting"
->>>>>>> d5fa6b74
 }