--- conflicted
+++ resolved
@@ -1,20 +1,12 @@
 {
   "kind": "discovery#restDescription",
-<<<<<<< HEAD
-  "etag": "\"YWOzh2SDasdU84ArJnpYek-OMdg/HqTpap1nFJVzFsWm0bte26wBTIs\"",
-=======
   "etag": "\"YWOzh2SDasdU84ArJnpYek-OMdg/y8HcCXAx2ujnhedcpqvrVS43vtg\"",
->>>>>>> d5fa6b74
   "discoveryVersion": "v1",
   "id": "games:v1",
   "name": "games",
   "canonicalName": "Games",
   "version": "v1",
-<<<<<<< HEAD
-  "revision": "20170928",
-=======
   "revision": "20171017",
->>>>>>> d5fa6b74
   "title": "Google Play Game Services API",
   "description": "The API for Google Play Game Services.",
   "ownerDomain": "google.com",
