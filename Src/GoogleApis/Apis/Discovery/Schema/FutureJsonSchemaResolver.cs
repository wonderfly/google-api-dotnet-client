--- conflicted
+++ resolved
@@ -1,232 +1,211 @@
-// /*
-// Copyright 2010 Google Inc
-// 
-// Licensed under the Apache License, Version 2.0 (the "License");
-// you may not use this file except in compliance with the License.
-// You may obtain a copy of the License at
-// 
-//     http://www.apache.org/licenses/LICENSE-2.0
-// 
-// Unless required by applicable law or agreed to in writing, software
-// distributed under the License is distributed on an "AS IS" BASIS,
-// WITHOUT WARRANTIES OR CONDITIONS OF ANY KIND, either express or implied.
-// See the License for the specific language governing permissions and
-// limitations under the License.
-// */
-using System;
-using System.Collections;
-using System.Collections.Generic;
-using System.Linq;
-using System.Text;
-
-using Newtonsoft.Json.Schema;
-
-using Google.Apis.Testing;
-using Google.Apis.Util;
-
-namespace Google.Apis.Discovery.Schema
-{
-    public class FutureJsonSchemaResolver: JsonSchemaResolver
-    {
-        private static readonly log4net.ILog logger = log4net.LogManager.GetLogger (typeof(FutureJsonSchemaResolver));
-        
-        public FutureJsonSchemaResolver () : base()
-        {
-            this.LoadedSchemas = new FutureAwareList(this.LoadedSchemas);
-        }
-        
-        public override JsonSchema GetSchema (string id)
-        {
-            JsonSchema alreadyPresent = LoadedSchemas.FirstOrDefault(js => js.Id == id);
-            if ( alreadyPresent != null ) 
-            {
-                return alreadyPresent;
-            }
-            
-            var future = new FutureJsonSchema(id);
-            this.LoadedSchemas.Add(future);
-            return future;
-        }
-        
-        public void ResolveAndVerify()
-        {
-<<<<<<< HEAD
-
-			var unresolved = from schema in this.LoadedSchemas
-							 where schema is FutureJsonSchema && ((FutureJsonSchema)schema).Resolved == false
-							 select schema as FutureJsonSchema;
-
-            foreach (var futureSchema in unresolved)
-            {
-				var actual = (from schema in this.LoadedSchemas
-							  where schema.Id == futureSchema.Id &&
-									(schema is FutureJsonSchema == false ||
-									  ((FutureJsonSchema)schema).Resolved)
-							  select schema).FirstOrDefault();
-=======
-            
-            var unresolved = from schema in this.LoadedSchemas
-                where schema is FutureJsonSchema && ((FutureJsonSchema)schema).Resolved == false
-                    select schema as FutureJsonSchema;
-
-            foreach (var futureSchema in unresolved)
-            {
-                var actual = (from schema in this.LoadedSchemas
-                             where schema.Id == futureSchema.Id &&
-                                    ( schema is FutureJsonSchema == false ||
-                                      ((FutureJsonSchema)schema).Resolved)
-                             select schema).FirstOrDefault();
->>>>>>> 52df73ca
-                if (actual != null)
-                {
-                    futureSchema.Resolve(actual);
-                    logger.Debug("Last minute resolving of " + futureSchema.Id);
-                }
-            }
-
-<<<<<<< HEAD
-			unresolved = from schema in this.LoadedSchemas
-						 where schema is FutureJsonSchema && ((FutureJsonSchema)schema).Resolved == false
-						 select schema as FutureJsonSchema;
-=======
-            unresolved = from schema in this.LoadedSchemas
-                             where schema is FutureJsonSchema && ((FutureJsonSchema)schema).Resolved == false
-                             select schema as FutureJsonSchema;
->>>>>>> 52df73ca
-
-
-            string errors = unresolved.Aggregate("", (s, x) => s += ", " + x.Id);
-                
-            if(errors.Length == 0) // no errors
-            {
-                return;
-            }
-            
-            throw new ApplicationException("The following Schema ids where unresolved " + errors);
-        }
-        
-        [VisibleForTestOnly]
-        internal class FutureAwareList : IList<JsonSchema>
-        {
-            private readonly IList<JsonSchema> innerList;
-            
-            public FutureAwareList(IList<JsonSchema> innerList)
-            {
-                this.innerList = innerList;
-            }
-            
-            #region IList<JsonSchema> implementation
-            public int IndexOf (JsonSchema item)
-            {
-                return innerList.IndexOf(item);
-            }
-            
-            
-            public void Insert (int index, JsonSchema item)
-            {
-                innerList.Insert(index, item);
-            }
-            
-            
-            public void RemoveAt (int index)
-            {
-                innerList.RemoveAt(index);
-            }
-            
-            
-            public JsonSchema this[int index] {
-                get {
-                    return innerList[index];
-                }
-                set {
-                    innerList[index] = value;
-                }
-            }
-            
-            #endregion
-            
-            
-            #region IEnumerable implementation
-            public System.Collections.IEnumerator GetEnumerator ()
-            {
-                return innerList.GetEnumerator();
-            }
-            
-            #endregion
-            #region IEnumerable<JsonSchema> implementation
-            IEnumerator<JsonSchema> IEnumerable<JsonSchema>.GetEnumerator ()
-            {
-                return ((IEnumerable<JsonSchema>)innerList).GetEnumerator();
-            }
-            
-            #endregion
-            
-            #region ICollection<JsonSchema> implementation
-            public void Add (JsonSchema item)
-            {
-                item.ThrowIfNull("item");
-                logger.DebugFormat("Adding [{0}]",item.Id);
-                
-                JsonSchema alreadyPresent = innerList.FirstOrDefault(js => js.Id == item.Id && item.Id != null && item.Id.Length > 0);
-                
-                // New simple entry just add
-                if( alreadyPresent == null)
-                {
-                    innerList.Add(item);
-                    return;
-                } 
-                
-                // Double add of a schema (by id) 
-                if (alreadyPresent is FutureJsonSchema == false)
-                {
-                    throw new InvalidOperationException("Inserted duplicate JsonSchema (with same Id). For Id " + item.Id);
-                }
-                
-                // We have already required this schema, so we need to resolve the existing FutureJsonSchema
-                ((FutureJsonSchema)alreadyPresent).Resolve(item);
-            }
-            
-            
-            public void Clear ()
-            {
-                innerList.Clear();
-            }
-            
-            
-            public bool Contains (JsonSchema item)
-            {
-                return innerList.Contains(item);
-            }
-            
-            
-            public void CopyTo (JsonSchema[] array, int arrayIndex)
-            {
-                innerList.CopyTo(array, arrayIndex);
-            }
-            
-            
-            public bool Remove (JsonSchema item)
-            {
-                return innerList.Remove(item);
-            }
-            
-            
-            public int Count {
-                get {
-                    return innerList.Count;
-                }
-            }
-            
-            
-            public bool IsReadOnly {
-                get {
-                    return innerList.IsReadOnly;
-                }
-            }
-            
-            #endregion
-           
-        }
-    }
-}
-
+// /*
+// Copyright 2010 Google Inc
+// 
+// Licensed under the Apache License, Version 2.0 (the "License");
+// you may not use this file except in compliance with the License.
+// You may obtain a copy of the License at
+// 
+//     http://www.apache.org/licenses/LICENSE-2.0
+// 
+// Unless required by applicable law or agreed to in writing, software
+// distributed under the License is distributed on an "AS IS" BASIS,
+// WITHOUT WARRANTIES OR CONDITIONS OF ANY KIND, either express or implied.
+// See the License for the specific language governing permissions and
+// limitations under the License.
+// */
+using System;
+using System.Collections;
+using System.Collections.Generic;
+using System.Linq;
+using System.Text;
+
+using Newtonsoft.Json.Schema;
+
+using Google.Apis.Testing;
+using Google.Apis.Util;
+
+namespace Google.Apis.Discovery.Schema
+{
+    public class FutureJsonSchemaResolver: JsonSchemaResolver
+    {
+        private static readonly log4net.ILog logger = log4net.LogManager.GetLogger (typeof(FutureJsonSchemaResolver));
+        
+        public FutureJsonSchemaResolver () : base()
+        {
+            this.LoadedSchemas = new FutureAwearList(this.LoadedSchemas);
+        }
+        
+        public override JsonSchema GetSchema (string id)
+        {
+            JsonSchema alreadyPresent = LoadedSchemas.FirstOrDefault(js => js.Id == id);
+            if ( alreadyPresent != null ) 
+            {
+                return alreadyPresent;
+            }
+            
+            var future = new FutureJsonSchema(id);
+            this.LoadedSchemas.Add(future);
+            return future;
+        }
+        
+        public void ResolveAndVerify()
+        {
+            
+            var unresolved = from schema in this.LoadedSchemas
+                where schema is FutureJsonSchema && ((FutureJsonSchema)schema).Resolved == false
+                    select schema as FutureJsonSchema;
+
+            foreach (var futureSchema in unresolved)
+            {
+                var actual = (from schema in this.LoadedSchemas
+                             where schema.Id == futureSchema.Id &&
+                                    ( schema is FutureJsonSchema == false ||
+                                      ((FutureJsonSchema)schema).Resolved)
+                             select schema).FirstOrDefault();
+                if (actual != null)
+                {
+                    futureSchema.Resolve(actual);
+                    logger.Debug("Last minite resolving of " + futureSchema.Id);
+                }
+            }
+
+            unresolved = from schema in this.LoadedSchemas
+                             where schema is FutureJsonSchema && ((FutureJsonSchema)schema).Resolved == false
+                             select schema as FutureJsonSchema;
+
+
+            string errors = unresolved.Aggregate("", (s, x) => s += ", " + x.Id);
+                
+            if(errors.Length == 0) // no errors
+            {
+                return;
+            }
+            
+            throw new ApplicationException("The following Schema ids where unresolved " + errors);
+        }
+        
+        [VisibleForTestOnly]
+        internal class FutureAwearList : IList<JsonSchema>
+        {
+            private readonly IList<JsonSchema> innerList;
+            
+            public FutureAwearList(IList<JsonSchema> innerList)
+            {
+                this.innerList = innerList;
+            }
+            
+            #region IList<JsonSchema> implementation
+            public int IndexOf (JsonSchema item)
+            {
+                return innerList.IndexOf(item);
+            }
+            
+            
+            public void Insert (int index, JsonSchema item)
+            {
+                innerList.Insert(index, item);
+            }
+            
+            
+            public void RemoveAt (int index)
+            {
+                innerList.RemoveAt(index);
+            }
+            
+            
+            public JsonSchema this[int index] {
+                get {
+                    return innerList[index];
+                }
+                set {
+                    innerList[index] = value;
+                }
+            }
+            
+            #endregion
+            
+            
+            #region IEnumerable implementation
+            public System.Collections.IEnumerator GetEnumerator ()
+            {
+                return innerList.GetEnumerator();
+            }
+            
+            #endregion
+            #region IEnumerable<JsonSchema> implementation
+            IEnumerator<JsonSchema> IEnumerable<JsonSchema>.GetEnumerator ()
+            {
+                return ((IEnumerable<JsonSchema>)innerList).GetEnumerator();
+            }
+            
+            #endregion
+            
+            #region ICollection<JsonSchema> implementation
+            public void Add (JsonSchema item)
+            {
+                item.ThrowIfNull("item");
+                logger.DebugFormat("Adding [{0}]",item.Id);
+                
+                JsonSchema alreadyPresent = innerList.FirstOrDefault(js => js.Id == item.Id && item.Id != null && item.Id.Length > 0);
+                
+                // New simple entry just add
+                if( alreadyPresent == null)
+                {
+                    innerList.Add(item);
+                    return;
+                } 
+                
+                // Double add of a schema (by id) 
+                if (alreadyPresent is FutureJsonSchema == false)
+                {
+                    throw new InvalidOperationException("Inserted duplicate JsonSchema (with same Id). For Id " + item.Id);
+                }
+                
+                // We have already required this schema, so we need to resolve the existing FutureJsonSchema
+                ((FutureJsonSchema)alreadyPresent).Resolve(item);
+            }
+            
+            
+            public void Clear ()
+            {
+                innerList.Clear();
+            }
+            
+            
+            public bool Contains (JsonSchema item)
+            {
+                return innerList.Contains(item);
+            }
+            
+            
+            public void CopyTo (JsonSchema[] array, int arrayIndex)
+            {
+                innerList.CopyTo(array, arrayIndex);
+            }
+            
+            
+            public bool Remove (JsonSchema item)
+            {
+                return innerList.Remove(item);
+            }
+            
+            
+            public int Count {
+                get {
+                    return innerList.Count;
+                }
+            }
+            
+            
+            public bool IsReadOnly {
+                get {
+                    return innerList.IsReadOnly;
+                }
+            }
+            
+            #endregion
+           
+        }
+    }
+}
+