--- conflicted
+++ resolved
@@ -4362,98 +4362,6 @@
  }
 }
 
-<<<<<<< HEAD
-";
-        #endregion
-
-		public static KeyValuePair<string, object> CreateJsonResourceDefinition (string resourceName, string jsonString)
-		{
-			JsonDictionary json = (JsonDictionary)JsonReader.Parse (jsonString);
-			
-			return new KeyValuePair<string, object> (resourceName, json);
-		}
-
-		public static IResource CreateResourceDivcoveryV_1_0 (string resourceName, string json)
-		{
-			return new ResourceV1_0 (DiscoveryVersion.Version_1_0, CreateJsonResourceDefinition (resourceName, json));
-		}
-
-		protected void AddRefereenceToDelararingAssembly (Type target, CompilerParameters cp)
-		{
-			cp.ReferencedAssemblies.Add (target.Assembly.CodeBase);
-		}
-
-		protected void CheckCompile (CodeTypeDeclaration codeType, bool warnAsError, string errorMessage)
-		{
-			CodeCompileUnit compileUnit = new CodeCompileUnit ();
-			var client = new CodeNamespace ("Google.Apis.Tools.CodeGen.Tests");
-			compileUnit.Namespaces.Add (client);
-			client.Types.Add (codeType);
-			
-			CheckCompile (compileUnit, warnAsError, errorMessage);
-		}
-
-		protected void CheckCompile (CodeCompileUnit codeCompileUnit, bool warnAsError, string errorMessage)
-		{
-			var language = "CSharp";
-			var provider = CodeDomProvider.CreateProvider (language);
-			CompilerParameters cp = new CompilerParameters ();
-			// Add an assembly reference.
-			cp.ReferencedAssemblies.Add ("System.dll");
-			AddRefereenceToDelararingAssembly (typeof(DiscoveryService), cp);
-			AddRefereenceToDelararingAssembly (typeof(ILog), cp);
-            AddRefereenceToDelararingAssembly (typeof(Newtonsoft.Json.JsonSerializer), cp);
-			
-			cp.GenerateExecutable = false;
-			cp.GenerateInMemory = true;
-			cp.TreatWarningsAsErrors = warnAsError;
-			// Warnings are errors.
-			CompilerResults compilerResults = provider.CompileAssemblyFromDom (cp, codeCompileUnit);
-			bool hasError = false;
-			if (compilerResults.Errors.Count > 0) {
-				var sb = new StringBuilder (errorMessage).AppendLine ();
-				foreach (CompilerError error in compilerResults.Errors) {
-					sb.AppendLine (error.ToString ());
-					if (error.IsWarning == false || warnAsError) {
-						hasError = true;
-					}
-				}
-				sb.AppendLine ();
-				sb.AppendLine ("Generated Code Follows");
-				
-				using (StringWriter sw = new StringWriter (sb)) {
-					IndentedTextWriter tw = new IndentedTextWriter (sw);
-					provider.GenerateCodeFromCompileUnit (codeCompileUnit, tw, new CodeGeneratorOptions ());
-				}
-				Console.Out.WriteLine (sb.ToString ());
-				
-				if (hasError) {
-					Assert.Fail (sb.ToString ());
-				}
-			}
-		}
-		
-		protected IService CreateBuzzService()
-		{
-			var version = "v1";
-			var buzzTestFetcher = new StringDiscoveryDevice(){Document = BuzzServiceAsJson};
-			var discovery = new DiscoveryService(buzzTestFetcher);
-			// Build the service based on discovery information.
-			return discovery.GetService(version, DiscoveryVersion.Version_0_3,
-                new FactoryParameterV0_3("http://test.sever.example.com", "http://test.sever.example.com/testService"));
-		}
-        
-        protected IService CreateAdSenseV1_0Service()
-        {
-            var version = "v1beta1";
-            var buzzTestFetcher = new StringDiscoveryDevice(){Document = AdSenseDiscoveryV1};
-            var discovery = new DiscoveryService(buzzTestFetcher);
-            
-            // Build the service based on discovery information.
-            return discovery.GetService(version, DiscoveryVersion.Version_1_0, null);
-        }
-	}
-=======
 ";
 
         #endregion
@@ -4555,11 +4463,9 @@
             string version = "v1beta1";
             var buzzTestFetcher = new StringDiscoveryDevice {Document = AdSenseDiscoveryV1};
             var discovery = new DiscoveryService(buzzTestFetcher);
-            var param = new FactoryParameterV1_0();
 
             // Build the service based on discovery information.
-            return discovery.GetService(version, DiscoveryVersion.Version_1_0, param);
+            return discovery.GetService(version, DiscoveryVersion.Version_1_0, null);
         }
     }
->>>>>>> 1f086765
 }