{
<<<<<<< HEAD
  "title": "Stackdriver Logging API",
  "ownerName": "Google",
  "resources": {
    "billingAccounts": {
      "resources": {
        "logs": {
          "methods": {
            "list": {
              "description": "Lists the logs in projects, organizations, folders, or billing accounts. Only logs that have entries are listed.",
              "httpMethod": "GET",
              "response": {
                "$ref": "ListLogsResponse"
              },
              "parameterOrder": [
                "parent"
              ],
              "parameters": {
                "pageToken": {
                  "type": "string",
                  "location": "query",
                  "description": "Optional. If present, then retrieve the next batch of results from the preceding call to this method. pageToken must be the value of nextPageToken from the previous response. The values of other method parameters should be identical to those in the previous call."
                },
                "pageSize": {
                  "type": "integer",
                  "location": "query",
                  "format": "int32",
                  "description": "Optional. The maximum number of results to return from this request. Non-positive values are ignored. The presence of nextPageToken in the response indicates that more results might be available."
                },
                "parent": {
                  "location": "path",
                  "description": "Required. The resource name that owns the logs:\n\"projects/[PROJECT_ID]\"\n\"organizations/[ORGANIZATION_ID]\"\n\"billingAccounts/[BILLING_ACCOUNT_ID]\"\n\"folders/[FOLDER_ID]\"\n",
                  "type": "string",
                  "required": true,
                  "pattern": "^billingAccounts/[^/]+$"
                }
              },
              "scopes": [
                "https://www.googleapis.com/auth/cloud-platform",
                "https://www.googleapis.com/auth/cloud-platform.read-only",
                "https://www.googleapis.com/auth/logging.admin",
                "https://www.googleapis.com/auth/logging.read"
              ],
              "flatPath": "v2beta1/billingAccounts/{billingAccountsId}/logs",
              "path": "v2beta1/{+parent}/logs",
              "id": "logging.billingAccounts.logs.list"
            },
            "delete": {
              "flatPath": "v2beta1/billingAccounts/{billingAccountsId}/logs/{logsId}",
              "path": "v2beta1/{+logName}",
              "id": "logging.billingAccounts.logs.delete",
              "description": "Deletes all the log entries in a log. The log reappears if it receives new entries. Log entries written shortly before the delete operation might not be deleted.",
              "httpMethod": "DELETE",
              "response": {
                "$ref": "Empty"
              },
              "parameterOrder": [
                "logName"
              ],
              "parameters": {
                "logName": {
                  "location": "path",
                  "description": "Required. The resource name of the log to delete:\n\"projects/[PROJECT_ID]/logs/[LOG_ID]\"\n\"organizations/[ORGANIZATION_ID]/logs/[LOG_ID]\"\n\"billingAccounts/[BILLING_ACCOUNT_ID]/logs/[LOG_ID]\"\n\"folders/[FOLDER_ID]/logs/[LOG_ID]\"\n[LOG_ID] must be URL-encoded. For example, \"projects/my-project-id/logs/syslog\", \"organizations/1234567890/logs/cloudresourcemanager.googleapis.com%2Factivity\". For more information about log names, see LogEntry.",
                  "type": "string",
                  "required": true,
                  "pattern": "^billingAccounts/[^/]+/logs/[^/]+$"
                }
              },
              "scopes": [
                "https://www.googleapis.com/auth/cloud-platform",
                "https://www.googleapis.com/auth/logging.admin"
              ]
            }
          }
        }
      }
    },
    "monitoredResourceDescriptors": {
      "methods": {
        "list": {
          "response": {
            "$ref": "ListMonitoredResourceDescriptorsResponse"
          },
          "parameterOrder": [],
          "httpMethod": "GET",
          "scopes": [
            "https://www.googleapis.com/auth/cloud-platform",
            "https://www.googleapis.com/auth/cloud-platform.read-only",
            "https://www.googleapis.com/auth/logging.admin",
            "https://www.googleapis.com/auth/logging.read"
          ],
          "parameters": {
            "pageToken": {
              "location": "query",
              "description": "Optional. If present, then retrieve the next batch of results from the preceding call to this method. pageToken must be the value of nextPageToken from the previous response. The values of other method parameters should be identical to those in the previous call.",
              "type": "string"
            },
            "pageSize": {
              "location": "query",
              "format": "int32",
              "description": "Optional. The maximum number of results to return from this request. Non-positive values are ignored. The presence of nextPageToken in the response indicates that more results might be available.",
              "type": "integer"
            }
          },
          "flatPath": "v2beta1/monitoredResourceDescriptors",
          "id": "logging.monitoredResourceDescriptors.list",
          "path": "v2beta1/monitoredResourceDescriptors",
          "description": "Lists the descriptors for monitored resource types used by Stackdriver Logging."
=======
  "kind": "discovery#restDescription",
  "description": "Writes log entries and manages your Stackdriver Logging configuration.",
  "servicePath": "",
  "basePath": "",
  "id": "logging:v2beta1",
  "documentationLink": "https://cloud.google.com/logging/docs/",
  "revision": "20171024",
  "discoveryVersion": "v1",
  "version_module": true,
  "schemas": {
    "SourceReference": {
      "description": "A reference to a particular snapshot of the source tree used to build and deploy an application.",
      "type": "object",
      "properties": {
        "repository": {
          "description": "Optional. A URI string identifying the repository. Example: \"https://github.com/GoogleCloudPlatform/kubernetes.git\"",
          "type": "string"
        },
        "revisionId": {
          "description": "The canonical and persistent identifier of the deployed revision. Example (git): \"0035781c50ec7aa23385dc841529ce8a4b70db1b\"",
          "type": "string"
>>>>>>> d5fa6b74
        }
      },
      "id": "SourceReference"
    },
<<<<<<< HEAD
    "organizations": {
      "resources": {
        "logs": {
          "methods": {
            "delete": {
              "flatPath": "v2beta1/organizations/{organizationsId}/logs/{logsId}",
              "path": "v2beta1/{+logName}",
              "id": "logging.organizations.logs.delete",
              "description": "Deletes all the log entries in a log. The log reappears if it receives new entries. Log entries written shortly before the delete operation might not be deleted.",
              "httpMethod": "DELETE",
              "parameterOrder": [
                "logName"
              ],
              "response": {
                "$ref": "Empty"
              },
              "parameters": {
                "logName": {
                  "type": "string",
                  "required": true,
                  "pattern": "^organizations/[^/]+/logs/[^/]+$",
                  "location": "path",
                  "description": "Required. The resource name of the log to delete:\n\"projects/[PROJECT_ID]/logs/[LOG_ID]\"\n\"organizations/[ORGANIZATION_ID]/logs/[LOG_ID]\"\n\"billingAccounts/[BILLING_ACCOUNT_ID]/logs/[LOG_ID]\"\n\"folders/[FOLDER_ID]/logs/[LOG_ID]\"\n[LOG_ID] must be URL-encoded. For example, \"projects/my-project-id/logs/syslog\", \"organizations/1234567890/logs/cloudresourcemanager.googleapis.com%2Factivity\". For more information about log names, see LogEntry."
                }
              },
              "scopes": [
                "https://www.googleapis.com/auth/cloud-platform",
                "https://www.googleapis.com/auth/logging.admin"
              ]
            },
            "list": {
              "flatPath": "v2beta1/organizations/{organizationsId}/logs",
              "path": "v2beta1/{+parent}/logs",
              "id": "logging.organizations.logs.list",
              "description": "Lists the logs in projects, organizations, folders, or billing accounts. Only logs that have entries are listed.",
              "httpMethod": "GET",
              "response": {
                "$ref": "ListLogsResponse"
              },
              "parameterOrder": [
                "parent"
              ],
              "scopes": [
                "https://www.googleapis.com/auth/cloud-platform",
                "https://www.googleapis.com/auth/cloud-platform.read-only",
                "https://www.googleapis.com/auth/logging.admin",
                "https://www.googleapis.com/auth/logging.read"
              ],
              "parameters": {
                "pageToken": {
                  "type": "string",
                  "location": "query",
                  "description": "Optional. If present, then retrieve the next batch of results from the preceding call to this method. pageToken must be the value of nextPageToken from the previous response. The values of other method parameters should be identical to those in the previous call."
                },
                "pageSize": {
                  "location": "query",
                  "format": "int32",
                  "description": "Optional. The maximum number of results to return from this request. Non-positive values are ignored. The presence of nextPageToken in the response indicates that more results might be available.",
                  "type": "integer"
                },
                "parent": {
                  "type": "string",
                  "required": true,
                  "pattern": "^organizations/[^/]+$",
                  "location": "path",
                  "description": "Required. The resource name that owns the logs:\n\"projects/[PROJECT_ID]\"\n\"organizations/[ORGANIZATION_ID]\"\n\"billingAccounts/[BILLING_ACCOUNT_ID]\"\n\"folders/[FOLDER_ID]\"\n"
                }
              }
            }
          }
=======
    "WriteLogEntriesResponse": {
      "description": "Result returned from WriteLogEntries. empty",
      "type": "object",
      "properties": {},
      "id": "WriteLogEntriesResponse"
    },
    "Exponential": {
      "description": "Specifies an exponential sequence of buckets that have a width that is proportional to the value of the lower bound. Each bucket represents a constant relative uncertainty on a specific value in the bucket.There are num_finite_buckets + 2 (= N) buckets. Bucket i has the following boundaries:Upper bound (0 \u003c= i \u003c N-1): scale * (growth_factor ^ i).  Lower bound (1 \u003c= i \u003c N): scale * (growth_factor ^ (i - 1)).",
      "type": "object",
      "properties": {
        "numFiniteBuckets": {
          "format": "int32",
          "description": "Must be greater than 0.",
          "type": "integer"
        },
        "growthFactor": {
          "format": "double",
          "description": "Must be greater than 1.",
          "type": "number"
        },
        "scale": {
          "format": "double",
          "description": "Must be greater than 0.",
          "type": "number"
>>>>>>> d5fa6b74
        }
      },
      "id": "Exponential"
    },
<<<<<<< HEAD
    "entries": {
      "methods": {
        "list": {
          "httpMethod": "POST",
          "parameterOrder": [],
          "response": {
            "$ref": "ListLogEntriesResponse"
          },
          "scopes": [
            "https://www.googleapis.com/auth/cloud-platform",
            "https://www.googleapis.com/auth/cloud-platform.read-only",
            "https://www.googleapis.com/auth/logging.admin",
            "https://www.googleapis.com/auth/logging.read"
          ],
          "parameters": {},
          "flatPath": "v2beta1/entries:list",
          "path": "v2beta1/entries:list",
          "id": "logging.entries.list",
          "request": {
            "$ref": "ListLogEntriesRequest"
          },
          "description": "Lists log entries. Use this method to retrieve log entries from Stackdriver Logging. For ways to export log entries, see Exporting Logs."
        },
        "write": {
          "flatPath": "v2beta1/entries:write",
          "id": "logging.entries.write",
          "path": "v2beta1/entries:write",
          "description": "Log entry resourcesWrites log entries to Stackdriver Logging. This API method is the only way to send log entries to Stackdriver Logging. This method is used, directly or indirectly, by the Stackdriver Logging agent (fluentd) and all logging libraries configured to use Stackdriver Logging.",
          "request": {
            "$ref": "WriteLogEntriesRequest"
          },
          "response": {
            "$ref": "WriteLogEntriesResponse"
          },
          "parameterOrder": [],
          "httpMethod": "POST",
          "parameters": {},
          "scopes": [
            "https://www.googleapis.com/auth/cloud-platform",
            "https://www.googleapis.com/auth/logging.admin",
            "https://www.googleapis.com/auth/logging.write"
=======
    "WriteLogEntriesRequest": {
      "description": "The parameters to WriteLogEntries.",
      "type": "object",
      "properties": {
        "labels": {
          "additionalProperties": {
            "type": "string"
          },
          "description": "Optional. Default labels that are added to the labels field of all log entries in entries. If a log entry already has a label with the same key as a label in this parameter, then the log entry's label is not changed. See LogEntry.",
          "type": "object"
        },
        "resource": {
          "description": "Optional. A default monitored resource object that is assigned to all log entries in entries that do not specify a value for resource. Example:\n{ \"type\": \"gce_instance\",\n  \"labels\": {\n    \"zone\": \"us-central1-a\", \"instance_id\": \"00000000000000000000\" }}\nSee LogEntry.",
          "$ref": "MonitoredResource"
        },
        "entries": {
          "description": "Required. The log entries to send to Stackdriver Logging. The order of log entries in this list does not matter. Values supplied in this method's log_name, resource, and labels fields are copied into those log entries in this list that do not include values for their corresponding fields. For more information, see the LogEntry type.If the timestamp or insert_id fields are missing in log entries, then this method supplies the current time or a unique identifier, respectively. The supplied values are chosen so that, among the log entries that did not supply their own values, the entries earlier in the list will sort before the entries later in the list. See the entries.list method.Log entries with timestamps that are more than the logs retention period in the past or more than 24 hours in the future might be discarded. Discarding does not return an error.To improve throughput and to avoid exceeding the quota limit for calls to entries.write, you should try to include several log entries in this list, rather than calling this method for each individual log entry.",
          "items": {
            "$ref": "LogEntry"
          },
          "type": "array"
        },
        "logName": {
          "description": "Optional. A default log resource name that is assigned to all log entries in entries that do not specify a value for log_name:\n\"projects/[PROJECT_ID]/logs/[LOG_ID]\"\n\"organizations/[ORGANIZATION_ID]/logs/[LOG_ID]\"\n\"billingAccounts/[BILLING_ACCOUNT_ID]/logs/[LOG_ID]\"\n\"folders/[FOLDER_ID]/logs/[LOG_ID]\"\n[LOG_ID] must be URL-encoded. For example, \"projects/my-project-id/logs/syslog\" or \"organizations/1234567890/logs/cloudresourcemanager.googleapis.com%2Factivity\". For more information about log names, see LogEntry.",
          "type": "string"
        },
        "partialSuccess": {
          "description": "Optional. Whether valid entries should be written even if some other entries fail due to INVALID_ARGUMENT or PERMISSION_DENIED errors. If any entry is not written, then the response status is the error associated with one of the failed entries and the response includes error details keyed by the entries' zero-based index in the entries.write method.",
          "type": "boolean"
        }
      },
      "id": "WriteLogEntriesRequest"
    },
    "LabelDescriptor": {
      "description": "A description of a label.",
      "type": "object",
      "properties": {
        "key": {
          "description": "The label key.",
          "type": "string"
        },
        "description": {
          "description": "A human-readable description for the label.",
          "type": "string"
        },
        "valueType": {
          "description": "The type of data that can be assigned to the label.",
          "type": "string",
          "enumDescriptions": [
            "A variable-length string. This is the default.",
            "Boolean; true or false.",
            "A 64-bit signed integer."
          ],
          "enum": [
            "STRING",
            "BOOL",
            "INT64"
>>>>>>> d5fa6b74
          ]
        }
      },
      "id": "LabelDescriptor"
    },
<<<<<<< HEAD
    "projects": {
      "resources": {
        "metrics": {
          "methods": {
            "delete": {
              "description": "Deletes a logs-based metric.",
              "response": {
                "$ref": "Empty"
              },
              "parameterOrder": [
                "metricName"
              ],
              "httpMethod": "DELETE",
              "parameters": {
                "metricName": {
                  "type": "string",
                  "required": true,
                  "pattern": "^projects/[^/]+/metrics/[^/]+$",
                  "location": "path",
                  "description": "The resource name of the metric to delete:\n\"projects/[PROJECT_ID]/metrics/[METRIC_ID]\"\n"
                }
              },
              "scopes": [
                "https://www.googleapis.com/auth/cloud-platform",
                "https://www.googleapis.com/auth/logging.admin",
                "https://www.googleapis.com/auth/logging.write"
              ],
              "flatPath": "v2beta1/projects/{projectsId}/metrics/{metricsId}",
              "id": "logging.projects.metrics.delete",
              "path": "v2beta1/{+metricName}"
            },
            "get": {
              "description": "Gets a logs-based metric.",
              "httpMethod": "GET",
              "response": {
                "$ref": "LogMetric"
              },
              "parameterOrder": [
                "metricName"
              ],
              "scopes": [
                "https://www.googleapis.com/auth/cloud-platform",
                "https://www.googleapis.com/auth/cloud-platform.read-only",
                "https://www.googleapis.com/auth/logging.admin",
                "https://www.googleapis.com/auth/logging.read"
              ],
              "parameters": {
                "metricName": {
                  "type": "string",
                  "required": true,
                  "pattern": "^projects/[^/]+/metrics/[^/]+$",
                  "location": "path",
                  "description": "The resource name of the desired metric:\n\"projects/[PROJECT_ID]/metrics/[METRIC_ID]\"\n"
                }
              },
              "flatPath": "v2beta1/projects/{projectsId}/metrics/{metricsId}",
              "path": "v2beta1/{+metricName}",
              "id": "logging.projects.metrics.get"
            },
            "list": {
              "response": {
                "$ref": "ListLogMetricsResponse"
              },
              "parameterOrder": [
                "parent"
              ],
              "httpMethod": "GET",
              "parameters": {
                "pageToken": {
                  "type": "string",
                  "location": "query",
                  "description": "Optional. If present, then retrieve the next batch of results from the preceding call to this method. pageToken must be the value of nextPageToken from the previous response. The values of other method parameters should be identical to those in the previous call."
                },
                "pageSize": {
                  "location": "query",
                  "format": "int32",
                  "description": "Optional. The maximum number of results to return from this request. Non-positive values are ignored. The presence of nextPageToken in the response indicates that more results might be available.",
                  "type": "integer"
                },
                "parent": {
                  "type": "string",
                  "required": true,
                  "pattern": "^projects/[^/]+$",
                  "location": "path",
                  "description": "Required. The name of the project containing the metrics:\n\"projects/[PROJECT_ID]\"\n"
                }
              },
              "scopes": [
                "https://www.googleapis.com/auth/cloud-platform",
                "https://www.googleapis.com/auth/cloud-platform.read-only",
                "https://www.googleapis.com/auth/logging.admin",
                "https://www.googleapis.com/auth/logging.read"
              ],
              "flatPath": "v2beta1/projects/{projectsId}/metrics",
              "id": "logging.projects.metrics.list",
              "path": "v2beta1/{+parent}/metrics",
              "description": "Lists logs-based metrics."
            },
            "update": {
              "flatPath": "v2beta1/projects/{projectsId}/metrics/{metricsId}",
              "path": "v2beta1/{+metricName}",
              "id": "logging.projects.metrics.update",
              "request": {
                "$ref": "LogMetric"
              },
              "description": "Creates or updates a logs-based metric.",
              "httpMethod": "PUT",
              "parameterOrder": [
                "metricName"
              ],
              "response": {
                "$ref": "LogMetric"
              },
              "scopes": [
                "https://www.googleapis.com/auth/cloud-platform",
                "https://www.googleapis.com/auth/logging.admin",
                "https://www.googleapis.com/auth/logging.write"
              ],
              "parameters": {
                "metricName": {
                  "type": "string",
                  "required": true,
                  "pattern": "^projects/[^/]+/metrics/[^/]+$",
                  "location": "path",
                  "description": "The resource name of the metric to update:\n\"projects/[PROJECT_ID]/metrics/[METRIC_ID]\"\nThe updated metric must be provided in the request and it's name field must be the same as [METRIC_ID] If the metric does not exist in [PROJECT_ID], then a new metric is created."
                }
              }
            },
            "create": {
              "description": "Creates a logs-based metric.",
              "request": {
                "$ref": "LogMetric"
              },
              "httpMethod": "POST",
              "parameterOrder": [
                "parent"
              ],
              "response": {
                "$ref": "LogMetric"
              },
              "parameters": {
                "parent": {
                  "location": "path",
                  "description": "The resource name of the project in which to create the metric:\n\"projects/[PROJECT_ID]\"\nThe new metric must be provided in the request.",
                  "type": "string",
                  "required": true,
                  "pattern": "^projects/[^/]+$"
                }
              },
              "scopes": [
                "https://www.googleapis.com/auth/cloud-platform",
                "https://www.googleapis.com/auth/logging.admin",
                "https://www.googleapis.com/auth/logging.write"
              ],
              "flatPath": "v2beta1/projects/{projectsId}/metrics",
              "path": "v2beta1/{+parent}/metrics",
              "id": "logging.projects.metrics.create"
            }
          }
        },
        "sinks": {
          "methods": {
            "delete": {
              "description": "Deletes a sink. If the sink has a unique writer_identity, then that service account is also deleted.",
              "response": {
                "$ref": "Empty"
              },
              "parameterOrder": [
                "sinkName"
              ],
              "httpMethod": "DELETE",
              "scopes": [
                "https://www.googleapis.com/auth/cloud-platform",
                "https://www.googleapis.com/auth/logging.admin"
              ],
              "parameters": {
                "sinkName": {
                  "location": "path",
                  "description": "Required. The full resource name of the sink to delete, including the parent resource and the sink identifier:\n\"projects/[PROJECT_ID]/sinks/[SINK_ID]\"\n\"organizations/[ORGANIZATION_ID]/sinks/[SINK_ID]\"\n\"billingAccounts/[BILLING_ACCOUNT_ID]/sinks/[SINK_ID]\"\n\"folders/[FOLDER_ID]/sinks/[SINK_ID]\"\nExample: \"projects/my-project-id/sinks/my-sink-id\".",
                  "type": "string",
                  "required": true,
                  "pattern": "^projects/[^/]+/sinks/[^/]+$"
                }
              },
              "flatPath": "v2beta1/projects/{projectsId}/sinks/{sinksId}",
              "id": "logging.projects.sinks.delete",
              "path": "v2beta1/{+sinkName}"
            },
            "get": {
              "response": {
                "$ref": "LogSink"
              },
              "parameterOrder": [
                "sinkName"
              ],
              "httpMethod": "GET",
              "parameters": {
                "sinkName": {
                  "location": "path",
                  "description": "Required. The resource name of the sink:\n\"projects/[PROJECT_ID]/sinks/[SINK_ID]\"\n\"organizations/[ORGANIZATION_ID]/sinks/[SINK_ID]\"\n\"billingAccounts/[BILLING_ACCOUNT_ID]/sinks/[SINK_ID]\"\n\"folders/[FOLDER_ID]/sinks/[SINK_ID]\"\nExample: \"projects/my-project-id/sinks/my-sink-id\".",
                  "type": "string",
                  "required": true,
                  "pattern": "^projects/[^/]+/sinks/[^/]+$"
                }
              },
              "scopes": [
                "https://www.googleapis.com/auth/cloud-platform",
                "https://www.googleapis.com/auth/cloud-platform.read-only",
                "https://www.googleapis.com/auth/logging.admin",
                "https://www.googleapis.com/auth/logging.read"
              ],
              "flatPath": "v2beta1/projects/{projectsId}/sinks/{sinksId}",
              "id": "logging.projects.sinks.get",
              "path": "v2beta1/{+sinkName}",
              "description": "Gets a sink."
            },
            "list": {
              "response": {
                "$ref": "ListSinksResponse"
              },
              "parameterOrder": [
                "parent"
              ],
              "httpMethod": "GET",
              "scopes": [
                "https://www.googleapis.com/auth/cloud-platform",
                "https://www.googleapis.com/auth/cloud-platform.read-only",
                "https://www.googleapis.com/auth/logging.admin",
                "https://www.googleapis.com/auth/logging.read"
              ],
              "parameters": {
                "pageToken": {
                  "location": "query",
                  "description": "Optional. If present, then retrieve the next batch of results from the preceding call to this method. pageToken must be the value of nextPageToken from the previous response. The values of other method parameters should be identical to those in the previous call.",
                  "type": "string"
                },
                "pageSize": {
                  "location": "query",
                  "format": "int32",
                  "description": "Optional. The maximum number of results to return from this request. Non-positive values are ignored. The presence of nextPageToken in the response indicates that more results might be available.",
                  "type": "integer"
                },
                "parent": {
                  "location": "path",
                  "description": "Required. The parent resource whose sinks are to be listed:\n\"projects/[PROJECT_ID]\"\n\"organizations/[ORGANIZATION_ID]\"\n\"billingAccounts/[BILLING_ACCOUNT_ID]\"\n\"folders/[FOLDER_ID]\"\n",
                  "type": "string",
                  "required": true,
                  "pattern": "^projects/[^/]+$"
                }
              },
              "flatPath": "v2beta1/projects/{projectsId}/sinks",
              "id": "logging.projects.sinks.list",
              "path": "v2beta1/{+parent}/sinks",
              "description": "Lists sinks."
            },
            "update": {
              "flatPath": "v2beta1/projects/{projectsId}/sinks/{sinksId}",
              "path": "v2beta1/{+sinkName}",
              "id": "logging.projects.sinks.update",
              "request": {
                "$ref": "LogSink"
              },
              "description": "Updates a sink. This method replaces the following fields in the existing sink with values from the new sink: destination, and filter. The updated sink might also have a new writer_identity; see the unique_writer_identity field.",
              "httpMethod": "PUT",
              "parameterOrder": [
                "sinkName"
              ],
              "response": {
                "$ref": "LogSink"
              },
              "scopes": [
                "https://www.googleapis.com/auth/cloud-platform",
                "https://www.googleapis.com/auth/logging.admin"
              ],
              "parameters": {
                "updateMask": {
                  "location": "query",
                  "format": "google-fieldmask",
                  "description": "Optional. Field mask that specifies the fields in sink that need an update. A sink field will be overwritten if, and only if, it is in the update mask. name and output only fields cannot be updated.An empty updateMask is temporarily treated as using the following mask for backwards compatibility purposes:  destination,filter,includeChildren At some point in the future, behavior will be removed and specifying an empty updateMask will be an error.For a detailed FieldMask definition, see https://developers.google.com/protocol-buffers/docs/reference/google.protobuf#fieldmaskExample: updateMask=filter.",
                  "type": "string"
                },
                "uniqueWriterIdentity": {
                  "location": "query",
                  "description": "Optional. See sinks.create for a description of this field. When updating a sink, the effect of this field on the value of writer_identity in the updated sink depends on both the old and new values of this field:\nIf the old and new values of this field are both false or both true, then there is no change to the sink's writer_identity.\nIf the old value is false and the new value is true, then writer_identity is changed to a unique service account.\nIt is an error if the old value is true and the new value is set to false or defaulted to false.",
                  "type": "boolean"
                },
                "sinkName": {
                  "type": "string",
                  "required": true,
                  "pattern": "^projects/[^/]+/sinks/[^/]+$",
                  "location": "path",
                  "description": "Required. The full resource name of the sink to update, including the parent resource and the sink identifier:\n\"projects/[PROJECT_ID]/sinks/[SINK_ID]\"\n\"organizations/[ORGANIZATION_ID]/sinks/[SINK_ID]\"\n\"billingAccounts/[BILLING_ACCOUNT_ID]/sinks/[SINK_ID]\"\n\"folders/[FOLDER_ID]/sinks/[SINK_ID]\"\nExample: \"projects/my-project-id/sinks/my-sink-id\"."
                }
              }
            },
            "create": {
              "httpMethod": "POST",
              "parameterOrder": [
                "parent"
              ],
              "response": {
                "$ref": "LogSink"
              },
              "scopes": [
                "https://www.googleapis.com/auth/cloud-platform",
                "https://www.googleapis.com/auth/logging.admin"
              ],
              "parameters": {
                "parent": {
                  "type": "string",
                  "required": true,
                  "pattern": "^projects/[^/]+$",
                  "location": "path",
                  "description": "Required. The resource in which to create the sink:\n\"projects/[PROJECT_ID]\"\n\"organizations/[ORGANIZATION_ID]\"\n\"billingAccounts/[BILLING_ACCOUNT_ID]\"\n\"folders/[FOLDER_ID]\"\nExamples: \"projects/my-logging-project\", \"organizations/123456789\"."
                },
                "uniqueWriterIdentity": {
                  "location": "query",
                  "description": "Optional. Determines the kind of IAM identity returned as writer_identity in the new sink. If this value is omitted or set to false, and if the sink's parent is a project, then the value returned as writer_identity is the same group or service account used by Stackdriver Logging before the addition of writer identities to this API. The sink's destination must be in the same project as the sink itself.If this field is set to true, or if the sink is owned by a non-project resource such as an organization, then the value of writer_identity will be a unique service account used only for exports from the new sink. For more information, see writer_identity in LogSink.",
                  "type": "boolean"
                }
              },
              "flatPath": "v2beta1/projects/{projectsId}/sinks",
              "path": "v2beta1/{+parent}/sinks",
              "id": "logging.projects.sinks.create",
              "request": {
                "$ref": "LogSink"
              },
              "description": "Creates a sink that exports specified log entries to a destination. The export of newly-ingested log entries begins immediately, unless the sink's writer_identity is not permitted to write to the destination. A sink can export log entries only from the resource owning the sink."
            }
          }
        },
        "logs": {
          "methods": {
            "list": {
              "parameterOrder": [
                "parent"
              ],
              "response": {
                "$ref": "ListLogsResponse"
              },
              "httpMethod": "GET",
              "scopes": [
                "https://www.googleapis.com/auth/cloud-platform",
                "https://www.googleapis.com/auth/cloud-platform.read-only",
                "https://www.googleapis.com/auth/logging.admin",
                "https://www.googleapis.com/auth/logging.read"
              ],
              "parameters": {
                "pageToken": {
                  "type": "string",
                  "location": "query",
                  "description": "Optional. If present, then retrieve the next batch of results from the preceding call to this method. pageToken must be the value of nextPageToken from the previous response. The values of other method parameters should be identical to those in the previous call."
                },
                "pageSize": {
                  "type": "integer",
                  "location": "query",
                  "format": "int32",
                  "description": "Optional. The maximum number of results to return from this request. Non-positive values are ignored. The presence of nextPageToken in the response indicates that more results might be available."
                },
                "parent": {
                  "location": "path",
                  "description": "Required. The resource name that owns the logs:\n\"projects/[PROJECT_ID]\"\n\"organizations/[ORGANIZATION_ID]\"\n\"billingAccounts/[BILLING_ACCOUNT_ID]\"\n\"folders/[FOLDER_ID]\"\n",
                  "type": "string",
                  "required": true,
                  "pattern": "^projects/[^/]+$"
                }
              },
              "flatPath": "v2beta1/projects/{projectsId}/logs",
              "id": "logging.projects.logs.list",
              "path": "v2beta1/{+parent}/logs",
              "description": "Lists the logs in projects, organizations, folders, or billing accounts. Only logs that have entries are listed."
            },
            "delete": {
              "flatPath": "v2beta1/projects/{projectsId}/logs/{logsId}",
              "id": "logging.projects.logs.delete",
              "path": "v2beta1/{+logName}",
              "description": "Deletes all the log entries in a log. The log reappears if it receives new entries. Log entries written shortly before the delete operation might not be deleted.",
              "response": {
                "$ref": "Empty"
              },
              "parameterOrder": [
                "logName"
              ],
              "httpMethod": "DELETE",
              "scopes": [
                "https://www.googleapis.com/auth/cloud-platform",
                "https://www.googleapis.com/auth/logging.admin"
              ],
              "parameters": {
                "logName": {
                  "location": "path",
                  "description": "Required. The resource name of the log to delete:\n\"projects/[PROJECT_ID]/logs/[LOG_ID]\"\n\"organizations/[ORGANIZATION_ID]/logs/[LOG_ID]\"\n\"billingAccounts/[BILLING_ACCOUNT_ID]/logs/[LOG_ID]\"\n\"folders/[FOLDER_ID]/logs/[LOG_ID]\"\n[LOG_ID] must be URL-encoded. For example, \"projects/my-project-id/logs/syslog\", \"organizations/1234567890/logs/cloudresourcemanager.googleapis.com%2Factivity\". For more information about log names, see LogEntry.",
                  "type": "string",
                  "required": true,
                  "pattern": "^projects/[^/]+/logs/[^/]+$"
                }
              }
            }
          }
        }
      }
    }
  },
  "parameters": {
    "pp": {
      "location": "query",
      "description": "Pretty-print response.",
      "default": "true",
      "type": "boolean"
    },
    "oauth_token": {
      "type": "string",
      "location": "query",
      "description": "OAuth 2.0 token for the current user."
    },
    "bearer_token": {
      "type": "string",
      "location": "query",
      "description": "OAuth bearer token."
    },
    "upload_protocol": {
      "type": "string",
      "location": "query",
      "description": "Upload protocol for media (e.g. \"raw\", \"multipart\")."
    },
    "prettyPrint": {
      "default": "true",
      "type": "boolean",
      "location": "query",
      "description": "Returns response with indentations and line breaks."
    },
    "fields": {
      "type": "string",
      "location": "query",
      "description": "Selector specifying which fields to include in a partial response."
    },
    "uploadType": {
      "type": "string",
      "location": "query",
      "description": "Legacy upload protocol for media (e.g. \"media\", \"multipart\")."
    },
    "callback": {
      "type": "string",
      "location": "query",
      "description": "JSONP"
    },
    "$.xgafv": {
      "location": "query",
      "enum": [
        "1",
        "2"
      ],
      "description": "V1 error format.",
      "type": "string",
      "enumDescriptions": [
        "v1 error format",
        "v2 error format"
      ]
    },
    "alt": {
      "default": "json",
      "enum": [
        "json",
        "media",
        "proto"
      ],
      "type": "string",
      "enumDescriptions": [
        "Responses with Content-Type of application/json",
        "Media download with context-dependent Content-Type",
        "Responses with Content-Type of application/x-protobuf"
      ],
      "location": "query",
      "description": "Data format for response."
    },
    "access_token": {
      "type": "string",
      "location": "query",
      "description": "OAuth access token."
    },
    "key": {
      "location": "query",
      "description": "API key. Your API key identifies your project and provides you with API access, quota, and reports. Required unless you provide an OAuth 2.0 token.",
      "type": "string"
    },
    "quotaUser": {
      "location": "query",
      "description": "Available to use for quota purposes for server-side applications. Can be any arbitrary string assigned to a user, but should not exceed 40 characters.",
      "type": "string"
    }
  },
  "version": "v2beta1",
  "baseUrl": "https://logging.googleapis.com/",
  "kind": "discovery#restDescription",
  "servicePath": "",
  "description": "Writes log entries and manages your Stackdriver Logging configuration.",
  "basePath": "",
  "id": "logging:v2beta1",
  "documentationLink": "https://cloud.google.com/logging/docs/",
  "revision": "20170926",
  "discoveryVersion": "v1",
  "version_module": true,
  "schemas": {
    "BucketOptions": {
      "description": "BucketOptions describes the bucket boundaries used to create a histogram for the distribution. The buckets can be in a linear sequence, an exponential sequence, or each bucket can be specified explicitly. BucketOptions does not include the number of values in each bucket.A bucket has an inclusive lower bound and exclusive upper bound for the values that are counted for that bucket. The upper bound of a bucket must be strictly greater than the lower bound. The sequence of N buckets for a distribution consists of an underflow bucket (number 0), zero or more finite buckets (number 1 through N - 2) and an overflow bucket (number N - 1). The buckets are contiguous: the lower bound of bucket i (i \u003e 0) is the same as the upper bound of bucket i - 1. The buckets span the whole range of finite values: lower bound of the underflow bucket is -infinity and the upper bound of the overflow bucket is +infinity. The finite buckets are so-called because both bounds are finite.",
      "type": "object",
      "properties": {
        "exponentialBuckets": {
          "$ref": "Exponential",
          "description": "The exponential buckets."
        },
        "explicitBuckets": {
          "$ref": "Explicit",
          "description": "The explicit buckets."
        },
        "linearBuckets": {
          "$ref": "Linear",
          "description": "The linear bucket."
        }
=======
    "BucketOptions": {
      "description": "BucketOptions describes the bucket boundaries used to create a histogram for the distribution. The buckets can be in a linear sequence, an exponential sequence, or each bucket can be specified explicitly. BucketOptions does not include the number of values in each bucket.A bucket has an inclusive lower bound and exclusive upper bound for the values that are counted for that bucket. The upper bound of a bucket must be strictly greater than the lower bound. The sequence of N buckets for a distribution consists of an underflow bucket (number 0), zero or more finite buckets (number 1 through N - 2) and an overflow bucket (number N - 1). The buckets are contiguous: the lower bound of bucket i (i \u003e 0) is the same as the upper bound of bucket i - 1. The buckets span the whole range of finite values: lower bound of the underflow bucket is -infinity and the upper bound of the overflow bucket is +infinity. The finite buckets are so-called because both bounds are finite.",
      "type": "object",
      "properties": {
        "exponentialBuckets": {
          "description": "The exponential buckets.",
          "$ref": "Exponential"
        },
        "explicitBuckets": {
          "$ref": "Explicit",
          "description": "The explicit buckets."
        },
        "linearBuckets": {
          "description": "The linear bucket.",
          "$ref": "Linear"
        }
>>>>>>> d5fa6b74
      },
      "id": "BucketOptions"
    },
    "ListLogMetricsResponse": {
      "description": "Result returned from ListLogMetrics.",
      "type": "object",
      "properties": {
        "metrics": {
          "description": "A list of logs-based metrics.",
          "items": {
            "$ref": "LogMetric"
          },
          "type": "array"
        },
        "nextPageToken": {
<<<<<<< HEAD
          "type": "string",
          "description": "If there might be more results than appear in this response, then nextPageToken is included. To get the next set of results, call this method again using the value of nextPageToken as pageToken."
=======
          "description": "If there might be more results than appear in this response, then nextPageToken is included. To get the next set of results, call this method again using the value of nextPageToken as pageToken.",
          "type": "string"
>>>>>>> d5fa6b74
        }
      },
      "id": "ListLogMetricsResponse"
    },
    "MetricDescriptor": {
      "description": "Defines a metric type and its schema. Once a metric descriptor is created, deleting or altering it stops data collection and makes the metric type's existing data unusable.",
      "type": "object",
      "properties": {
        "metricKind": {
<<<<<<< HEAD
=======
          "description": "Whether the metric records instantaneous values, changes to a value, etc. Some combinations of metric_kind and value_type might not be supported.",
          "type": "string",
          "enumDescriptions": [
            "Do not use this default value.",
            "An instantaneous measurement of a value.",
            "The change in a value during a time interval.",
            "A value accumulated over a time interval. Cumulative measurements in a time series should have the same start time and increasing end times, until an event resets the cumulative value to zero and sets a new start time for the following points."
          ],
>>>>>>> d5fa6b74
          "enum": [
            "METRIC_KIND_UNSPECIFIED",
            "GAUGE",
            "DELTA",
            "CUMULATIVE"
<<<<<<< HEAD
          ],
          "description": "Whether the metric records instantaneous values, changes to a value, etc. Some combinations of metric_kind and value_type might not be supported.",
          "type": "string",
          "enumDescriptions": [
            "Do not use this default value.",
            "An instantaneous measurement of a value.",
            "The change in a value during a time interval.",
            "A value accumulated over a time interval. Cumulative measurements in a time series should have the same start time and increasing end times, until an event resets the cumulative value to zero and sets a new start time for the following points."
=======
>>>>>>> d5fa6b74
          ]
        },
        "description": {
          "type": "string",
          "description": "A detailed description of the metric, which can be used in documentation."
        },
        "displayName": {
          "description": "A concise name for the metric, which can be displayed in user interfaces. Use sentence case without an ending period, for example \"Request count\". This field is optional but it is recommended to be set for any metrics associated with user-visible concepts, such as Quota.",
          "type": "string"
        },
        "unit": {
          "type": "string",
          "description": "The unit in which the metric value is reported. It is only applicable if the value_type is INT64, DOUBLE, or DISTRIBUTION. The supported units are a subset of The Unified Code for Units of Measure (http://unitsofmeasure.org/ucum.html) standard:Basic units (UNIT)\nbit bit\nBy byte\ns second\nmin minute\nh hour\nd dayPrefixes (PREFIX)\nk kilo (10**3)\nM mega (10**6)\nG giga (10**9)\nT tera (10**12)\nP peta (10**15)\nE exa (10**18)\nZ zetta (10**21)\nY yotta (10**24)\nm milli (10**-3)\nu micro (10**-6)\nn nano (10**-9)\np pico (10**-12)\nf femto (10**-15)\na atto (10**-18)\nz zepto (10**-21)\ny yocto (10**-24)\nKi kibi (2**10)\nMi mebi (2**20)\nGi gibi (2**30)\nTi tebi (2**40)GrammarThe grammar includes the dimensionless unit 1, such as 1/s.The grammar also includes these connectors:\n/ division (as an infix operator, e.g. 1/s).\n. multiplication (as an infix operator, e.g. GBy.d)The grammar for a unit is as follows:\nExpression = Component { \".\" Component } { \"/\" Component } ;\n\nComponent = [ PREFIX ] UNIT [ Annotation ]\n          | Annotation\n          | \"1\"\n          ;\n\nAnnotation = \"{\" NAME \"}\" ;\nNotes:\nAnnotation is just a comment if it follows a UNIT and is  equivalent to 1 if it is used alone. For examples,  {requests}/s == 1/s, By{transmitted}/s == By/s.\nNAME is a sequence of non-blank printable ASCII characters not  containing '{' or '}'."
        },
        "labels": {
          "items": {
            "$ref": "LabelDescriptor"
          },
          "type": "array",
          "description": "The set of labels that can be used to describe a specific instance of this metric type. For example, the appengine.googleapis.com/http/server/response_latencies metric type has a label for the HTTP response code, response_code, so you can look at latencies for successful responses or just for responses that failed."
        },
        "name": {
<<<<<<< HEAD
          "type": "string",
          "description": "The resource name of the metric descriptor. Depending on the implementation, the name typically includes: (1) the parent resource name that defines the scope of the metric type or of its data; and (2) the metric's URL-encoded type, which also appears in the type field of this descriptor. For example, following is the resource name of a custom metric within the GCP project my-project-id:\n\"projects/my-project-id/metricDescriptors/custom.googleapis.com%2Finvoice%2Fpaid%2Famount\"\n"
=======
          "description": "The resource name of the metric descriptor.",
          "type": "string"
>>>>>>> d5fa6b74
        },
        "type": {
          "description": "The metric type, including its DNS name prefix. The type is not URL-encoded. All user-defined custom metric types have the DNS name custom.googleapis.com. Metric types should use a natural hierarchical grouping. For example:\n\"custom.googleapis.com/invoice/paid/amount\"\n\"appengine.googleapis.com/http/server/response_latencies\"\n",
          "type": "string"
        },
        "valueType": {
<<<<<<< HEAD
          "type": "string",
=======
>>>>>>> d5fa6b74
          "enumDescriptions": [
            "Do not use this default value.",
            "The value is a boolean. This value type can be used only if the metric kind is GAUGE.",
            "The value is a signed 64-bit integer.",
            "The value is a double precision floating point number.",
            "The value is a text string. This value type can be used only if the metric kind is GAUGE.",
            "The value is a Distribution.",
            "The value is money."
          ],
          "enum": [
            "VALUE_TYPE_UNSPECIFIED",
            "BOOL",
            "INT64",
            "DOUBLE",
            "STRING",
            "DISTRIBUTION",
            "MONEY"
          ],
<<<<<<< HEAD
          "description": "Whether the measurement is an integer, a floating-point number, etc. Some combinations of metric_kind and value_type might not be supported."
=======
          "description": "Whether the measurement is an integer, a floating-point number, etc. Some combinations of metric_kind and value_type might not be supported.",
          "type": "string"
>>>>>>> d5fa6b74
        }
      },
      "id": "MetricDescriptor"
    },
    "LogEntry": {
      "type": "object",
      "properties": {
<<<<<<< HEAD
        "resource": {
          "$ref": "MonitoredResource",
          "description": "Required. The monitored resource associated with this log entry. Example: a log entry that reports a database error would be associated with the monitored resource designating the particular database that reported the error."
        },
        "httpRequest": {
          "$ref": "HttpRequest",
          "description": "Optional. Information about the HTTP request associated with this log entry, if applicable."
        },
        "jsonPayload": {
          "additionalProperties": {
            "description": "Properties of the object.",
            "type": "any"
          },
          "description": "The log entry payload, represented as a structure that is expressed as a JSON object.",
          "type": "object"
        },
        "operation": {
          "$ref": "LogEntryOperation",
          "description": "Optional. Information about an operation associated with the log entry, if applicable."
        },
        "insertId": {
          "description": "Optional. A unique identifier for the log entry. If you provide a value, then Stackdriver Logging considers other log entries in the same project, with the same timestamp, and with the same insert_id to be duplicates which can be removed. If omitted in new log entries, then Stackdriver Logging assigns its own unique identifier. The insert_id is also used to order log entries that have the same timestamp value.",
          "type": "string"
        },
        "textPayload": {
          "description": "The log entry payload, represented as a Unicode string (UTF-8).",
          "type": "string"
        },
        "protoPayload": {
          "additionalProperties": {
            "description": "Properties of the object. Contains field @type with type URL.",
            "type": "any"
          },
          "description": "The log entry payload, represented as a protocol buffer. Some Google Cloud Platform services use this field for their log entry payloads.",
          "type": "object"
        },
=======
>>>>>>> d5fa6b74
        "trace": {
          "description": "Optional. Resource name of the trace associated with the log entry, if any. If it contains a relative resource name, the name is assumed to be relative to //tracing.googleapis.com. Example: projects/my-projectid/traces/06796866738c859f2f19b7cfb3214824",
          "type": "string"
        },
        "labels": {
          "additionalProperties": {
            "type": "string"
          },
          "description": "Optional. A set of user-defined (key, value) data that provides additional information about the log entry.",
          "type": "object"
        },
        "severity": {
          "description": "Optional. The severity of the log entry. The default value is LogSeverity.DEFAULT.",
          "type": "string",
          "enumDescriptions": [
            "(0) The log entry has no assigned severity level.",
            "(100) Debug or trace information.",
            "(200) Routine information, such as ongoing status or performance.",
            "(300) Normal but significant events, such as start up, shut down, or a configuration change.",
            "(400) Warning events might cause problems.",
            "(500) Error events are likely to cause problems.",
            "(600) Critical events cause more severe problems or outages.",
            "(700) A person must take an action immediately.",
            "(800) One or more systems are unusable."
          ],
          "enum": [
            "DEFAULT",
            "DEBUG",
            "INFO",
            "NOTICE",
            "WARNING",
            "ERROR",
            "CRITICAL",
            "ALERT",
            "EMERGENCY"
          ]
        },
        "sourceLocation": {
          "description": "Optional. Source code location information associated with the log entry, if any.",
          "$ref": "LogEntrySourceLocation"
        },
        "timestamp": {
          "type": "string",
          "format": "google-datetime",
          "description": "Optional. The time the event described by the log entry occurred. This time is used to compute the log entry's age and to enforce the logs retention period. If this field is omitted in a new log entry, then Stackdriver Logging assigns it the current time.Incoming log entries should have timestamps that are no more than the logs retention period in the past, and no more than 24 hours in the future. See the entries.write API method for more information."
        },
        "receiveTimestamp": {
          "type": "string",
          "format": "google-datetime",
          "description": "Output only. The time the log entry was received by Stackdriver Logging."
        },
        "logName": {
          "description": "Required. The resource name of the log to which this log entry belongs:\n\"projects/[PROJECT_ID]/logs/[LOG_ID]\"\n\"organizations/[ORGANIZATION_ID]/logs/[LOG_ID]\"\n\"billingAccounts/[BILLING_ACCOUNT_ID]/logs/[LOG_ID]\"\n\"folders/[FOLDER_ID]/logs/[LOG_ID]\"\nA project number may optionally be used in place of PROJECT_ID. The  project number is translated to its corresponding PROJECT_ID internally  and the log_name field will contain PROJECT_ID in queries and exports.[LOG_ID] must be URL-encoded within log_name. Example: \"organizations/1234567890/logs/cloudresourcemanager.googleapis.com%2Factivity\". [LOG_ID] must be less than 512 characters long and can only include the following characters: upper and lower case alphanumeric characters, forward-slash, underscore, hyphen, and period.For backward compatibility, if log_name begins with a forward-slash, such as /projects/..., then the log entry is ingested as usual but the forward-slash is removed. Listing the log entry will not show the leading slash and filtering for a log name with a leading slash will never return any results.",
          "type": "string"
<<<<<<< HEAD
=======
        },
        "resource": {
          "description": "Required. The monitored resource associated with this log entry. Example: a log entry that reports a database error would be associated with the monitored resource designating the particular database that reported the error.",
          "$ref": "MonitoredResource"
        },
        "httpRequest": {
          "description": "Optional. Information about the HTTP request associated with this log entry, if applicable.",
          "$ref": "HttpRequest"
        },
        "jsonPayload": {
          "description": "The log entry payload, represented as a structure that is expressed as a JSON object.",
          "type": "object",
          "additionalProperties": {
            "description": "Properties of the object.",
            "type": "any"
          }
        },
        "operation": {
          "description": "Optional. Information about an operation associated with the log entry, if applicable.",
          "$ref": "LogEntryOperation"
        },
        "insertId": {
          "description": "Optional. A unique identifier for the log entry. If you provide a value, then Stackdriver Logging considers other log entries in the same project, with the same timestamp, and with the same insert_id to be duplicates which can be removed. If omitted in new log entries, then Stackdriver Logging assigns its own unique identifier. The insert_id is also used to order log entries that have the same timestamp value.",
          "type": "string"
        },
        "textPayload": {
          "description": "The log entry payload, represented as a Unicode string (UTF-8).",
          "type": "string"
        },
        "protoPayload": {
          "additionalProperties": {
            "description": "Properties of the object. Contains field @type with type URL.",
            "type": "any"
          },
          "description": "The log entry payload, represented as a protocol buffer. Some Google Cloud Platform services use this field for their log entry payloads.",
          "type": "object"
>>>>>>> d5fa6b74
        }
      },
      "id": "LogEntry",
      "description": "An individual entry in a log."
    },
    "RequestLog": {
      "description": "Complete log information about a single HTTP request to an App Engine application.",
      "type": "object",
      "properties": {
<<<<<<< HEAD
        "status": {
          "type": "integer",
          "format": "int32",
          "description": "HTTP response status code. Example: 200, 404."
        },
        "resource": {
          "type": "string",
          "description": "Contains the path and query portion of the URL that was requested. For example, if the URL was \"http://example.com/app?name=val\", the resource would be \"/app?name=val\". The fragment identifier, which is identified by the # character, is not included."
=======
        "line": {
          "description": "A list of log lines emitted by the application while serving this request.",
          "items": {
            "$ref": "LogLine"
          },
          "type": "array"
        },
        "referrer": {
          "description": "Referrer URL of request.",
          "type": "string"
        },
        "taskQueueName": {
          "description": "Queue name of the request, in the case of an offline request.",
          "type": "string"
        },
        "requestId": {
          "description": "Globally unique identifier for a request, which is based on the request start time. Request IDs for requests which started later will compare greater as strings than those for requests which started earlier.",
          "type": "string"
        },
        "nickname": {
          "description": "The logged-in user who made the request.Most likely, this is the part of the user's email before the @ sign. The field value is the same for different requests from the same user, but different users can have similar names. This information is also available to the application via the App Engine Users API.This field will be populated starting with App Engine 1.9.21.",
          "type": "string"
>>>>>>> d5fa6b74
        },
        "pendingTime": {
          "format": "google-duration",
          "description": "Time this request spent in the pending request queue.",
          "type": "string"
        },
        "resource": {
          "description": "Contains the path and query portion of the URL that was requested. For example, if the URL was \"http://example.com/app?name=val\", the resource would be \"/app?name=val\". The fragment identifier, which is identified by the # character, is not included.",
          "type": "string"
        },
        "status": {
          "format": "int32",
          "description": "HTTP response status code. Example: 200, 404.",
          "type": "integer"
        },
        "taskName": {
          "description": "Task name of the request, in the case of an offline request.",
          "type": "string"
        },
        "urlMapEntry": {
          "description": "File or class that handled the request.",
          "type": "string"
        },
        "instanceIndex": {
          "type": "integer",
          "format": "int32",
<<<<<<< HEAD
          "description": "If the instance processing this request belongs to a manually scaled module, then this is the 0-based index of the instance. Otherwise, this value is -1."
        },
        "host": {
          "type": "string",
          "description": "Internet host and port number of the resource being requested."
        },
        "finished": {
          "description": "Whether this request is finished or active.",
          "type": "boolean"
        },
=======
          "description": "If the instance processing this request belongs to a manually scaled module, then this is the 0-based index of the instance. Otherwise, this value is -1.",
          "type": "integer"
        },
        "host": {
          "description": "Internet host and port number of the resource being requested.",
          "type": "string"
        },
        "finished": {
          "description": "Whether this request is finished or active.",
          "type": "boolean"
        },
>>>>>>> d5fa6b74
        "httpVersion": {
          "description": "HTTP version of request. Example: \"HTTP/1.1\".",
          "type": "string"
        },
        "startTime": {
          "type": "string",
          "format": "google-datetime",
          "description": "Time when the request started."
        },
        "latency": {
          "format": "google-duration",
          "description": "Latency of the request.",
          "type": "string"
        },
        "ip": {
          "type": "string",
          "description": "Origin IP address."
        },
        "appId": {
          "description": "Application that handled this request.",
          "type": "string"
        },
        "appEngineRelease": {
          "description": "App Engine release version.",
          "type": "string"
        },
        "method": {
          "type": "string",
          "description": "Request method. Example: \"GET\", \"HEAD\", \"PUT\", \"POST\", \"DELETE\"."
        },
        "cost": {
          "format": "double",
          "description": "An indication of the relative cost of serving this request.",
          "type": "number"
        },
        "instanceId": {
          "type": "string",
          "description": "An identifier for the instance that handled the request."
        },
        "megaCycles": {
          "type": "string",
          "format": "int64",
<<<<<<< HEAD
          "description": "Number of CPU megacycles used to process request."
        },
        "first": {
          "type": "boolean",
          "description": "Whether this is the first RequestLog entry for this request. If an active request has several RequestLog entries written to Stackdriver Logging, then this field will be set for one of them."
        },
        "versionId": {
          "type": "string",
          "description": "Version of the application that handled this request."
        },
        "moduleId": {
          "type": "string",
          "description": "Module of the application that handled this request."
        },
        "endTime": {
          "type": "string",
          "format": "google-datetime",
          "description": "Time when the request finished."
=======
          "description": "Number of CPU megacycles used to process request.",
          "type": "string"
        },
        "first": {
          "description": "Whether this is the first RequestLog entry for this request. If an active request has several RequestLog entries written to Stackdriver Logging, then this field will be set for one of them.",
          "type": "boolean"
        },
        "versionId": {
          "description": "Version of the application that handled this request.",
          "type": "string"
        },
        "moduleId": {
          "description": "Module of the application that handled this request.",
          "type": "string"
        },
        "endTime": {
          "format": "google-datetime",
          "description": "Time when the request finished.",
          "type": "string"
>>>>>>> d5fa6b74
        },
        "userAgent": {
          "description": "User agent that made the request.",
          "type": "string"
        },
        "wasLoadingRequest": {
<<<<<<< HEAD
          "type": "boolean",
          "description": "Whether this was a loading request for the instance."
        },
        "sourceReference": {
=======
          "description": "Whether this was a loading request for the instance.",
          "type": "boolean"
        },
        "sourceReference": {
          "description": "Source code for the application that handled this request. There can be more than one source reference per deployed application if source code is distributed among multiple repositories.",
          "items": {
            "$ref": "SourceReference"
          },
          "type": "array"
        },
        "responseSize": {
          "format": "int64",
          "description": "Size in bytes sent back to client by request.",
          "type": "string"
        },
        "traceId": {
          "description": "Stackdriver Trace identifier for this request.",
          "type": "string"
        }
      },
      "id": "RequestLog"
    },
    "ListMonitoredResourceDescriptorsResponse": {
      "description": "Result returned from ListMonitoredResourceDescriptors.",
      "type": "object",
      "properties": {
        "resourceDescriptors": {
          "description": "A list of resource descriptors.",
>>>>>>> d5fa6b74
          "items": {
            "$ref": "SourceReference"
          },
<<<<<<< HEAD
          "type": "array",
          "description": "Source code for the application that handled this request. There can be more than one source reference per deployed application if source code is distributed among multiple repositories."
        },
        "responseSize": {
          "format": "int64",
          "description": "Size in bytes sent back to client by request.",
          "type": "string"
        },
        "traceId": {
=======
          "type": "array"
        },
        "nextPageToken": {
          "description": "If there might be more results than those appearing in this response, then nextPageToken is included. To get the next set of results, call this method again using the value of nextPageToken as pageToken.",
          "type": "string"
        }
      },
      "id": "ListMonitoredResourceDescriptorsResponse"
    },
    "LogMetric": {
      "description": "Describes a logs-based metric. The value of the metric is the number of log entries that match a logs filter in a given time interval.Logs-based metric can also be used to extract values from logs and create a a distribution of the values. The distribution records the statistics of the extracted values along with an optional histogram of the values as specified by the bucket options.",
      "type": "object",
      "properties": {
        "labelExtractors": {
          "description": "Optional. A map from a label key string to an extractor expression which is used to extract data from a log entry field and assign as the label value. Each label key specified in the LabelDescriptor must have an associated extractor expression in this map. The syntax of the extractor expression is the same as for the value_extractor field.The extracted value is converted to the type defined in the label descriptor. If the either the extraction or the type conversion fails, the label will have a default value. The default value for a string label is an empty string, for an integer label its 0, and for a boolean label its false.Note that there are upper bounds on the maximum number of labels and the number of active time series that are allowed in a project.",
          "type": "object",
          "additionalProperties": {
            "type": "string"
          }
        },
        "metricDescriptor": {
          "$ref": "MetricDescriptor",
          "description": "Optional. The metric descriptor associated with the logs-based metric. If unspecified, it uses a default metric descriptor with a DELTA metric kind, INT64 value type, with no labels and a unit of \"1\". Such a metric counts the number of log entries matching the filter expression.The name, type, and description fields in the metric_descriptor are output only, and is constructed using the name and description field in the LogMetric.To create a logs-based metric that records a distribution of log values, a DELTA metric kind with a DISTRIBUTION value type must be used along with a value_extractor expression in the LogMetric.Each label in the metric descriptor must have a matching label name as the key and an extractor expression as the value in the label_extractors map.The metric_kind and value_type fields in the metric_descriptor cannot be updated once initially configured. New labels can be added in the metric_descriptor, but existing labels cannot be modified except for their description."
        },
        "version": {
          "description": "Deprecated. The API version that created or updated this metric. The v2 format is used by default and cannot be changed.",
>>>>>>> d5fa6b74
          "type": "string",
          "description": "Stackdriver Trace identifier for this request."
        },
<<<<<<< HEAD
        "line": {
          "items": {
            "$ref": "LogLine"
          },
          "type": "array",
          "description": "A list of log lines emitted by the application while serving this request."
        },
        "referrer": {
          "description": "Referrer URL of request.",
=======
        "filter": {
          "description": "Required. An advanced logs filter which is used to match log entries. Example:\n\"resource.type=gae_app AND severity\u003e=ERROR\"\nThe maximum length of the filter is 20000 characters.",
>>>>>>> d5fa6b74
          "type": "string"
        },
        "taskQueueName": {
          "type": "string",
          "description": "Queue name of the request, in the case of an offline request."
        },
<<<<<<< HEAD
        "requestId": {
          "type": "string",
          "description": "Globally unique identifier for a request, which is based on the request start time. Request IDs for requests which started later will compare greater as strings than those for requests which started earlier."
        },
        "nickname": {
          "description": "The logged-in user who made the request.Most likely, this is the part of the user's email before the @ sign. The field value is the same for different requests from the same user, but different users can have similar names. This information is also available to the application via the App Engine Users API.This field will be populated starting with App Engine 1.9.21.",
=======
        "valueExtractor": {
          "description": "Optional. A value_extractor is required when using a distribution logs-based metric to extract the values to record from a log entry. Two functions are supported for value extraction: EXTRACT(field) or REGEXP_EXTRACT(field, regex). The argument are:  1. field: The name of the log entry field from which the value is to be  extracted.  2. regex: A regular expression using the Google RE2 syntax  (https://github.com/google/re2/wiki/Syntax) with a single capture  group to extract data from the specified log entry field. The value  of the field is converted to a string before applying the regex.  It is an error to specify a regex that does not include exactly one  capture group.The result of the extraction must be convertible to a double type, as the distribution always records double values. If either the extraction or the conversion to double fails, then those values are not recorded in the distribution.Example: REGEXP_EXTRACT(jsonPayload.request, \".*quantity=(\\d+).*\")",
>>>>>>> d5fa6b74
          "type": "string"
        }
      },
      "id": "RequestLog"
    },
    "ListMonitoredResourceDescriptorsResponse": {
      "type": "object",
      "properties": {
        "resourceDescriptors": {
          "items": {
            "$ref": "MonitoredResourceDescriptor"
          },
          "type": "array",
          "description": "A list of resource descriptors."
        },
<<<<<<< HEAD
        "nextPageToken": {
          "description": "If there might be more results than those appearing in this response, then nextPageToken is included. To get the next set of results, call this method again using the value of nextPageToken as pageToken.",
=======
        "bucketOptions": {
          "description": "Optional. The bucket_options are required when the logs-based metric is using a DISTRIBUTION value type and it describes the bucket boundaries used to create a histogram of the extracted values.",
          "$ref": "BucketOptions"
        },
        "name": {
          "description": "Required. The client-assigned metric identifier. Examples: \"error_count\", \"nginx/requests\".Metric identifiers are limited to 100 characters and can include only the following characters: A-Z, a-z, 0-9, and the special characters _-.,+!*',()%/. The forward-slash character (/) denotes a hierarchy of name pieces, and it cannot be the first character of the name.The metric identifier in this field must not be URL-encoded (https://en.wikipedia.org/wiki/Percent-encoding). However, when the metric identifier appears as the [METRIC_ID] part of a metric_name API parameter, then the metric identifier must be URL-encoded. Example: \"projects/my-project/metrics/nginx%2Frequests\".",
>>>>>>> d5fa6b74
          "type": "string"
        }
      },
      "id": "ListMonitoredResourceDescriptorsResponse",
      "description": "Result returned from ListMonitoredResourceDescriptors."
    },
    "LogEntryOperation": {
      "description": "Additional information about a potentially long-running operation with which a log entry is associated.",
      "type": "object",
      "properties": {
<<<<<<< HEAD
        "last": {
          "description": "Optional. Set this to True if this is the last log entry in the operation.",
          "type": "boolean"
        },
        "id": {
          "type": "string",
          "description": "Optional. An arbitrary operation identifier. Log entries with the same identifier are assumed to be part of the same operation."
        },
        "first": {
          "type": "boolean",
          "description": "Optional. Set this to True if this is the first log entry in the operation."
        },
        "producer": {
          "type": "string",
          "description": "Optional. An arbitrary producer identifier. The combination of id and producer must be globally unique. Examples for producer: \"MyDivision.MyBigCompany.com\", \"github.com/MyProject/MyApplication\"."
        }
      },
      "id": "LogEntryOperation"
    },
    "LogMetric": {
      "type": "object",
      "properties": {
        "description": {
          "description": "Optional. A description of this metric, which is used in documentation.",
          "type": "string"
        },
        "valueExtractor": {
          "description": "Optional. A value_extractor is required when using a distribution logs-based metric to extract the values to record from a log entry. Two functions are supported for value extraction: EXTRACT(field) or REGEXP_EXTRACT(field, regex). The argument are:  1. field: The name of the log entry field from which the value is to be  extracted.  2. regex: A regular expression using the Google RE2 syntax  (https://github.com/google/re2/wiki/Syntax) with a single capture  group to extract data from the specified log entry field. The value  of the field is converted to a string before applying the regex.  It is an error to specify a regex that does not include exactly one  capture group.The result of the extraction must be convertible to a double type, as the distribution always records double values. If either the extraction or the conversion to double fails, then those values are not recorded in the distribution.Example: REGEXP_EXTRACT(jsonPayload.request, \".*quantity=(\\d+).*\")",
          "type": "string"
        },
        "bucketOptions": {
          "$ref": "BucketOptions",
          "description": "Optional. The bucket_options are required when the logs-based metric is using a DISTRIBUTION value type and it describes the bucket boundaries used to create a histogram of the extracted values."
        },
        "name": {
          "type": "string",
          "description": "Required. The client-assigned metric identifier. Examples: \"error_count\", \"nginx/requests\".Metric identifiers are limited to 100 characters and can include only the following characters: A-Z, a-z, 0-9, and the special characters _-.,+!*',()%/. The forward-slash character (/) denotes a hierarchy of name pieces, and it cannot be the first character of the name.The metric identifier in this field must not be URL-encoded (https://en.wikipedia.org/wiki/Percent-encoding). However, when the metric identifier appears as the [METRIC_ID] part of a metric_name API parameter, then the metric identifier must be URL-encoded. Example: \"projects/my-project/metrics/nginx%2Frequests\"."
        },
        "labelExtractors": {
          "additionalProperties": {
            "type": "string"
          },
          "description": "Optional. A map from a label key string to an extractor expression which is used to extract data from a log entry field and assign as the label value. Each label key specified in the LabelDescriptor must have an associated extractor expression in this map. The syntax of the extractor expression is the same as for the value_extractor field.The extracted value is converted to the type defined in the label descriptor. If the either the extraction or the type conversion fails, the label will have a default value. The default value for a string label is an empty string, for an integer label its 0, and for a boolean label its false.Note that there are upper bounds on the maximum number of labels and the number of active time series that are allowed in a project.",
          "type": "object"
        },
        "metricDescriptor": {
          "$ref": "MetricDescriptor",
          "description": "Optional. The metric descriptor associated with the logs-based metric. If unspecified, it uses a default metric descriptor with a DELTA metric kind, INT64 value type, with no labels and a unit of \"1\". Such a metric counts the number of log entries matching the filter expression.The name, type, and description fields in the metric_descriptor are output only, and is constructed using the name and description field in the LogMetric.To create a logs-based metric that records a distribution of log values, a DELTA metric kind with a DISTRIBUTION value type must be used along with a value_extractor expression in the LogMetric.Each label in the metric descriptor must have a matching label name as the key and an extractor expression as the value in the label_extractors map.The metric_kind and value_type fields in the metric_descriptor cannot be updated once initially configured. New labels can be added in the metric_descriptor, but existing labels cannot be modified except for their description."
        },
        "version": {
          "type": "string",
          "enumDescriptions": [
            "Stackdriver Logging API v2.",
            "Stackdriver Logging API v1."
          ],
          "enum": [
            "V2",
            "V1"
          ],
          "description": "Deprecated. The API version that created or updated this metric. The v2 format is used by default and cannot be changed."
        },
        "filter": {
          "type": "string",
          "description": "Required. An advanced logs filter which is used to match log entries. Example:\n\"resource.type=gae_app AND severity\u003e=ERROR\"\nThe maximum length of the filter is 20000 characters."
=======
        "first": {
          "description": "Optional. Set this to True if this is the first log entry in the operation.",
          "type": "boolean"
        },
        "producer": {
          "description": "Optional. An arbitrary producer identifier. The combination of id and producer must be globally unique. Examples for producer: \"MyDivision.MyBigCompany.com\", \"github.com/MyProject/MyApplication\".",
          "type": "string"
        },
        "last": {
          "description": "Optional. Set this to True if this is the last log entry in the operation.",
          "type": "boolean"
        },
        "id": {
          "description": "Optional. An arbitrary operation identifier. Log entries with the same identifier are assumed to be part of the same operation.",
          "type": "string"
>>>>>>> d5fa6b74
        }
      },
      "id": "LogMetric",
      "description": "Describes a logs-based metric. The value of the metric is the number of log entries that match a logs filter in a given time interval.Logs-based metric can also be used to extract values from logs and create a a distribution of the values. The distribution records the statistics of the extracted values along with an optional histogram of the values as specified by the bucket options."
    },
    "MonitoredResource": {
      "description": "An object representing a resource that can be used for monitoring, logging, billing, or other purposes. Examples include virtual machine instances, databases, and storage devices such as disks. The type field identifies a MonitoredResourceDescriptor object that describes the resource's schema. Information in the labels field identifies the actual resource and its attributes according to the schema. For example, a particular Compute Engine VM instance could be represented by the following object, because the MonitoredResourceDescriptor for \"gce_instance\" has labels \"instance_id\" and \"zone\":\n{ \"type\": \"gce_instance\",\n  \"labels\": { \"instance_id\": \"12345678901234\",\n              \"zone\": \"us-central1-a\" }}\n",
      "type": "object",
      "properties": {
        "labels": {
          "additionalProperties": {
            "type": "string"
          },
          "description": "Required. Values for all of the labels listed in the associated monitored resource descriptor. For example, Compute Engine VM instances use the labels \"project_id\", \"instance_id\", and \"zone\".",
          "type": "object"
        },
        "type": {
          "description": "Required. The monitored resource type. This field must match the type field of a MonitoredResourceDescriptor object. For example, the type of a Compute Engine VM instance is gce_instance.",
          "type": "string"
        }
      },
      "id": "MonitoredResource"
    },
    "LogSink": {
      "type": "object",
      "properties": {
        "name": {
<<<<<<< HEAD
          "type": "string",
          "description": "Required. The client-assigned sink identifier, unique within the project. Example: \"my-syslog-errors-to-pubsub\". Sink identifiers are limited to 100 characters and can include only the following characters: upper and lower-case alphanumeric characters, underscores, hyphens, and periods."
=======
          "description": "Required. The client-assigned sink identifier, unique within the project. Example: \"my-syslog-errors-to-pubsub\". Sink identifiers are limited to 100 characters and can include only the following characters: upper and lower-case alphanumeric characters, underscores, hyphens, and periods.",
          "type": "string"
>>>>>>> d5fa6b74
        },
        "includeChildren": {
          "type": "boolean",
          "description": "Optional. This field applies only to sinks owned by organizations and folders. If the field is false, the default, only the logs owned by the sink's parent resource are available for export. If the field is true, then logs from all the projects, folders, and billing accounts contained in the sink's parent resource are also available for export. Whether a particular log entry from the children is exported depends on the sink's filter expression. For example, if this field is true, then the filter resource.type=gce_instance would export all Compute Engine VM instance log entries from all projects in the sink's parent. To only export entries from certain child projects, filter on the project part of the log name:\nlogName:(\"projects/test-project1/\" OR \"projects/test-project2/\") AND\nresource.type=gce_instance\n"
        },
        "filter": {
          "description": "Optional. An advanced logs filter. The only exported log entries are those that are in the resource owning the sink and that match the filter. For example:\nlogName=\"projects/[PROJECT_ID]/logs/[LOG_ID]\" AND severity\u003e=ERROR\n",
          "type": "string"
        },
<<<<<<< HEAD
        "destination": {
          "description": "Required. The export destination:\n\"storage.googleapis.com/[GCS_BUCKET]\"\n\"bigquery.googleapis.com/projects/[PROJECT_ID]/datasets/[DATASET]\"\n\"pubsub.googleapis.com/projects/[PROJECT_ID]/topics/[TOPIC_ID]\"\nThe sink's writer_identity, set when the sink is created, must have permission to write to the destination or else the log entries are not exported. For more information, see Exporting Logs With Sinks.",
=======
        "filter": {
          "description": "Optional. An advanced logs filter. The only exported log entries are those that are in the resource owning the sink and that match the filter. For example:\nlogName=\"projects/[PROJECT_ID]/logs/[LOG_ID]\" AND severity\u003e=ERROR\n",
>>>>>>> d5fa6b74
          "type": "string"
        },
        "endTime": {
          "format": "google-datetime",
          "description": "Deprecated. This field is ignored when creating or updating sinks.",
          "type": "string"
        },
        "writerIdentity": {
          "description": "Output only. An IAM identity&mdash;a service account or group&mdash;under which Stackdriver Logging writes the exported log entries to the sink's destination. This field is set by sinks.create and sinks.update, based on the setting of unique_writer_identity in those methods.Until you grant this identity write-access to the destination, log entry exports from this sink will fail. For more information, see Granting access for a resource. Consult the destination service's documentation to determine the appropriate IAM roles to assign to the identity.",
          "type": "string"
        },
        "startTime": {
          "format": "google-datetime",
          "description": "Deprecated. This field is ignored when creating or updating sinks.",
          "type": "string"
        },
        "outputVersionFormat": {
<<<<<<< HEAD
=======
          "description": "Deprecated. The log entry format to use for this sink's exported log entries. The v2 format is used by default and cannot be changed.",
>>>>>>> d5fa6b74
          "type": "string",
          "enumDescriptions": [
            "An unspecified format version that will default to V2.",
            "LogEntry version 2 format.",
            "LogEntry version 1 format."
          ],
          "enum": [
            "VERSION_FORMAT_UNSPECIFIED",
            "V2",
            "V1"
<<<<<<< HEAD
          ],
          "description": "Deprecated. The log entry format to use for this sink's exported log entries. The v2 format is used by default and cannot be changed."
=======
          ]
>>>>>>> d5fa6b74
        }
      },
      "id": "LogSink",
      "description": "Describes a sink used to export log entries to one of the following destinations in any project: a Cloud Storage bucket, a BigQuery dataset, or a Cloud Pub/Sub topic. A logs filter controls which log entries are exported. The sink must be created within a project, organization, billing account, or folder."
    },
    "ListLogsResponse": {
      "type": "object",
      "properties": {
<<<<<<< HEAD
        "nextPageToken": {
          "type": "string",
          "description": "If there might be more results than those appearing in this response, then nextPageToken is included. To get the next set of results, call this method again using the value of nextPageToken as pageToken."
        },
=======
>>>>>>> d5fa6b74
        "logNames": {
          "items": {
            "type": "string"
          },
<<<<<<< HEAD
          "type": "array",
          "description": "A list of log names. For example, \"projects/my-project/syslog\" or \"organizations/123/cloudresourcemanager.googleapis.com%2Factivity\"."
=======
          "type": "array"
        },
        "nextPageToken": {
          "description": "If there might be more results than those appearing in this response, then nextPageToken is included. To get the next set of results, call this method again using the value of nextPageToken as pageToken.",
          "type": "string"
>>>>>>> d5fa6b74
        }
      },
      "id": "ListLogsResponse",
      "description": "Result returned from ListLogs."
    },
    "ListSinksResponse": {
      "description": "Result returned from ListSinks.",
      "type": "object",
      "properties": {
        "nextPageToken": {
<<<<<<< HEAD
          "type": "string",
          "description": "If there might be more results than appear in this response, then nextPageToken is included. To get the next set of results, call the same method again using the value of nextPageToken as pageToken."
=======
          "description": "If there might be more results than appear in this response, then nextPageToken is included. To get the next set of results, call the same method again using the value of nextPageToken as pageToken.",
          "type": "string"
>>>>>>> d5fa6b74
        },
        "sinks": {
          "items": {
            "$ref": "LogSink"
          },
<<<<<<< HEAD
          "type": "array",
          "description": "A list of sinks."
=======
          "type": "array"
>>>>>>> d5fa6b74
        }
      },
      "id": "ListSinksResponse"
    },
    "HttpRequest": {
      "description": "A common proto for logging HTTP requests. Only contains semantics defined by the HTTP specification. Product-specific logging information MUST be defined in a separate message.",
      "type": "object",
      "properties": {
<<<<<<< HEAD
        "cacheLookup": {
          "type": "boolean",
          "description": "Whether or not a cache lookup was attempted."
        },
        "cacheHit": {
          "description": "Whether or not an entity was served from cache (with or without validation).",
          "type": "boolean"
        },
        "cacheValidatedWithOriginServer": {
          "description": "Whether or not the response was validated with the origin server before being served from cache. This field is only meaningful if cache_hit is True.",
          "type": "boolean"
        },
        "status": {
          "format": "int32",
          "description": "The response code indicating the status of response. Examples: 200, 404.",
          "type": "integer"
        },
        "referer": {
          "description": "The referer URL of the request, as defined in HTTP/1.1 Header Field Definitions (http://www.w3.org/Protocols/rfc2616/rfc2616-sec14.html).",
          "type": "string"
        },
        "userAgent": {
          "description": "The user agent sent by the client. Example: \"Mozilla/4.0 (compatible; MSIE 6.0; Windows 98; Q312461; .NET CLR 1.0.3705)\".",
          "type": "string"
        },
        "latency": {
          "type": "string",
          "format": "google-duration",
          "description": "The request processing latency on the server, from the time the request was received until the response was sent."
        },
        "cacheFillBytes": {
          "format": "int64",
          "description": "The number of HTTP response bytes inserted into cache. Set only when a cache fill was attempted.",
          "type": "string"
        },
=======
>>>>>>> d5fa6b74
        "requestMethod": {
          "type": "string",
          "description": "The request method. Examples: \"GET\", \"HEAD\", \"PUT\", \"POST\"."
        },
        "protocol": {
          "description": "Protocol used for the request. Examples: \"HTTP/1.1\", \"HTTP/2\", \"websocket\"",
          "type": "string"
        },
<<<<<<< HEAD
        "responseSize": {
          "type": "string",
          "format": "int64",
          "description": "The size of the HTTP response message sent back to the client, in bytes, including the response headers and the response body."
=======
        "protocol": {
          "description": "Protocol used for the request. Examples: \"HTTP/1.1\", \"HTTP/2\", \"websocket\"",
          "type": "string"
        },
        "responseSize": {
          "format": "int64",
          "description": "The size of the HTTP response message sent back to the client, in bytes, including the response headers and the response body.",
          "type": "string"
>>>>>>> d5fa6b74
        },
        "requestSize": {
          "format": "int64",
          "description": "The size of the HTTP request message in bytes, including the request headers and the request body.",
          "type": "string"
        },
        "requestUrl": {
          "type": "string",
          "description": "The scheme (http, https), the host name, the path and the query portion of the URL that was requested. Example: \"http://example.com/some/info?color=red\"."
        },
        "remoteIp": {
          "description": "The IP address (IPv4 or IPv6) of the client that issued the HTTP request. Examples: \"192.168.1.1\", \"FE80::0202:B3FF:FE1E:8329\".",
          "type": "string"
        },
<<<<<<< HEAD
        "serverIp": {
          "type": "string",
          "description": "The IP address (IPv4 or IPv6) of the origin server that the request was sent to."
=======
        "cacheLookup": {
          "description": "Whether or not a cache lookup was attempted.",
          "type": "boolean"
        },
        "cacheHit": {
          "description": "Whether or not an entity was served from cache (with or without validation).",
          "type": "boolean"
        },
        "cacheValidatedWithOriginServer": {
          "description": "Whether or not the response was validated with the origin server before being served from cache. This field is only meaningful if cache_hit is True.",
          "type": "boolean"
        },
        "status": {
          "format": "int32",
          "description": "The response code indicating the status of response. Examples: 200, 404.",
          "type": "integer"
        },
        "referer": {
          "description": "The referer URL of the request, as defined in HTTP/1.1 Header Field Definitions (http://www.w3.org/Protocols/rfc2616/rfc2616-sec14.html).",
          "type": "string"
        },
        "latency": {
          "format": "google-duration",
          "description": "The request processing latency on the server, from the time the request was received until the response was sent.",
          "type": "string"
        },
        "userAgent": {
          "description": "The user agent sent by the client. Example: \"Mozilla/4.0 (compatible; MSIE 6.0; Windows 98; Q312461; .NET CLR 1.0.3705)\".",
          "type": "string"
        },
        "cacheFillBytes": {
          "format": "int64",
          "description": "The number of HTTP response bytes inserted into cache. Set only when a cache fill was attempted.",
          "type": "string"
>>>>>>> d5fa6b74
        }
      },
      "id": "HttpRequest"
    },
    "MonitoredResourceDescriptor": {
      "type": "object",
      "properties": {
<<<<<<< HEAD
        "type": {
          "description": "Required. The monitored resource type. For example, the type \"cloudsql_database\" represents databases in Google Cloud SQL. The maximum length of this value is 256 characters.",
          "type": "string"
        },
        "labels": {
          "items": {
            "$ref": "LabelDescriptor"
          },
          "type": "array",
          "description": "Required. A set of labels used to describe instances of this monitored resource type. For example, an individual Google Cloud SQL database is identified by values for the labels \"database_id\" and \"zone\"."
        },
        "name": {
          "type": "string",
          "description": "Optional. The resource name of the monitored resource descriptor: \"projects/{project_id}/monitoredResourceDescriptors/{type}\" where {type} is the value of the type field in this object and {project_id} is a project ID that provides API-specific context for accessing the type. APIs that do not use project information can use the resource name format \"monitoredResourceDescriptors/{type}\"."
        },
=======
>>>>>>> d5fa6b74
        "description": {
          "description": "Optional. A detailed description of the monitored resource type that might be used in documentation.",
          "type": "string"
        },
        "displayName": {
          "description": "Optional. A concise name for the monitored resource type that might be displayed in user interfaces. It should be a Title Cased Noun Phrase, without any article or other determiners. For example, \"Google Cloud SQL Database\".",
          "type": "string"
<<<<<<< HEAD
=======
        },
        "type": {
          "description": "Required. The monitored resource type. For example, the type \"cloudsql_database\" represents databases in Google Cloud SQL. The maximum length of this value is 256 characters.",
          "type": "string"
        },
        "labels": {
          "description": "Required. A set of labels used to describe instances of this monitored resource type. For example, an individual Google Cloud SQL database is identified by values for the labels \"database_id\" and \"zone\".",
          "items": {
            "$ref": "LabelDescriptor"
          },
          "type": "array"
        },
        "name": {
          "description": "Optional. The resource name of the monitored resource descriptor: \"projects/{project_id}/monitoredResourceDescriptors/{type}\" where {type} is the value of the type field in this object and {project_id} is a project ID that provides API-specific context for accessing the type. APIs that do not use project information can use the resource name format \"monitoredResourceDescriptors/{type}\".",
          "type": "string"
>>>>>>> d5fa6b74
        }
      },
      "id": "MonitoredResourceDescriptor",
      "description": "An object that describes the schema of a MonitoredResource object using a type name and a set of labels. For example, the monitored resource descriptor for Google Compute Engine VM instances has a type of \"gce_instance\" and specifies the use of the labels \"instance_id\" and \"zone\" to identify particular VM instances.Different APIs can support different monitored resource types. APIs generally provide a list method that returns the monitored resource descriptors used by the API."
    },
    "LogEntrySourceLocation": {
      "description": "Additional information about the source code location that produced the log entry.",
      "type": "object",
      "properties": {
        "file": {
          "type": "string",
          "description": "Optional. Source file name. Depending on the runtime environment, this might be a simple name or a fully-qualified name."
        },
        "function": {
          "description": "Optional. Human-readable name of the function or method being invoked, with optional context such as the class or package name. This information may be used in contexts such as the logs viewer, where a file and line number are less meaningful. The format can vary by language. For example: qual.if.ied.Class.method (Java), dir/package.func (Go), function (Python).",
          "type": "string"
        },
        "line": {
          "type": "string",
          "format": "int64",
          "description": "Optional. Line within the source file. 1-based; 0 indicates no line number available."
        }
      },
      "id": "LogEntrySourceLocation"
    },
    "ListLogEntriesResponse": {
      "description": "Result returned from ListLogEntries.",
      "type": "object",
      "properties": {
        "entries": {
          "items": {
            "$ref": "LogEntry"
          },
          "type": "array",
          "description": "A list of log entries. If entries is empty, nextPageToken may still be returned, indicating that more entries may exist. See nextPageToken for more information."
        },
        "nextPageToken": {
          "type": "string",
          "description": "If there might be more results than those appearing in this response, then nextPageToken is included. To get the next set of results, call this method again using the value of nextPageToken as pageToken.If a value for next_page_token appears and the entries field is empty, it means that the search found no log entries so far but it did not have time to search all the possible log entries. Retry the method with this value for page_token to continue the search. Alternatively, consider speeding up the search by changing your filter to specify a single log name or resource type, or to narrow the time range of the search."
        }
      },
      "id": "ListLogEntriesResponse"
    },
    "LogLine": {
      "description": "Application log line emitted while processing a request.",
      "type": "object",
      "properties": {
        "time": {
          "format": "google-datetime",
          "description": "Approximate time when this log entry was made.",
          "type": "string"
        },
        "logMessage": {
          "type": "string",
          "description": "App-provided log message."
        },
        "severity": {
<<<<<<< HEAD
=======
          "enumDescriptions": [
            "(0) The log entry has no assigned severity level.",
            "(100) Debug or trace information.",
            "(200) Routine information, such as ongoing status or performance.",
            "(300) Normal but significant events, such as start up, shut down, or a configuration change.",
            "(400) Warning events might cause problems.",
            "(500) Error events are likely to cause problems.",
            "(600) Critical events cause more severe problems or outages.",
            "(700) A person must take an action immediately.",
            "(800) One or more systems are unusable."
          ],
>>>>>>> d5fa6b74
          "enum": [
            "DEFAULT",
            "DEBUG",
            "INFO",
            "NOTICE",
            "WARNING",
            "ERROR",
            "CRITICAL",
            "ALERT",
            "EMERGENCY"
          ],
          "description": "Severity of this log entry.",
<<<<<<< HEAD
          "type": "string",
          "enumDescriptions": [
            "(0) The log entry has no assigned severity level.",
            "(100) Debug or trace information.",
            "(200) Routine information, such as ongoing status or performance.",
            "(300) Normal but significant events, such as start up, shut down, or a configuration change.",
            "(400) Warning events might cause problems.",
            "(500) Error events are likely to cause problems.",
            "(600) Critical events cause more severe problems or outages.",
            "(700) A person must take an action immediately.",
            "(800) One or more systems are unusable."
          ]
=======
          "type": "string"
>>>>>>> d5fa6b74
        },
        "sourceLocation": {
          "$ref": "SourceLocation",
          "description": "Where in the source code this log message was written."
<<<<<<< HEAD
        },
        "time": {
          "format": "google-datetime",
          "description": "Approximate time when this log entry was made.",
          "type": "string"
=======
>>>>>>> d5fa6b74
        }
      },
      "id": "LogLine"
    },
    "Linear": {
      "description": "Specifies a linear sequence of buckets that all have the same width (except overflow and underflow). Each bucket represents a constant absolute uncertainty on the specific value in the bucket.There are num_finite_buckets + 2 (= N) buckets. Bucket i has the following boundaries:Upper bound (0 \u003c= i \u003c N-1): offset + (width * i).  Lower bound (1 \u003c= i \u003c N): offset + (width * (i - 1)).",
      "type": "object",
      "properties": {
        "width": {
          "format": "double",
          "description": "Must be greater than 0.",
          "type": "number"
        },
        "offset": {
          "format": "double",
          "description": "Lower bound of the first bucket.",
          "type": "number"
        },
        "numFiniteBuckets": {
          "format": "int32",
          "description": "Must be greater than 0.",
          "type": "integer"
        }
      },
      "id": "Linear"
    },
    "Empty": {
      "description": "A generic empty message that you can re-use to avoid defining duplicated empty messages in your APIs. A typical example is to use it as the request or the response type of an API method. For instance:\nservice Foo {\n  rpc Bar(google.protobuf.Empty) returns (google.protobuf.Empty);\n}\nThe JSON representation for Empty is empty JSON object {}.",
      "type": "object",
      "properties": {},
      "id": "Empty"
<<<<<<< HEAD
    },
    "SourceLocation": {
      "type": "object",
      "properties": {
        "file": {
          "description": "Source file name. Depending on the runtime environment, this might be a simple name or a fully-qualified name.",
          "type": "string"
        },
        "functionName": {
          "type": "string",
          "description": "Human-readable name of the function or method being invoked, with optional context such as the class or package name. This information is used in contexts such as the logs viewer, where a file and line number are less meaningful. The format can vary by language. For example: qual.if.ied.Class.method (Java), dir/package.func (Go), function (Python)."
        },
        "line": {
          "type": "string",
          "format": "int64",
          "description": "Line within the source file."
        }
      },
      "id": "SourceLocation",
      "description": "Specifies a location in a source code file."
    },
    "ListLogEntriesRequest": {
      "type": "object",
      "properties": {
        "orderBy": {
          "type": "string",
          "description": "Optional. How the results should be sorted. Presently, the only permitted values are \"timestamp asc\" (default) and \"timestamp desc\". The first option returns entries in order of increasing values of LogEntry.timestamp (oldest first), and the second option returns entries in order of decreasing timestamps (newest first). Entries with equal timestamps are returned in order of their insert_id values."
        },
        "resourceNames": {
          "items": {
            "type": "string"
          },
          "type": "array",
          "description": "Required. Names of one or more parent resources from which to retrieve log entries:\n\"projects/[PROJECT_ID]\"\n\"organizations/[ORGANIZATION_ID]\"\n\"billingAccounts/[BILLING_ACCOUNT_ID]\"\n\"folders/[FOLDER_ID]\"\nProjects listed in the project_ids field are added to this list."
        },
        "projectIds": {
          "items": {
            "type": "string"
          },
          "type": "array",
          "description": "Deprecated. Use resource_names instead. One or more project identifiers or project numbers from which to retrieve log entries. Example: \"my-project-1A\". If present, these project identifiers are converted to resource name format and added to the list of resources in resource_names."
        },
        "filter": {
          "type": "string",
          "description": "Optional. A filter that chooses which log entries to return. See Advanced Logs Filters. Only log entries that match the filter are returned. An empty filter matches all log entries in the resources listed in resource_names. Referencing a parent resource that is not listed in resource_names will cause the filter to return no results. The maximum length of the filter is 20000 characters."
        },
        "pageToken": {
          "description": "Optional. If present, then retrieve the next batch of results from the preceding call to this method. page_token must be the value of next_page_token from the previous response. The values of other method parameters should be identical to those in the previous call.",
          "type": "string"
        },
        "pageSize": {
          "format": "int32",
          "description": "Optional. The maximum number of results to return from this request. Non-positive values are ignored. The presence of next_page_token in the response indicates that more results might be available.",
          "type": "integer"
        }
      },
      "id": "ListLogEntriesRequest",
      "description": "The parameters to ListLogEntries."
    },
    "Explicit": {
      "type": "object",
      "properties": {
        "bounds": {
          "items": {
            "format": "double",
            "type": "number"
          },
          "type": "array",
          "description": "The values must be monotonically increasing."
        }
      },
      "id": "Explicit",
      "description": "Specifies a set of buckets with arbitrary widths.There are size(bounds) + 1 (= N) buckets. Bucket i has the following boundaries:Upper bound (0 \u003c= i \u003c N-1): boundsi  Lower bound (1 \u003c= i \u003c N); boundsi - 1The bounds field must contain at least one element. If bounds has only one element, then there are no finite buckets, and that single element is the common boundary of the overflow and underflow buckets."
    },
    "SourceReference": {
      "description": "A reference to a particular snapshot of the source tree used to build and deploy an application.",
      "type": "object",
      "properties": {
        "repository": {
          "type": "string",
          "description": "Optional. A URI string identifying the repository. Example: \"https://github.com/GoogleCloudPlatform/kubernetes.git\""
        },
        "revisionId": {
          "description": "The canonical and persistent identifier of the deployed revision. Example (git): \"0035781c50ec7aa23385dc841529ce8a4b70db1b\"",
          "type": "string"
        }
      },
      "id": "SourceReference"
    },
    "WriteLogEntriesResponse": {
      "type": "object",
      "properties": {},
      "id": "WriteLogEntriesResponse",
      "description": "Result returned from WriteLogEntries. empty"
    },
    "Exponential": {
      "type": "object",
      "properties": {
        "growthFactor": {
          "format": "double",
          "description": "Must be greater than 1.",
          "type": "number"
        },
        "scale": {
          "format": "double",
          "description": "Must be greater than 0.",
          "type": "number"
        },
        "numFiniteBuckets": {
          "format": "int32",
          "description": "Must be greater than 0.",
          "type": "integer"
        }
      },
      "id": "Exponential",
      "description": "Specifies an exponential sequence of buckets that have a width that is proportional to the value of the lower bound. Each bucket represents a constant relative uncertainty on a specific value in the bucket.There are num_finite_buckets + 2 (= N) buckets. Bucket i has the following boundaries:Upper bound (0 \u003c= i \u003c N-1): scale * (growth_factor ^ i).  Lower bound (1 \u003c= i \u003c N): scale * (growth_factor ^ (i - 1))."
    },
    "WriteLogEntriesRequest": {
      "description": "The parameters to WriteLogEntries.",
      "type": "object",
      "properties": {
        "entries": {
          "items": {
            "$ref": "LogEntry"
          },
          "type": "array",
          "description": "Required. The log entries to send to Stackdriver Logging. The order of log entries in this list does not matter. Values supplied in this method's log_name, resource, and labels fields are copied into those log entries in this list that do not include values for their corresponding fields. For more information, see the LogEntry type.If the timestamp or insert_id fields are missing in log entries, then this method supplies the current time or a unique identifier, respectively. The supplied values are chosen so that, among the log entries that did not supply their own values, the entries earlier in the list will sort before the entries later in the list. See the entries.list method.Log entries with timestamps that are more than the logs retention period in the past or more than 24 hours in the future might be discarded. Discarding does not return an error.To improve throughput and to avoid exceeding the quota limit for calls to entries.write, you should try to include several log entries in this list, rather than calling this method for each individual log entry."
        },
        "logName": {
          "type": "string",
          "description": "Optional. A default log resource name that is assigned to all log entries in entries that do not specify a value for log_name:\n\"projects/[PROJECT_ID]/logs/[LOG_ID]\"\n\"organizations/[ORGANIZATION_ID]/logs/[LOG_ID]\"\n\"billingAccounts/[BILLING_ACCOUNT_ID]/logs/[LOG_ID]\"\n\"folders/[FOLDER_ID]/logs/[LOG_ID]\"\n[LOG_ID] must be URL-encoded. For example, \"projects/my-project-id/logs/syslog\" or \"organizations/1234567890/logs/cloudresourcemanager.googleapis.com%2Factivity\". For more information about log names, see LogEntry."
        },
        "partialSuccess": {
          "description": "Optional. Whether valid entries should be written even if some other entries fail due to INVALID_ARGUMENT or PERMISSION_DENIED errors. If any entry is not written, then the response status is the error associated with one of the failed entries and the response includes error details keyed by the entries' zero-based index in the entries.write method.",
          "type": "boolean"
        },
        "labels": {
          "type": "object",
          "additionalProperties": {
            "type": "string"
          },
          "description": "Optional. Default labels that are added to the labels field of all log entries in entries. If a log entry already has a label with the same key as a label in this parameter, then the log entry's label is not changed. See LogEntry."
        },
        "resource": {
          "$ref": "MonitoredResource",
          "description": "Optional. A default monitored resource object that is assigned to all log entries in entries that do not specify a value for resource. Example:\n{ \"type\": \"gce_instance\",\n  \"labels\": {\n    \"zone\": \"us-central1-a\", \"instance_id\": \"00000000000000000000\" }}\nSee LogEntry."
        }
      },
      "id": "WriteLogEntriesRequest"
    },
    "LabelDescriptor": {
      "description": "A description of a label.",
      "type": "object",
      "properties": {
        "valueType": {
          "enum": [
            "STRING",
            "BOOL",
            "INT64"
          ],
          "description": "The type of data that can be assigned to the label.",
          "type": "string",
          "enumDescriptions": [
            "A variable-length string. This is the default.",
            "Boolean; true or false.",
            "A 64-bit signed integer."
          ]
        },
        "key": {
          "description": "The label key.",
          "type": "string"
        },
        "description": {
          "description": "A human-readable description for the label.",
          "type": "string"
        }
      },
      "id": "LabelDescriptor"
    }
  },
  "protocol": "rest",
  "icons": {
    "x32": "http://www.google.com/images/icons/product/search-32.gif",
    "x16": "http://www.google.com/images/icons/product/search-16.gif"
  },
  "canonicalName": "Logging",
  "auth": {
    "oauth2": {
      "scopes": {
        "https://www.googleapis.com/auth/logging.write": {
          "description": "Submit log data for your projects"
        },
        "https://www.googleapis.com/auth/logging.read": {
          "description": "View log data for your projects"
        },
        "https://www.googleapis.com/auth/logging.admin": {
          "description": "Administrate log data for your projects"
        },
        "https://www.googleapis.com/auth/cloud-platform.read-only": {
          "description": "View your data across Google Cloud Platform services"
        },
        "https://www.googleapis.com/auth/cloud-platform": {
          "description": "View and manage your data across Google Cloud Platform services"
        }
      }
    }
  },
  "rootUrl": "https://logging.googleapis.com/",
  "ownerDomain": "google.com",
  "name": "logging",
  "batchPath": "batch",
  "fullyEncodeReservedExpansion": true
=======
    },
    "SourceLocation": {
      "description": "Specifies a location in a source code file.",
      "type": "object",
      "properties": {
        "file": {
          "description": "Source file name. Depending on the runtime environment, this might be a simple name or a fully-qualified name.",
          "type": "string"
        },
        "functionName": {
          "description": "Human-readable name of the function or method being invoked, with optional context such as the class or package name. This information is used in contexts such as the logs viewer, where a file and line number are less meaningful. The format can vary by language. For example: qual.if.ied.Class.method (Java), dir/package.func (Go), function (Python).",
          "type": "string"
        },
        "line": {
          "format": "int64",
          "description": "Line within the source file.",
          "type": "string"
        }
      },
      "id": "SourceLocation"
    },
    "ListLogEntriesRequest": {
      "description": "The parameters to ListLogEntries.",
      "type": "object",
      "properties": {
        "projectIds": {
          "description": "Deprecated. Use resource_names instead. One or more project identifiers or project numbers from which to retrieve log entries. Example: \"my-project-1A\". If present, these project identifiers are converted to resource name format and added to the list of resources in resource_names.",
          "items": {
            "type": "string"
          },
          "type": "array"
        },
        "filter": {
          "description": "Optional. A filter that chooses which log entries to return. See Advanced Logs Filters. Only log entries that match the filter are returned. An empty filter matches all log entries in the resources listed in resource_names. Referencing a parent resource that is not listed in resource_names will cause the filter to return no results. The maximum length of the filter is 20000 characters.",
          "type": "string"
        },
        "pageToken": {
          "description": "Optional. If present, then retrieve the next batch of results from the preceding call to this method. page_token must be the value of next_page_token from the previous response. The values of other method parameters should be identical to those in the previous call.",
          "type": "string"
        },
        "pageSize": {
          "format": "int32",
          "description": "Optional. The maximum number of results to return from this request. Non-positive values are ignored. The presence of next_page_token in the response indicates that more results might be available.",
          "type": "integer"
        },
        "orderBy": {
          "description": "Optional. How the results should be sorted. Presently, the only permitted values are \"timestamp asc\" (default) and \"timestamp desc\". The first option returns entries in order of increasing values of LogEntry.timestamp (oldest first), and the second option returns entries in order of decreasing timestamps (newest first). Entries with equal timestamps are returned in order of their insert_id values.",
          "type": "string"
        },
        "resourceNames": {
          "description": "Required. Names of one or more parent resources from which to retrieve log entries:\n\"projects/[PROJECT_ID]\"\n\"organizations/[ORGANIZATION_ID]\"\n\"billingAccounts/[BILLING_ACCOUNT_ID]\"\n\"folders/[FOLDER_ID]\"\nProjects listed in the project_ids field are added to this list.",
          "items": {
            "type": "string"
          },
          "type": "array"
        }
      },
      "id": "ListLogEntriesRequest"
    },
    "Explicit": {
      "description": "Specifies a set of buckets with arbitrary widths.There are size(bounds) + 1 (= N) buckets. Bucket i has the following boundaries:Upper bound (0 \u003c= i \u003c N-1): boundsi  Lower bound (1 \u003c= i \u003c N); boundsi - 1The bounds field must contain at least one element. If bounds has only one element, then there are no finite buckets, and that single element is the common boundary of the overflow and underflow buckets.",
      "type": "object",
      "properties": {
        "bounds": {
          "description": "The values must be monotonically increasing.",
          "items": {
            "format": "double",
            "type": "number"
          },
          "type": "array"
        }
      },
      "id": "Explicit"
    }
  },
  "protocol": "rest",
  "icons": {
    "x32": "http://www.google.com/images/icons/product/search-32.gif",
    "x16": "http://www.google.com/images/icons/product/search-16.gif"
  },
  "canonicalName": "Logging",
  "auth": {
    "oauth2": {
      "scopes": {
        "https://www.googleapis.com/auth/logging.write": {
          "description": "Submit log data for your projects"
        },
        "https://www.googleapis.com/auth/logging.read": {
          "description": "View log data for your projects"
        },
        "https://www.googleapis.com/auth/logging.admin": {
          "description": "Administrate log data for your projects"
        },
        "https://www.googleapis.com/auth/cloud-platform.read-only": {
          "description": "View your data across Google Cloud Platform services"
        },
        "https://www.googleapis.com/auth/cloud-platform": {
          "description": "View and manage your data across Google Cloud Platform services"
        }
      }
    }
  },
  "rootUrl": "https://logging.googleapis.com/",
  "ownerDomain": "google.com",
  "name": "logging",
  "batchPath": "batch",
  "fullyEncodeReservedExpansion": true,
  "title": "Stackdriver Logging API",
  "ownerName": "Google",
  "resources": {
    "organizations": {
      "resources": {
        "logs": {
          "methods": {
            "list": {
              "response": {
                "$ref": "ListLogsResponse"
              },
              "parameterOrder": [
                "parent"
              ],
              "httpMethod": "GET",
              "scopes": [
                "https://www.googleapis.com/auth/cloud-platform",
                "https://www.googleapis.com/auth/cloud-platform.read-only",
                "https://www.googleapis.com/auth/logging.admin",
                "https://www.googleapis.com/auth/logging.read"
              ],
              "parameters": {
                "pageSize": {
                  "format": "int32",
                  "description": "Optional. The maximum number of results to return from this request. Non-positive values are ignored. The presence of nextPageToken in the response indicates that more results might be available.",
                  "type": "integer",
                  "location": "query"
                },
                "parent": {
                  "description": "Required. The resource name that owns the logs:\n\"projects/[PROJECT_ID]\"\n\"organizations/[ORGANIZATION_ID]\"\n\"billingAccounts/[BILLING_ACCOUNT_ID]\"\n\"folders/[FOLDER_ID]\"\n",
                  "type": "string",
                  "required": true,
                  "pattern": "^organizations/[^/]+$",
                  "location": "path"
                },
                "pageToken": {
                  "description": "Optional. If present, then retrieve the next batch of results from the preceding call to this method. pageToken must be the value of nextPageToken from the previous response. The values of other method parameters should be identical to those in the previous call.",
                  "type": "string",
                  "location": "query"
                }
              },
              "flatPath": "v2beta1/organizations/{organizationsId}/logs",
              "id": "logging.organizations.logs.list",
              "path": "v2beta1/{+parent}/logs",
              "description": "Lists the logs in projects, organizations, folders, or billing accounts. Only logs that have entries are listed."
            },
            "delete": {
              "description": "Deletes all the log entries in a log. The log reappears if it receives new entries. Log entries written shortly before the delete operation might not be deleted.",
              "httpMethod": "DELETE",
              "response": {
                "$ref": "Empty"
              },
              "parameterOrder": [
                "logName"
              ],
              "scopes": [
                "https://www.googleapis.com/auth/cloud-platform",
                "https://www.googleapis.com/auth/logging.admin"
              ],
              "parameters": {
                "logName": {
                  "location": "path",
                  "description": "Required. The resource name of the log to delete:\n\"projects/[PROJECT_ID]/logs/[LOG_ID]\"\n\"organizations/[ORGANIZATION_ID]/logs/[LOG_ID]\"\n\"billingAccounts/[BILLING_ACCOUNT_ID]/logs/[LOG_ID]\"\n\"folders/[FOLDER_ID]/logs/[LOG_ID]\"\n[LOG_ID] must be URL-encoded. For example, \"projects/my-project-id/logs/syslog\", \"organizations/1234567890/logs/cloudresourcemanager.googleapis.com%2Factivity\". For more information about log names, see LogEntry.",
                  "type": "string",
                  "required": true,
                  "pattern": "^organizations/[^/]+/logs/[^/]+$"
                }
              },
              "flatPath": "v2beta1/organizations/{organizationsId}/logs/{logsId}",
              "path": "v2beta1/{+logName}",
              "id": "logging.organizations.logs.delete"
            }
          }
        }
      }
    },
    "entries": {
      "methods": {
        "list": {
          "description": "Lists log entries. Use this method to retrieve log entries from Stackdriver Logging. For ways to export log entries, see Exporting Logs.",
          "request": {
            "$ref": "ListLogEntriesRequest"
          },
          "response": {
            "$ref": "ListLogEntriesResponse"
          },
          "parameterOrder": [],
          "httpMethod": "POST",
          "parameters": {},
          "scopes": [
            "https://www.googleapis.com/auth/cloud-platform",
            "https://www.googleapis.com/auth/cloud-platform.read-only",
            "https://www.googleapis.com/auth/logging.admin",
            "https://www.googleapis.com/auth/logging.read"
          ],
          "flatPath": "v2beta1/entries:list",
          "id": "logging.entries.list",
          "path": "v2beta1/entries:list"
        },
        "write": {
          "flatPath": "v2beta1/entries:write",
          "id": "logging.entries.write",
          "path": "v2beta1/entries:write",
          "description": "Log entry resourcesWrites log entries to Stackdriver Logging. This API method is the only way to send log entries to Stackdriver Logging. This method is used, directly or indirectly, by the Stackdriver Logging agent (fluentd) and all logging libraries configured to use Stackdriver Logging.",
          "request": {
            "$ref": "WriteLogEntriesRequest"
          },
          "response": {
            "$ref": "WriteLogEntriesResponse"
          },
          "parameterOrder": [],
          "httpMethod": "POST",
          "parameters": {},
          "scopes": [
            "https://www.googleapis.com/auth/cloud-platform",
            "https://www.googleapis.com/auth/logging.admin",
            "https://www.googleapis.com/auth/logging.write"
          ]
        }
      }
    },
    "projects": {
      "resources": {
        "metrics": {
          "methods": {
            "delete": {
              "description": "Deletes a logs-based metric.",
              "response": {
                "$ref": "Empty"
              },
              "parameterOrder": [
                "metricName"
              ],
              "httpMethod": "DELETE",
              "parameters": {
                "metricName": {
                  "description": "The resource name of the metric to delete:\n\"projects/[PROJECT_ID]/metrics/[METRIC_ID]\"\n",
                  "type": "string",
                  "required": true,
                  "pattern": "^projects/[^/]+/metrics/[^/]+$",
                  "location": "path"
                }
              },
              "scopes": [
                "https://www.googleapis.com/auth/cloud-platform",
                "https://www.googleapis.com/auth/logging.admin",
                "https://www.googleapis.com/auth/logging.write"
              ],
              "flatPath": "v2beta1/projects/{projectsId}/metrics/{metricsId}",
              "id": "logging.projects.metrics.delete",
              "path": "v2beta1/{+metricName}"
            },
            "get": {
              "description": "Gets a logs-based metric.",
              "response": {
                "$ref": "LogMetric"
              },
              "parameterOrder": [
                "metricName"
              ],
              "httpMethod": "GET",
              "parameters": {
                "metricName": {
                  "location": "path",
                  "description": "The resource name of the desired metric:\n\"projects/[PROJECT_ID]/metrics/[METRIC_ID]\"\n",
                  "type": "string",
                  "required": true,
                  "pattern": "^projects/[^/]+/metrics/[^/]+$"
                }
              },
              "scopes": [
                "https://www.googleapis.com/auth/cloud-platform",
                "https://www.googleapis.com/auth/cloud-platform.read-only",
                "https://www.googleapis.com/auth/logging.admin",
                "https://www.googleapis.com/auth/logging.read"
              ],
              "flatPath": "v2beta1/projects/{projectsId}/metrics/{metricsId}",
              "id": "logging.projects.metrics.get",
              "path": "v2beta1/{+metricName}"
            },
            "list": {
              "description": "Lists logs-based metrics.",
              "httpMethod": "GET",
              "parameterOrder": [
                "parent"
              ],
              "response": {
                "$ref": "ListLogMetricsResponse"
              },
              "parameters": {
                "pageToken": {
                  "location": "query",
                  "description": "Optional. If present, then retrieve the next batch of results from the preceding call to this method. pageToken must be the value of nextPageToken from the previous response. The values of other method parameters should be identical to those in the previous call.",
                  "type": "string"
                },
                "pageSize": {
                  "location": "query",
                  "format": "int32",
                  "description": "Optional. The maximum number of results to return from this request. Non-positive values are ignored. The presence of nextPageToken in the response indicates that more results might be available.",
                  "type": "integer"
                },
                "parent": {
                  "description": "Required. The name of the project containing the metrics:\n\"projects/[PROJECT_ID]\"\n",
                  "type": "string",
                  "required": true,
                  "pattern": "^projects/[^/]+$",
                  "location": "path"
                }
              },
              "scopes": [
                "https://www.googleapis.com/auth/cloud-platform",
                "https://www.googleapis.com/auth/cloud-platform.read-only",
                "https://www.googleapis.com/auth/logging.admin",
                "https://www.googleapis.com/auth/logging.read"
              ],
              "flatPath": "v2beta1/projects/{projectsId}/metrics",
              "path": "v2beta1/{+parent}/metrics",
              "id": "logging.projects.metrics.list"
            },
            "update": {
              "request": {
                "$ref": "LogMetric"
              },
              "description": "Creates or updates a logs-based metric.",
              "response": {
                "$ref": "LogMetric"
              },
              "parameterOrder": [
                "metricName"
              ],
              "httpMethod": "PUT",
              "scopes": [
                "https://www.googleapis.com/auth/cloud-platform",
                "https://www.googleapis.com/auth/logging.admin",
                "https://www.googleapis.com/auth/logging.write"
              ],
              "parameters": {
                "metricName": {
                  "description": "The resource name of the metric to update:\n\"projects/[PROJECT_ID]/metrics/[METRIC_ID]\"\nThe updated metric must be provided in the request and it's name field must be the same as [METRIC_ID] If the metric does not exist in [PROJECT_ID], then a new metric is created.",
                  "type": "string",
                  "required": true,
                  "pattern": "^projects/[^/]+/metrics/[^/]+$",
                  "location": "path"
                }
              },
              "flatPath": "v2beta1/projects/{projectsId}/metrics/{metricsId}",
              "id": "logging.projects.metrics.update",
              "path": "v2beta1/{+metricName}"
            },
            "create": {
              "flatPath": "v2beta1/projects/{projectsId}/metrics",
              "path": "v2beta1/{+parent}/metrics",
              "id": "logging.projects.metrics.create",
              "request": {
                "$ref": "LogMetric"
              },
              "description": "Creates a logs-based metric.",
              "httpMethod": "POST",
              "parameterOrder": [
                "parent"
              ],
              "response": {
                "$ref": "LogMetric"
              },
              "scopes": [
                "https://www.googleapis.com/auth/cloud-platform",
                "https://www.googleapis.com/auth/logging.admin",
                "https://www.googleapis.com/auth/logging.write"
              ],
              "parameters": {
                "parent": {
                  "location": "path",
                  "description": "The resource name of the project in which to create the metric:\n\"projects/[PROJECT_ID]\"\nThe new metric must be provided in the request.",
                  "type": "string",
                  "required": true,
                  "pattern": "^projects/[^/]+$"
                }
              }
            }
          }
        },
        "sinks": {
          "methods": {
            "delete": {
              "response": {
                "$ref": "Empty"
              },
              "parameterOrder": [
                "sinkName"
              ],
              "httpMethod": "DELETE",
              "parameters": {
                "sinkName": {
                  "location": "path",
                  "description": "Required. The full resource name of the sink to delete, including the parent resource and the sink identifier:\n\"projects/[PROJECT_ID]/sinks/[SINK_ID]\"\n\"organizations/[ORGANIZATION_ID]/sinks/[SINK_ID]\"\n\"billingAccounts/[BILLING_ACCOUNT_ID]/sinks/[SINK_ID]\"\n\"folders/[FOLDER_ID]/sinks/[SINK_ID]\"\nExample: \"projects/my-project-id/sinks/my-sink-id\".",
                  "type": "string",
                  "required": true,
                  "pattern": "^projects/[^/]+/sinks/[^/]+$"
                }
              },
              "scopes": [
                "https://www.googleapis.com/auth/cloud-platform",
                "https://www.googleapis.com/auth/logging.admin"
              ],
              "flatPath": "v2beta1/projects/{projectsId}/sinks/{sinksId}",
              "id": "logging.projects.sinks.delete",
              "path": "v2beta1/{+sinkName}",
              "description": "Deletes a sink. If the sink has a unique writer_identity, then that service account is also deleted."
            },
            "get": {
              "response": {
                "$ref": "LogSink"
              },
              "parameterOrder": [
                "sinkName"
              ],
              "httpMethod": "GET",
              "parameters": {
                "sinkName": {
                  "location": "path",
                  "description": "Required. The resource name of the sink:\n\"projects/[PROJECT_ID]/sinks/[SINK_ID]\"\n\"organizations/[ORGANIZATION_ID]/sinks/[SINK_ID]\"\n\"billingAccounts/[BILLING_ACCOUNT_ID]/sinks/[SINK_ID]\"\n\"folders/[FOLDER_ID]/sinks/[SINK_ID]\"\nExample: \"projects/my-project-id/sinks/my-sink-id\".",
                  "type": "string",
                  "required": true,
                  "pattern": "^projects/[^/]+/sinks/[^/]+$"
                }
              },
              "scopes": [
                "https://www.googleapis.com/auth/cloud-platform",
                "https://www.googleapis.com/auth/cloud-platform.read-only",
                "https://www.googleapis.com/auth/logging.admin",
                "https://www.googleapis.com/auth/logging.read"
              ],
              "flatPath": "v2beta1/projects/{projectsId}/sinks/{sinksId}",
              "id": "logging.projects.sinks.get",
              "path": "v2beta1/{+sinkName}",
              "description": "Gets a sink."
            },
            "list": {
              "flatPath": "v2beta1/projects/{projectsId}/sinks",
              "id": "logging.projects.sinks.list",
              "path": "v2beta1/{+parent}/sinks",
              "description": "Lists sinks.",
              "response": {
                "$ref": "ListSinksResponse"
              },
              "parameterOrder": [
                "parent"
              ],
              "httpMethod": "GET",
              "scopes": [
                "https://www.googleapis.com/auth/cloud-platform",
                "https://www.googleapis.com/auth/cloud-platform.read-only",
                "https://www.googleapis.com/auth/logging.admin",
                "https://www.googleapis.com/auth/logging.read"
              ],
              "parameters": {
                "pageSize": {
                  "format": "int32",
                  "description": "Optional. The maximum number of results to return from this request. Non-positive values are ignored. The presence of nextPageToken in the response indicates that more results might be available.",
                  "type": "integer",
                  "location": "query"
                },
                "parent": {
                  "location": "path",
                  "description": "Required. The parent resource whose sinks are to be listed:\n\"projects/[PROJECT_ID]\"\n\"organizations/[ORGANIZATION_ID]\"\n\"billingAccounts/[BILLING_ACCOUNT_ID]\"\n\"folders/[FOLDER_ID]\"\n",
                  "type": "string",
                  "required": true,
                  "pattern": "^projects/[^/]+$"
                },
                "pageToken": {
                  "location": "query",
                  "description": "Optional. If present, then retrieve the next batch of results from the preceding call to this method. pageToken must be the value of nextPageToken from the previous response. The values of other method parameters should be identical to those in the previous call.",
                  "type": "string"
                }
              }
            },
            "update": {
              "response": {
                "$ref": "LogSink"
              },
              "parameterOrder": [
                "sinkName"
              ],
              "httpMethod": "PUT",
              "parameters": {
                "updateMask": {
                  "format": "google-fieldmask",
                  "description": "Optional. Field mask that specifies the fields in sink that need an update. A sink field will be overwritten if, and only if, it is in the update mask. name and output only fields cannot be updated.An empty updateMask is temporarily treated as using the following mask for backwards compatibility purposes:  destination,filter,includeChildren At some point in the future, behavior will be removed and specifying an empty updateMask will be an error.For a detailed FieldMask definition, see https://developers.google.com/protocol-buffers/docs/reference/google.protobuf#fieldmaskExample: updateMask=filter.",
                  "type": "string",
                  "location": "query"
                },
                "uniqueWriterIdentity": {
                  "location": "query",
                  "description": "Optional. See sinks.create for a description of this field. When updating a sink, the effect of this field on the value of writer_identity in the updated sink depends on both the old and new values of this field:\nIf the old and new values of this field are both false or both true, then there is no change to the sink's writer_identity.\nIf the old value is false and the new value is true, then writer_identity is changed to a unique service account.\nIt is an error if the old value is true and the new value is set to false or defaulted to false.",
                  "type": "boolean"
                },
                "sinkName": {
                  "location": "path",
                  "description": "Required. The full resource name of the sink to update, including the parent resource and the sink identifier:\n\"projects/[PROJECT_ID]/sinks/[SINK_ID]\"\n\"organizations/[ORGANIZATION_ID]/sinks/[SINK_ID]\"\n\"billingAccounts/[BILLING_ACCOUNT_ID]/sinks/[SINK_ID]\"\n\"folders/[FOLDER_ID]/sinks/[SINK_ID]\"\nExample: \"projects/my-project-id/sinks/my-sink-id\".",
                  "type": "string",
                  "required": true,
                  "pattern": "^projects/[^/]+/sinks/[^/]+$"
                }
              },
              "scopes": [
                "https://www.googleapis.com/auth/cloud-platform",
                "https://www.googleapis.com/auth/logging.admin"
              ],
              "flatPath": "v2beta1/projects/{projectsId}/sinks/{sinksId}",
              "id": "logging.projects.sinks.update",
              "path": "v2beta1/{+sinkName}",
              "description": "Updates a sink. This method replaces the following fields in the existing sink with values from the new sink: destination, and filter. The updated sink might also have a new writer_identity; see the unique_writer_identity field.",
              "request": {
                "$ref": "LogSink"
              }
            },
            "create": {
              "response": {
                "$ref": "LogSink"
              },
              "parameterOrder": [
                "parent"
              ],
              "httpMethod": "POST",
              "parameters": {
                "parent": {
                  "description": "Required. The resource in which to create the sink:\n\"projects/[PROJECT_ID]\"\n\"organizations/[ORGANIZATION_ID]\"\n\"billingAccounts/[BILLING_ACCOUNT_ID]\"\n\"folders/[FOLDER_ID]\"\nExamples: \"projects/my-logging-project\", \"organizations/123456789\".",
                  "type": "string",
                  "required": true,
                  "pattern": "^projects/[^/]+$",
                  "location": "path"
                },
                "uniqueWriterIdentity": {
                  "location": "query",
                  "description": "Optional. Determines the kind of IAM identity returned as writer_identity in the new sink. If this value is omitted or set to false, and if the sink's parent is a project, then the value returned as writer_identity is the same group or service account used by Stackdriver Logging before the addition of writer identities to this API. The sink's destination must be in the same project as the sink itself.If this field is set to true, or if the sink is owned by a non-project resource such as an organization, then the value of writer_identity will be a unique service account used only for exports from the new sink. For more information, see writer_identity in LogSink.",
                  "type": "boolean"
                }
              },
              "scopes": [
                "https://www.googleapis.com/auth/cloud-platform",
                "https://www.googleapis.com/auth/logging.admin"
              ],
              "flatPath": "v2beta1/projects/{projectsId}/sinks",
              "id": "logging.projects.sinks.create",
              "path": "v2beta1/{+parent}/sinks",
              "description": "Creates a sink that exports specified log entries to a destination. The export of newly-ingested log entries begins immediately, unless the sink's writer_identity is not permitted to write to the destination. A sink can export log entries only from the resource owning the sink.",
              "request": {
                "$ref": "LogSink"
              }
            }
          }
        },
        "logs": {
          "methods": {
            "delete": {
              "flatPath": "v2beta1/projects/{projectsId}/logs/{logsId}",
              "path": "v2beta1/{+logName}",
              "id": "logging.projects.logs.delete",
              "description": "Deletes all the log entries in a log. The log reappears if it receives new entries. Log entries written shortly before the delete operation might not be deleted.",
              "httpMethod": "DELETE",
              "response": {
                "$ref": "Empty"
              },
              "parameterOrder": [
                "logName"
              ],
              "scopes": [
                "https://www.googleapis.com/auth/cloud-platform",
                "https://www.googleapis.com/auth/logging.admin"
              ],
              "parameters": {
                "logName": {
                  "location": "path",
                  "description": "Required. The resource name of the log to delete:\n\"projects/[PROJECT_ID]/logs/[LOG_ID]\"\n\"organizations/[ORGANIZATION_ID]/logs/[LOG_ID]\"\n\"billingAccounts/[BILLING_ACCOUNT_ID]/logs/[LOG_ID]\"\n\"folders/[FOLDER_ID]/logs/[LOG_ID]\"\n[LOG_ID] must be URL-encoded. For example, \"projects/my-project-id/logs/syslog\", \"organizations/1234567890/logs/cloudresourcemanager.googleapis.com%2Factivity\". For more information about log names, see LogEntry.",
                  "type": "string",
                  "required": true,
                  "pattern": "^projects/[^/]+/logs/[^/]+$"
                }
              }
            },
            "list": {
              "response": {
                "$ref": "ListLogsResponse"
              },
              "parameterOrder": [
                "parent"
              ],
              "httpMethod": "GET",
              "parameters": {
                "pageSize": {
                  "format": "int32",
                  "description": "Optional. The maximum number of results to return from this request. Non-positive values are ignored. The presence of nextPageToken in the response indicates that more results might be available.",
                  "type": "integer",
                  "location": "query"
                },
                "parent": {
                  "location": "path",
                  "description": "Required. The resource name that owns the logs:\n\"projects/[PROJECT_ID]\"\n\"organizations/[ORGANIZATION_ID]\"\n\"billingAccounts/[BILLING_ACCOUNT_ID]\"\n\"folders/[FOLDER_ID]\"\n",
                  "type": "string",
                  "required": true,
                  "pattern": "^projects/[^/]+$"
                },
                "pageToken": {
                  "description": "Optional. If present, then retrieve the next batch of results from the preceding call to this method. pageToken must be the value of nextPageToken from the previous response. The values of other method parameters should be identical to those in the previous call.",
                  "type": "string",
                  "location": "query"
                }
              },
              "scopes": [
                "https://www.googleapis.com/auth/cloud-platform",
                "https://www.googleapis.com/auth/cloud-platform.read-only",
                "https://www.googleapis.com/auth/logging.admin",
                "https://www.googleapis.com/auth/logging.read"
              ],
              "flatPath": "v2beta1/projects/{projectsId}/logs",
              "id": "logging.projects.logs.list",
              "path": "v2beta1/{+parent}/logs",
              "description": "Lists the logs in projects, organizations, folders, or billing accounts. Only logs that have entries are listed."
            }
          }
        }
      }
    },
    "billingAccounts": {
      "resources": {
        "logs": {
          "methods": {
            "delete": {
              "flatPath": "v2beta1/billingAccounts/{billingAccountsId}/logs/{logsId}",
              "id": "logging.billingAccounts.logs.delete",
              "path": "v2beta1/{+logName}",
              "description": "Deletes all the log entries in a log. The log reappears if it receives new entries. Log entries written shortly before the delete operation might not be deleted.",
              "response": {
                "$ref": "Empty"
              },
              "parameterOrder": [
                "logName"
              ],
              "httpMethod": "DELETE",
              "parameters": {
                "logName": {
                  "location": "path",
                  "description": "Required. The resource name of the log to delete:\n\"projects/[PROJECT_ID]/logs/[LOG_ID]\"\n\"organizations/[ORGANIZATION_ID]/logs/[LOG_ID]\"\n\"billingAccounts/[BILLING_ACCOUNT_ID]/logs/[LOG_ID]\"\n\"folders/[FOLDER_ID]/logs/[LOG_ID]\"\n[LOG_ID] must be URL-encoded. For example, \"projects/my-project-id/logs/syslog\", \"organizations/1234567890/logs/cloudresourcemanager.googleapis.com%2Factivity\". For more information about log names, see LogEntry.",
                  "type": "string",
                  "required": true,
                  "pattern": "^billingAccounts/[^/]+/logs/[^/]+$"
                }
              },
              "scopes": [
                "https://www.googleapis.com/auth/cloud-platform",
                "https://www.googleapis.com/auth/logging.admin"
              ]
            },
            "list": {
              "flatPath": "v2beta1/billingAccounts/{billingAccountsId}/logs",
              "path": "v2beta1/{+parent}/logs",
              "id": "logging.billingAccounts.logs.list",
              "description": "Lists the logs in projects, organizations, folders, or billing accounts. Only logs that have entries are listed.",
              "httpMethod": "GET",
              "response": {
                "$ref": "ListLogsResponse"
              },
              "parameterOrder": [
                "parent"
              ],
              "scopes": [
                "https://www.googleapis.com/auth/cloud-platform",
                "https://www.googleapis.com/auth/cloud-platform.read-only",
                "https://www.googleapis.com/auth/logging.admin",
                "https://www.googleapis.com/auth/logging.read"
              ],
              "parameters": {
                "pageToken": {
                  "description": "Optional. If present, then retrieve the next batch of results from the preceding call to this method. pageToken must be the value of nextPageToken from the previous response. The values of other method parameters should be identical to those in the previous call.",
                  "type": "string",
                  "location": "query"
                },
                "pageSize": {
                  "format": "int32",
                  "description": "Optional. The maximum number of results to return from this request. Non-positive values are ignored. The presence of nextPageToken in the response indicates that more results might be available.",
                  "type": "integer",
                  "location": "query"
                },
                "parent": {
                  "location": "path",
                  "description": "Required. The resource name that owns the logs:\n\"projects/[PROJECT_ID]\"\n\"organizations/[ORGANIZATION_ID]\"\n\"billingAccounts/[BILLING_ACCOUNT_ID]\"\n\"folders/[FOLDER_ID]\"\n",
                  "type": "string",
                  "required": true,
                  "pattern": "^billingAccounts/[^/]+$"
                }
              }
            }
          }
        }
      }
    },
    "monitoredResourceDescriptors": {
      "methods": {
        "list": {
          "description": "Lists the descriptors for monitored resource types used by Stackdriver Logging.",
          "response": {
            "$ref": "ListMonitoredResourceDescriptorsResponse"
          },
          "parameterOrder": [],
          "httpMethod": "GET",
          "scopes": [
            "https://www.googleapis.com/auth/cloud-platform",
            "https://www.googleapis.com/auth/cloud-platform.read-only",
            "https://www.googleapis.com/auth/logging.admin",
            "https://www.googleapis.com/auth/logging.read"
          ],
          "parameters": {
            "pageSize": {
              "format": "int32",
              "description": "Optional. The maximum number of results to return from this request. Non-positive values are ignored. The presence of nextPageToken in the response indicates that more results might be available.",
              "type": "integer",
              "location": "query"
            },
            "pageToken": {
              "description": "Optional. If present, then retrieve the next batch of results from the preceding call to this method. pageToken must be the value of nextPageToken from the previous response. The values of other method parameters should be identical to those in the previous call.",
              "type": "string",
              "location": "query"
            }
          },
          "flatPath": "v2beta1/monitoredResourceDescriptors",
          "id": "logging.monitoredResourceDescriptors.list",
          "path": "v2beta1/monitoredResourceDescriptors"
        }
      }
    }
  },
  "parameters": {
    "key": {
      "location": "query",
      "description": "API key. Your API key identifies your project and provides you with API access, quota, and reports. Required unless you provide an OAuth 2.0 token.",
      "type": "string"
    },
    "access_token": {
      "location": "query",
      "description": "OAuth access token.",
      "type": "string"
    },
    "quotaUser": {
      "description": "Available to use for quota purposes for server-side applications. Can be any arbitrary string assigned to a user, but should not exceed 40 characters.",
      "type": "string",
      "location": "query"
    },
    "pp": {
      "location": "query",
      "description": "Pretty-print response.",
      "default": "true",
      "type": "boolean"
    },
    "bearer_token": {
      "description": "OAuth bearer token.",
      "type": "string",
      "location": "query"
    },
    "oauth_token": {
      "description": "OAuth 2.0 token for the current user.",
      "type": "string",
      "location": "query"
    },
    "upload_protocol": {
      "description": "Upload protocol for media (e.g. \"raw\", \"multipart\").",
      "type": "string",
      "location": "query"
    },
    "prettyPrint": {
      "description": "Returns response with indentations and line breaks.",
      "default": "true",
      "type": "boolean",
      "location": "query"
    },
    "uploadType": {
      "location": "query",
      "description": "Legacy upload protocol for media (e.g. \"media\", \"multipart\").",
      "type": "string"
    },
    "fields": {
      "description": "Selector specifying which fields to include in a partial response.",
      "type": "string",
      "location": "query"
    },
    "$.xgafv": {
      "enumDescriptions": [
        "v1 error format",
        "v2 error format"
      ],
      "location": "query",
      "enum": [
        "1",
        "2"
      ],
      "description": "V1 error format.",
      "type": "string"
    },
    "callback": {
      "location": "query",
      "description": "JSONP",
      "type": "string"
    },
    "alt": {
      "enumDescriptions": [
        "Responses with Content-Type of application/json",
        "Media download with context-dependent Content-Type",
        "Responses with Content-Type of application/x-protobuf"
      ],
      "location": "query",
      "description": "Data format for response.",
      "default": "json",
      "enum": [
        "json",
        "media",
        "proto"
      ],
      "type": "string"
    }
  },
  "version": "v2beta1",
  "baseUrl": "https://logging.googleapis.com/"
>>>>>>> d5fa6b74
}<|MERGE_RESOLUTION|>--- conflicted
+++ resolved
@@ -1,113 +1,4 @@
 {
-<<<<<<< HEAD
-  "title": "Stackdriver Logging API",
-  "ownerName": "Google",
-  "resources": {
-    "billingAccounts": {
-      "resources": {
-        "logs": {
-          "methods": {
-            "list": {
-              "description": "Lists the logs in projects, organizations, folders, or billing accounts. Only logs that have entries are listed.",
-              "httpMethod": "GET",
-              "response": {
-                "$ref": "ListLogsResponse"
-              },
-              "parameterOrder": [
-                "parent"
-              ],
-              "parameters": {
-                "pageToken": {
-                  "type": "string",
-                  "location": "query",
-                  "description": "Optional. If present, then retrieve the next batch of results from the preceding call to this method. pageToken must be the value of nextPageToken from the previous response. The values of other method parameters should be identical to those in the previous call."
-                },
-                "pageSize": {
-                  "type": "integer",
-                  "location": "query",
-                  "format": "int32",
-                  "description": "Optional. The maximum number of results to return from this request. Non-positive values are ignored. The presence of nextPageToken in the response indicates that more results might be available."
-                },
-                "parent": {
-                  "location": "path",
-                  "description": "Required. The resource name that owns the logs:\n\"projects/[PROJECT_ID]\"\n\"organizations/[ORGANIZATION_ID]\"\n\"billingAccounts/[BILLING_ACCOUNT_ID]\"\n\"folders/[FOLDER_ID]\"\n",
-                  "type": "string",
-                  "required": true,
-                  "pattern": "^billingAccounts/[^/]+$"
-                }
-              },
-              "scopes": [
-                "https://www.googleapis.com/auth/cloud-platform",
-                "https://www.googleapis.com/auth/cloud-platform.read-only",
-                "https://www.googleapis.com/auth/logging.admin",
-                "https://www.googleapis.com/auth/logging.read"
-              ],
-              "flatPath": "v2beta1/billingAccounts/{billingAccountsId}/logs",
-              "path": "v2beta1/{+parent}/logs",
-              "id": "logging.billingAccounts.logs.list"
-            },
-            "delete": {
-              "flatPath": "v2beta1/billingAccounts/{billingAccountsId}/logs/{logsId}",
-              "path": "v2beta1/{+logName}",
-              "id": "logging.billingAccounts.logs.delete",
-              "description": "Deletes all the log entries in a log. The log reappears if it receives new entries. Log entries written shortly before the delete operation might not be deleted.",
-              "httpMethod": "DELETE",
-              "response": {
-                "$ref": "Empty"
-              },
-              "parameterOrder": [
-                "logName"
-              ],
-              "parameters": {
-                "logName": {
-                  "location": "path",
-                  "description": "Required. The resource name of the log to delete:\n\"projects/[PROJECT_ID]/logs/[LOG_ID]\"\n\"organizations/[ORGANIZATION_ID]/logs/[LOG_ID]\"\n\"billingAccounts/[BILLING_ACCOUNT_ID]/logs/[LOG_ID]\"\n\"folders/[FOLDER_ID]/logs/[LOG_ID]\"\n[LOG_ID] must be URL-encoded. For example, \"projects/my-project-id/logs/syslog\", \"organizations/1234567890/logs/cloudresourcemanager.googleapis.com%2Factivity\". For more information about log names, see LogEntry.",
-                  "type": "string",
-                  "required": true,
-                  "pattern": "^billingAccounts/[^/]+/logs/[^/]+$"
-                }
-              },
-              "scopes": [
-                "https://www.googleapis.com/auth/cloud-platform",
-                "https://www.googleapis.com/auth/logging.admin"
-              ]
-            }
-          }
-        }
-      }
-    },
-    "monitoredResourceDescriptors": {
-      "methods": {
-        "list": {
-          "response": {
-            "$ref": "ListMonitoredResourceDescriptorsResponse"
-          },
-          "parameterOrder": [],
-          "httpMethod": "GET",
-          "scopes": [
-            "https://www.googleapis.com/auth/cloud-platform",
-            "https://www.googleapis.com/auth/cloud-platform.read-only",
-            "https://www.googleapis.com/auth/logging.admin",
-            "https://www.googleapis.com/auth/logging.read"
-          ],
-          "parameters": {
-            "pageToken": {
-              "location": "query",
-              "description": "Optional. If present, then retrieve the next batch of results from the preceding call to this method. pageToken must be the value of nextPageToken from the previous response. The values of other method parameters should be identical to those in the previous call.",
-              "type": "string"
-            },
-            "pageSize": {
-              "location": "query",
-              "format": "int32",
-              "description": "Optional. The maximum number of results to return from this request. Non-positive values are ignored. The presence of nextPageToken in the response indicates that more results might be available.",
-              "type": "integer"
-            }
-          },
-          "flatPath": "v2beta1/monitoredResourceDescriptors",
-          "id": "logging.monitoredResourceDescriptors.list",
-          "path": "v2beta1/monitoredResourceDescriptors",
-          "description": "Lists the descriptors for monitored resource types used by Stackdriver Logging."
-=======
   "kind": "discovery#restDescription",
   "description": "Writes log entries and manages your Stackdriver Logging configuration.",
   "servicePath": "",
@@ -129,83 +20,10 @@
         "revisionId": {
           "description": "The canonical and persistent identifier of the deployed revision. Example (git): \"0035781c50ec7aa23385dc841529ce8a4b70db1b\"",
           "type": "string"
->>>>>>> d5fa6b74
         }
       },
       "id": "SourceReference"
     },
-<<<<<<< HEAD
-    "organizations": {
-      "resources": {
-        "logs": {
-          "methods": {
-            "delete": {
-              "flatPath": "v2beta1/organizations/{organizationsId}/logs/{logsId}",
-              "path": "v2beta1/{+logName}",
-              "id": "logging.organizations.logs.delete",
-              "description": "Deletes all the log entries in a log. The log reappears if it receives new entries. Log entries written shortly before the delete operation might not be deleted.",
-              "httpMethod": "DELETE",
-              "parameterOrder": [
-                "logName"
-              ],
-              "response": {
-                "$ref": "Empty"
-              },
-              "parameters": {
-                "logName": {
-                  "type": "string",
-                  "required": true,
-                  "pattern": "^organizations/[^/]+/logs/[^/]+$",
-                  "location": "path",
-                  "description": "Required. The resource name of the log to delete:\n\"projects/[PROJECT_ID]/logs/[LOG_ID]\"\n\"organizations/[ORGANIZATION_ID]/logs/[LOG_ID]\"\n\"billingAccounts/[BILLING_ACCOUNT_ID]/logs/[LOG_ID]\"\n\"folders/[FOLDER_ID]/logs/[LOG_ID]\"\n[LOG_ID] must be URL-encoded. For example, \"projects/my-project-id/logs/syslog\", \"organizations/1234567890/logs/cloudresourcemanager.googleapis.com%2Factivity\". For more information about log names, see LogEntry."
-                }
-              },
-              "scopes": [
-                "https://www.googleapis.com/auth/cloud-platform",
-                "https://www.googleapis.com/auth/logging.admin"
-              ]
-            },
-            "list": {
-              "flatPath": "v2beta1/organizations/{organizationsId}/logs",
-              "path": "v2beta1/{+parent}/logs",
-              "id": "logging.organizations.logs.list",
-              "description": "Lists the logs in projects, organizations, folders, or billing accounts. Only logs that have entries are listed.",
-              "httpMethod": "GET",
-              "response": {
-                "$ref": "ListLogsResponse"
-              },
-              "parameterOrder": [
-                "parent"
-              ],
-              "scopes": [
-                "https://www.googleapis.com/auth/cloud-platform",
-                "https://www.googleapis.com/auth/cloud-platform.read-only",
-                "https://www.googleapis.com/auth/logging.admin",
-                "https://www.googleapis.com/auth/logging.read"
-              ],
-              "parameters": {
-                "pageToken": {
-                  "type": "string",
-                  "location": "query",
-                  "description": "Optional. If present, then retrieve the next batch of results from the preceding call to this method. pageToken must be the value of nextPageToken from the previous response. The values of other method parameters should be identical to those in the previous call."
-                },
-                "pageSize": {
-                  "location": "query",
-                  "format": "int32",
-                  "description": "Optional. The maximum number of results to return from this request. Non-positive values are ignored. The presence of nextPageToken in the response indicates that more results might be available.",
-                  "type": "integer"
-                },
-                "parent": {
-                  "type": "string",
-                  "required": true,
-                  "pattern": "^organizations/[^/]+$",
-                  "location": "path",
-                  "description": "Required. The resource name that owns the logs:\n\"projects/[PROJECT_ID]\"\n\"organizations/[ORGANIZATION_ID]\"\n\"billingAccounts/[BILLING_ACCOUNT_ID]\"\n\"folders/[FOLDER_ID]\"\n"
-                }
-              }
-            }
-          }
-=======
     "WriteLogEntriesResponse": {
       "description": "Result returned from WriteLogEntries. empty",
       "type": "object",
@@ -230,54 +48,10 @@
           "format": "double",
           "description": "Must be greater than 0.",
           "type": "number"
->>>>>>> d5fa6b74
         }
       },
       "id": "Exponential"
     },
-<<<<<<< HEAD
-    "entries": {
-      "methods": {
-        "list": {
-          "httpMethod": "POST",
-          "parameterOrder": [],
-          "response": {
-            "$ref": "ListLogEntriesResponse"
-          },
-          "scopes": [
-            "https://www.googleapis.com/auth/cloud-platform",
-            "https://www.googleapis.com/auth/cloud-platform.read-only",
-            "https://www.googleapis.com/auth/logging.admin",
-            "https://www.googleapis.com/auth/logging.read"
-          ],
-          "parameters": {},
-          "flatPath": "v2beta1/entries:list",
-          "path": "v2beta1/entries:list",
-          "id": "logging.entries.list",
-          "request": {
-            "$ref": "ListLogEntriesRequest"
-          },
-          "description": "Lists log entries. Use this method to retrieve log entries from Stackdriver Logging. For ways to export log entries, see Exporting Logs."
-        },
-        "write": {
-          "flatPath": "v2beta1/entries:write",
-          "id": "logging.entries.write",
-          "path": "v2beta1/entries:write",
-          "description": "Log entry resourcesWrites log entries to Stackdriver Logging. This API method is the only way to send log entries to Stackdriver Logging. This method is used, directly or indirectly, by the Stackdriver Logging agent (fluentd) and all logging libraries configured to use Stackdriver Logging.",
-          "request": {
-            "$ref": "WriteLogEntriesRequest"
-          },
-          "response": {
-            "$ref": "WriteLogEntriesResponse"
-          },
-          "parameterOrder": [],
-          "httpMethod": "POST",
-          "parameters": {},
-          "scopes": [
-            "https://www.googleapis.com/auth/cloud-platform",
-            "https://www.googleapis.com/auth/logging.admin",
-            "https://www.googleapis.com/auth/logging.write"
-=======
     "WriteLogEntriesRequest": {
       "description": "The parameters to WriteLogEntries.",
       "type": "object",
@@ -335,550 +109,27 @@
             "STRING",
             "BOOL",
             "INT64"
->>>>>>> d5fa6b74
           ]
         }
       },
       "id": "LabelDescriptor"
     },
-<<<<<<< HEAD
-    "projects": {
-      "resources": {
-        "metrics": {
-          "methods": {
-            "delete": {
-              "description": "Deletes a logs-based metric.",
-              "response": {
-                "$ref": "Empty"
-              },
-              "parameterOrder": [
-                "metricName"
-              ],
-              "httpMethod": "DELETE",
-              "parameters": {
-                "metricName": {
-                  "type": "string",
-                  "required": true,
-                  "pattern": "^projects/[^/]+/metrics/[^/]+$",
-                  "location": "path",
-                  "description": "The resource name of the metric to delete:\n\"projects/[PROJECT_ID]/metrics/[METRIC_ID]\"\n"
-                }
-              },
-              "scopes": [
-                "https://www.googleapis.com/auth/cloud-platform",
-                "https://www.googleapis.com/auth/logging.admin",
-                "https://www.googleapis.com/auth/logging.write"
-              ],
-              "flatPath": "v2beta1/projects/{projectsId}/metrics/{metricsId}",
-              "id": "logging.projects.metrics.delete",
-              "path": "v2beta1/{+metricName}"
-            },
-            "get": {
-              "description": "Gets a logs-based metric.",
-              "httpMethod": "GET",
-              "response": {
-                "$ref": "LogMetric"
-              },
-              "parameterOrder": [
-                "metricName"
-              ],
-              "scopes": [
-                "https://www.googleapis.com/auth/cloud-platform",
-                "https://www.googleapis.com/auth/cloud-platform.read-only",
-                "https://www.googleapis.com/auth/logging.admin",
-                "https://www.googleapis.com/auth/logging.read"
-              ],
-              "parameters": {
-                "metricName": {
-                  "type": "string",
-                  "required": true,
-                  "pattern": "^projects/[^/]+/metrics/[^/]+$",
-                  "location": "path",
-                  "description": "The resource name of the desired metric:\n\"projects/[PROJECT_ID]/metrics/[METRIC_ID]\"\n"
-                }
-              },
-              "flatPath": "v2beta1/projects/{projectsId}/metrics/{metricsId}",
-              "path": "v2beta1/{+metricName}",
-              "id": "logging.projects.metrics.get"
-            },
-            "list": {
-              "response": {
-                "$ref": "ListLogMetricsResponse"
-              },
-              "parameterOrder": [
-                "parent"
-              ],
-              "httpMethod": "GET",
-              "parameters": {
-                "pageToken": {
-                  "type": "string",
-                  "location": "query",
-                  "description": "Optional. If present, then retrieve the next batch of results from the preceding call to this method. pageToken must be the value of nextPageToken from the previous response. The values of other method parameters should be identical to those in the previous call."
-                },
-                "pageSize": {
-                  "location": "query",
-                  "format": "int32",
-                  "description": "Optional. The maximum number of results to return from this request. Non-positive values are ignored. The presence of nextPageToken in the response indicates that more results might be available.",
-                  "type": "integer"
-                },
-                "parent": {
-                  "type": "string",
-                  "required": true,
-                  "pattern": "^projects/[^/]+$",
-                  "location": "path",
-                  "description": "Required. The name of the project containing the metrics:\n\"projects/[PROJECT_ID]\"\n"
-                }
-              },
-              "scopes": [
-                "https://www.googleapis.com/auth/cloud-platform",
-                "https://www.googleapis.com/auth/cloud-platform.read-only",
-                "https://www.googleapis.com/auth/logging.admin",
-                "https://www.googleapis.com/auth/logging.read"
-              ],
-              "flatPath": "v2beta1/projects/{projectsId}/metrics",
-              "id": "logging.projects.metrics.list",
-              "path": "v2beta1/{+parent}/metrics",
-              "description": "Lists logs-based metrics."
-            },
-            "update": {
-              "flatPath": "v2beta1/projects/{projectsId}/metrics/{metricsId}",
-              "path": "v2beta1/{+metricName}",
-              "id": "logging.projects.metrics.update",
-              "request": {
-                "$ref": "LogMetric"
-              },
-              "description": "Creates or updates a logs-based metric.",
-              "httpMethod": "PUT",
-              "parameterOrder": [
-                "metricName"
-              ],
-              "response": {
-                "$ref": "LogMetric"
-              },
-              "scopes": [
-                "https://www.googleapis.com/auth/cloud-platform",
-                "https://www.googleapis.com/auth/logging.admin",
-                "https://www.googleapis.com/auth/logging.write"
-              ],
-              "parameters": {
-                "metricName": {
-                  "type": "string",
-                  "required": true,
-                  "pattern": "^projects/[^/]+/metrics/[^/]+$",
-                  "location": "path",
-                  "description": "The resource name of the metric to update:\n\"projects/[PROJECT_ID]/metrics/[METRIC_ID]\"\nThe updated metric must be provided in the request and it's name field must be the same as [METRIC_ID] If the metric does not exist in [PROJECT_ID], then a new metric is created."
-                }
-              }
-            },
-            "create": {
-              "description": "Creates a logs-based metric.",
-              "request": {
-                "$ref": "LogMetric"
-              },
-              "httpMethod": "POST",
-              "parameterOrder": [
-                "parent"
-              ],
-              "response": {
-                "$ref": "LogMetric"
-              },
-              "parameters": {
-                "parent": {
-                  "location": "path",
-                  "description": "The resource name of the project in which to create the metric:\n\"projects/[PROJECT_ID]\"\nThe new metric must be provided in the request.",
-                  "type": "string",
-                  "required": true,
-                  "pattern": "^projects/[^/]+$"
-                }
-              },
-              "scopes": [
-                "https://www.googleapis.com/auth/cloud-platform",
-                "https://www.googleapis.com/auth/logging.admin",
-                "https://www.googleapis.com/auth/logging.write"
-              ],
-              "flatPath": "v2beta1/projects/{projectsId}/metrics",
-              "path": "v2beta1/{+parent}/metrics",
-              "id": "logging.projects.metrics.create"
-            }
-          }
-        },
-        "sinks": {
-          "methods": {
-            "delete": {
-              "description": "Deletes a sink. If the sink has a unique writer_identity, then that service account is also deleted.",
-              "response": {
-                "$ref": "Empty"
-              },
-              "parameterOrder": [
-                "sinkName"
-              ],
-              "httpMethod": "DELETE",
-              "scopes": [
-                "https://www.googleapis.com/auth/cloud-platform",
-                "https://www.googleapis.com/auth/logging.admin"
-              ],
-              "parameters": {
-                "sinkName": {
-                  "location": "path",
-                  "description": "Required. The full resource name of the sink to delete, including the parent resource and the sink identifier:\n\"projects/[PROJECT_ID]/sinks/[SINK_ID]\"\n\"organizations/[ORGANIZATION_ID]/sinks/[SINK_ID]\"\n\"billingAccounts/[BILLING_ACCOUNT_ID]/sinks/[SINK_ID]\"\n\"folders/[FOLDER_ID]/sinks/[SINK_ID]\"\nExample: \"projects/my-project-id/sinks/my-sink-id\".",
-                  "type": "string",
-                  "required": true,
-                  "pattern": "^projects/[^/]+/sinks/[^/]+$"
-                }
-              },
-              "flatPath": "v2beta1/projects/{projectsId}/sinks/{sinksId}",
-              "id": "logging.projects.sinks.delete",
-              "path": "v2beta1/{+sinkName}"
-            },
-            "get": {
-              "response": {
-                "$ref": "LogSink"
-              },
-              "parameterOrder": [
-                "sinkName"
-              ],
-              "httpMethod": "GET",
-              "parameters": {
-                "sinkName": {
-                  "location": "path",
-                  "description": "Required. The resource name of the sink:\n\"projects/[PROJECT_ID]/sinks/[SINK_ID]\"\n\"organizations/[ORGANIZATION_ID]/sinks/[SINK_ID]\"\n\"billingAccounts/[BILLING_ACCOUNT_ID]/sinks/[SINK_ID]\"\n\"folders/[FOLDER_ID]/sinks/[SINK_ID]\"\nExample: \"projects/my-project-id/sinks/my-sink-id\".",
-                  "type": "string",
-                  "required": true,
-                  "pattern": "^projects/[^/]+/sinks/[^/]+$"
-                }
-              },
-              "scopes": [
-                "https://www.googleapis.com/auth/cloud-platform",
-                "https://www.googleapis.com/auth/cloud-platform.read-only",
-                "https://www.googleapis.com/auth/logging.admin",
-                "https://www.googleapis.com/auth/logging.read"
-              ],
-              "flatPath": "v2beta1/projects/{projectsId}/sinks/{sinksId}",
-              "id": "logging.projects.sinks.get",
-              "path": "v2beta1/{+sinkName}",
-              "description": "Gets a sink."
-            },
-            "list": {
-              "response": {
-                "$ref": "ListSinksResponse"
-              },
-              "parameterOrder": [
-                "parent"
-              ],
-              "httpMethod": "GET",
-              "scopes": [
-                "https://www.googleapis.com/auth/cloud-platform",
-                "https://www.googleapis.com/auth/cloud-platform.read-only",
-                "https://www.googleapis.com/auth/logging.admin",
-                "https://www.googleapis.com/auth/logging.read"
-              ],
-              "parameters": {
-                "pageToken": {
-                  "location": "query",
-                  "description": "Optional. If present, then retrieve the next batch of results from the preceding call to this method. pageToken must be the value of nextPageToken from the previous response. The values of other method parameters should be identical to those in the previous call.",
-                  "type": "string"
-                },
-                "pageSize": {
-                  "location": "query",
-                  "format": "int32",
-                  "description": "Optional. The maximum number of results to return from this request. Non-positive values are ignored. The presence of nextPageToken in the response indicates that more results might be available.",
-                  "type": "integer"
-                },
-                "parent": {
-                  "location": "path",
-                  "description": "Required. The parent resource whose sinks are to be listed:\n\"projects/[PROJECT_ID]\"\n\"organizations/[ORGANIZATION_ID]\"\n\"billingAccounts/[BILLING_ACCOUNT_ID]\"\n\"folders/[FOLDER_ID]\"\n",
-                  "type": "string",
-                  "required": true,
-                  "pattern": "^projects/[^/]+$"
-                }
-              },
-              "flatPath": "v2beta1/projects/{projectsId}/sinks",
-              "id": "logging.projects.sinks.list",
-              "path": "v2beta1/{+parent}/sinks",
-              "description": "Lists sinks."
-            },
-            "update": {
-              "flatPath": "v2beta1/projects/{projectsId}/sinks/{sinksId}",
-              "path": "v2beta1/{+sinkName}",
-              "id": "logging.projects.sinks.update",
-              "request": {
-                "$ref": "LogSink"
-              },
-              "description": "Updates a sink. This method replaces the following fields in the existing sink with values from the new sink: destination, and filter. The updated sink might also have a new writer_identity; see the unique_writer_identity field.",
-              "httpMethod": "PUT",
-              "parameterOrder": [
-                "sinkName"
-              ],
-              "response": {
-                "$ref": "LogSink"
-              },
-              "scopes": [
-                "https://www.googleapis.com/auth/cloud-platform",
-                "https://www.googleapis.com/auth/logging.admin"
-              ],
-              "parameters": {
-                "updateMask": {
-                  "location": "query",
-                  "format": "google-fieldmask",
-                  "description": "Optional. Field mask that specifies the fields in sink that need an update. A sink field will be overwritten if, and only if, it is in the update mask. name and output only fields cannot be updated.An empty updateMask is temporarily treated as using the following mask for backwards compatibility purposes:  destination,filter,includeChildren At some point in the future, behavior will be removed and specifying an empty updateMask will be an error.For a detailed FieldMask definition, see https://developers.google.com/protocol-buffers/docs/reference/google.protobuf#fieldmaskExample: updateMask=filter.",
-                  "type": "string"
-                },
-                "uniqueWriterIdentity": {
-                  "location": "query",
-                  "description": "Optional. See sinks.create for a description of this field. When updating a sink, the effect of this field on the value of writer_identity in the updated sink depends on both the old and new values of this field:\nIf the old and new values of this field are both false or both true, then there is no change to the sink's writer_identity.\nIf the old value is false and the new value is true, then writer_identity is changed to a unique service account.\nIt is an error if the old value is true and the new value is set to false or defaulted to false.",
-                  "type": "boolean"
-                },
-                "sinkName": {
-                  "type": "string",
-                  "required": true,
-                  "pattern": "^projects/[^/]+/sinks/[^/]+$",
-                  "location": "path",
-                  "description": "Required. The full resource name of the sink to update, including the parent resource and the sink identifier:\n\"projects/[PROJECT_ID]/sinks/[SINK_ID]\"\n\"organizations/[ORGANIZATION_ID]/sinks/[SINK_ID]\"\n\"billingAccounts/[BILLING_ACCOUNT_ID]/sinks/[SINK_ID]\"\n\"folders/[FOLDER_ID]/sinks/[SINK_ID]\"\nExample: \"projects/my-project-id/sinks/my-sink-id\"."
-                }
-              }
-            },
-            "create": {
-              "httpMethod": "POST",
-              "parameterOrder": [
-                "parent"
-              ],
-              "response": {
-                "$ref": "LogSink"
-              },
-              "scopes": [
-                "https://www.googleapis.com/auth/cloud-platform",
-                "https://www.googleapis.com/auth/logging.admin"
-              ],
-              "parameters": {
-                "parent": {
-                  "type": "string",
-                  "required": true,
-                  "pattern": "^projects/[^/]+$",
-                  "location": "path",
-                  "description": "Required. The resource in which to create the sink:\n\"projects/[PROJECT_ID]\"\n\"organizations/[ORGANIZATION_ID]\"\n\"billingAccounts/[BILLING_ACCOUNT_ID]\"\n\"folders/[FOLDER_ID]\"\nExamples: \"projects/my-logging-project\", \"organizations/123456789\"."
-                },
-                "uniqueWriterIdentity": {
-                  "location": "query",
-                  "description": "Optional. Determines the kind of IAM identity returned as writer_identity in the new sink. If this value is omitted or set to false, and if the sink's parent is a project, then the value returned as writer_identity is the same group or service account used by Stackdriver Logging before the addition of writer identities to this API. The sink's destination must be in the same project as the sink itself.If this field is set to true, or if the sink is owned by a non-project resource such as an organization, then the value of writer_identity will be a unique service account used only for exports from the new sink. For more information, see writer_identity in LogSink.",
-                  "type": "boolean"
-                }
-              },
-              "flatPath": "v2beta1/projects/{projectsId}/sinks",
-              "path": "v2beta1/{+parent}/sinks",
-              "id": "logging.projects.sinks.create",
-              "request": {
-                "$ref": "LogSink"
-              },
-              "description": "Creates a sink that exports specified log entries to a destination. The export of newly-ingested log entries begins immediately, unless the sink's writer_identity is not permitted to write to the destination. A sink can export log entries only from the resource owning the sink."
-            }
-          }
-        },
-        "logs": {
-          "methods": {
-            "list": {
-              "parameterOrder": [
-                "parent"
-              ],
-              "response": {
-                "$ref": "ListLogsResponse"
-              },
-              "httpMethod": "GET",
-              "scopes": [
-                "https://www.googleapis.com/auth/cloud-platform",
-                "https://www.googleapis.com/auth/cloud-platform.read-only",
-                "https://www.googleapis.com/auth/logging.admin",
-                "https://www.googleapis.com/auth/logging.read"
-              ],
-              "parameters": {
-                "pageToken": {
-                  "type": "string",
-                  "location": "query",
-                  "description": "Optional. If present, then retrieve the next batch of results from the preceding call to this method. pageToken must be the value of nextPageToken from the previous response. The values of other method parameters should be identical to those in the previous call."
-                },
-                "pageSize": {
-                  "type": "integer",
-                  "location": "query",
-                  "format": "int32",
-                  "description": "Optional. The maximum number of results to return from this request. Non-positive values are ignored. The presence of nextPageToken in the response indicates that more results might be available."
-                },
-                "parent": {
-                  "location": "path",
-                  "description": "Required. The resource name that owns the logs:\n\"projects/[PROJECT_ID]\"\n\"organizations/[ORGANIZATION_ID]\"\n\"billingAccounts/[BILLING_ACCOUNT_ID]\"\n\"folders/[FOLDER_ID]\"\n",
-                  "type": "string",
-                  "required": true,
-                  "pattern": "^projects/[^/]+$"
-                }
-              },
-              "flatPath": "v2beta1/projects/{projectsId}/logs",
-              "id": "logging.projects.logs.list",
-              "path": "v2beta1/{+parent}/logs",
-              "description": "Lists the logs in projects, organizations, folders, or billing accounts. Only logs that have entries are listed."
-            },
-            "delete": {
-              "flatPath": "v2beta1/projects/{projectsId}/logs/{logsId}",
-              "id": "logging.projects.logs.delete",
-              "path": "v2beta1/{+logName}",
-              "description": "Deletes all the log entries in a log. The log reappears if it receives new entries. Log entries written shortly before the delete operation might not be deleted.",
-              "response": {
-                "$ref": "Empty"
-              },
-              "parameterOrder": [
-                "logName"
-              ],
-              "httpMethod": "DELETE",
-              "scopes": [
-                "https://www.googleapis.com/auth/cloud-platform",
-                "https://www.googleapis.com/auth/logging.admin"
-              ],
-              "parameters": {
-                "logName": {
-                  "location": "path",
-                  "description": "Required. The resource name of the log to delete:\n\"projects/[PROJECT_ID]/logs/[LOG_ID]\"\n\"organizations/[ORGANIZATION_ID]/logs/[LOG_ID]\"\n\"billingAccounts/[BILLING_ACCOUNT_ID]/logs/[LOG_ID]\"\n\"folders/[FOLDER_ID]/logs/[LOG_ID]\"\n[LOG_ID] must be URL-encoded. For example, \"projects/my-project-id/logs/syslog\", \"organizations/1234567890/logs/cloudresourcemanager.googleapis.com%2Factivity\". For more information about log names, see LogEntry.",
-                  "type": "string",
-                  "required": true,
-                  "pattern": "^projects/[^/]+/logs/[^/]+$"
-                }
-              }
-            }
-          }
-        }
-      }
-    }
-  },
-  "parameters": {
-    "pp": {
-      "location": "query",
-      "description": "Pretty-print response.",
-      "default": "true",
-      "type": "boolean"
-    },
-    "oauth_token": {
-      "type": "string",
-      "location": "query",
-      "description": "OAuth 2.0 token for the current user."
-    },
-    "bearer_token": {
-      "type": "string",
-      "location": "query",
-      "description": "OAuth bearer token."
-    },
-    "upload_protocol": {
-      "type": "string",
-      "location": "query",
-      "description": "Upload protocol for media (e.g. \"raw\", \"multipart\")."
-    },
-    "prettyPrint": {
-      "default": "true",
-      "type": "boolean",
-      "location": "query",
-      "description": "Returns response with indentations and line breaks."
-    },
-    "fields": {
-      "type": "string",
-      "location": "query",
-      "description": "Selector specifying which fields to include in a partial response."
-    },
-    "uploadType": {
-      "type": "string",
-      "location": "query",
-      "description": "Legacy upload protocol for media (e.g. \"media\", \"multipart\")."
-    },
-    "callback": {
-      "type": "string",
-      "location": "query",
-      "description": "JSONP"
-    },
-    "$.xgafv": {
-      "location": "query",
-      "enum": [
-        "1",
-        "2"
-      ],
-      "description": "V1 error format.",
-      "type": "string",
-      "enumDescriptions": [
-        "v1 error format",
-        "v2 error format"
-      ]
-    },
-    "alt": {
-      "default": "json",
-      "enum": [
-        "json",
-        "media",
-        "proto"
-      ],
-      "type": "string",
-      "enumDescriptions": [
-        "Responses with Content-Type of application/json",
-        "Media download with context-dependent Content-Type",
-        "Responses with Content-Type of application/x-protobuf"
-      ],
-      "location": "query",
-      "description": "Data format for response."
-    },
-    "access_token": {
-      "type": "string",
-      "location": "query",
-      "description": "OAuth access token."
-    },
-    "key": {
-      "location": "query",
-      "description": "API key. Your API key identifies your project and provides you with API access, quota, and reports. Required unless you provide an OAuth 2.0 token.",
-      "type": "string"
-    },
-    "quotaUser": {
-      "location": "query",
-      "description": "Available to use for quota purposes for server-side applications. Can be any arbitrary string assigned to a user, but should not exceed 40 characters.",
-      "type": "string"
-    }
-  },
-  "version": "v2beta1",
-  "baseUrl": "https://logging.googleapis.com/",
-  "kind": "discovery#restDescription",
-  "servicePath": "",
-  "description": "Writes log entries and manages your Stackdriver Logging configuration.",
-  "basePath": "",
-  "id": "logging:v2beta1",
-  "documentationLink": "https://cloud.google.com/logging/docs/",
-  "revision": "20170926",
-  "discoveryVersion": "v1",
-  "version_module": true,
-  "schemas": {
     "BucketOptions": {
       "description": "BucketOptions describes the bucket boundaries used to create a histogram for the distribution. The buckets can be in a linear sequence, an exponential sequence, or each bucket can be specified explicitly. BucketOptions does not include the number of values in each bucket.A bucket has an inclusive lower bound and exclusive upper bound for the values that are counted for that bucket. The upper bound of a bucket must be strictly greater than the lower bound. The sequence of N buckets for a distribution consists of an underflow bucket (number 0), zero or more finite buckets (number 1 through N - 2) and an overflow bucket (number N - 1). The buckets are contiguous: the lower bound of bucket i (i \u003e 0) is the same as the upper bound of bucket i - 1. The buckets span the whole range of finite values: lower bound of the underflow bucket is -infinity and the upper bound of the overflow bucket is +infinity. The finite buckets are so-called because both bounds are finite.",
       "type": "object",
       "properties": {
         "exponentialBuckets": {
-          "$ref": "Exponential",
-          "description": "The exponential buckets."
+          "description": "The exponential buckets.",
+          "$ref": "Exponential"
         },
         "explicitBuckets": {
           "$ref": "Explicit",
           "description": "The explicit buckets."
         },
         "linearBuckets": {
-          "$ref": "Linear",
-          "description": "The linear bucket."
-        }
-=======
-    "BucketOptions": {
-      "description": "BucketOptions describes the bucket boundaries used to create a histogram for the distribution. The buckets can be in a linear sequence, an exponential sequence, or each bucket can be specified explicitly. BucketOptions does not include the number of values in each bucket.A bucket has an inclusive lower bound and exclusive upper bound for the values that are counted for that bucket. The upper bound of a bucket must be strictly greater than the lower bound. The sequence of N buckets for a distribution consists of an underflow bucket (number 0), zero or more finite buckets (number 1 through N - 2) and an overflow bucket (number N - 1). The buckets are contiguous: the lower bound of bucket i (i \u003e 0) is the same as the upper bound of bucket i - 1. The buckets span the whole range of finite values: lower bound of the underflow bucket is -infinity and the upper bound of the overflow bucket is +infinity. The finite buckets are so-called because both bounds are finite.",
-      "type": "object",
-      "properties": {
-        "exponentialBuckets": {
-          "description": "The exponential buckets.",
-          "$ref": "Exponential"
-        },
-        "explicitBuckets": {
-          "$ref": "Explicit",
-          "description": "The explicit buckets."
-        },
-        "linearBuckets": {
           "description": "The linear bucket.",
           "$ref": "Linear"
         }
->>>>>>> d5fa6b74
       },
       "id": "BucketOptions"
     },
@@ -894,13 +145,8 @@
           "type": "array"
         },
         "nextPageToken": {
-<<<<<<< HEAD
-          "type": "string",
-          "description": "If there might be more results than appear in this response, then nextPageToken is included. To get the next set of results, call this method again using the value of nextPageToken as pageToken."
-=======
           "description": "If there might be more results than appear in this response, then nextPageToken is included. To get the next set of results, call this method again using the value of nextPageToken as pageToken.",
           "type": "string"
->>>>>>> d5fa6b74
         }
       },
       "id": "ListLogMetricsResponse"
@@ -910,8 +156,6 @@
       "type": "object",
       "properties": {
         "metricKind": {
-<<<<<<< HEAD
-=======
           "description": "Whether the metric records instantaneous values, changes to a value, etc. Some combinations of metric_kind and value_type might not be supported.",
           "type": "string",
           "enumDescriptions": [
@@ -920,62 +164,41 @@
             "The change in a value during a time interval.",
             "A value accumulated over a time interval. Cumulative measurements in a time series should have the same start time and increasing end times, until an event resets the cumulative value to zero and sets a new start time for the following points."
           ],
->>>>>>> d5fa6b74
           "enum": [
             "METRIC_KIND_UNSPECIFIED",
             "GAUGE",
             "DELTA",
             "CUMULATIVE"
-<<<<<<< HEAD
-          ],
-          "description": "Whether the metric records instantaneous values, changes to a value, etc. Some combinations of metric_kind and value_type might not be supported.",
-          "type": "string",
-          "enumDescriptions": [
-            "Do not use this default value.",
-            "An instantaneous measurement of a value.",
-            "The change in a value during a time interval.",
-            "A value accumulated over a time interval. Cumulative measurements in a time series should have the same start time and increasing end times, until an event resets the cumulative value to zero and sets a new start time for the following points."
-=======
->>>>>>> d5fa6b74
           ]
         },
         "description": {
-          "type": "string",
-          "description": "A detailed description of the metric, which can be used in documentation."
+          "description": "A detailed description of the metric, which can be used in documentation.",
+          "type": "string"
         },
         "displayName": {
           "description": "A concise name for the metric, which can be displayed in user interfaces. Use sentence case without an ending period, for example \"Request count\". This field is optional but it is recommended to be set for any metrics associated with user-visible concepts, such as Quota.",
           "type": "string"
         },
         "unit": {
-          "type": "string",
-          "description": "The unit in which the metric value is reported. It is only applicable if the value_type is INT64, DOUBLE, or DISTRIBUTION. The supported units are a subset of The Unified Code for Units of Measure (http://unitsofmeasure.org/ucum.html) standard:Basic units (UNIT)\nbit bit\nBy byte\ns second\nmin minute\nh hour\nd dayPrefixes (PREFIX)\nk kilo (10**3)\nM mega (10**6)\nG giga (10**9)\nT tera (10**12)\nP peta (10**15)\nE exa (10**18)\nZ zetta (10**21)\nY yotta (10**24)\nm milli (10**-3)\nu micro (10**-6)\nn nano (10**-9)\np pico (10**-12)\nf femto (10**-15)\na atto (10**-18)\nz zepto (10**-21)\ny yocto (10**-24)\nKi kibi (2**10)\nMi mebi (2**20)\nGi gibi (2**30)\nTi tebi (2**40)GrammarThe grammar includes the dimensionless unit 1, such as 1/s.The grammar also includes these connectors:\n/ division (as an infix operator, e.g. 1/s).\n. multiplication (as an infix operator, e.g. GBy.d)The grammar for a unit is as follows:\nExpression = Component { \".\" Component } { \"/\" Component } ;\n\nComponent = [ PREFIX ] UNIT [ Annotation ]\n          | Annotation\n          | \"1\"\n          ;\n\nAnnotation = \"{\" NAME \"}\" ;\nNotes:\nAnnotation is just a comment if it follows a UNIT and is  equivalent to 1 if it is used alone. For examples,  {requests}/s == 1/s, By{transmitted}/s == By/s.\nNAME is a sequence of non-blank printable ASCII characters not  containing '{' or '}'."
+          "description": "The unit in which the metric value is reported. It is only applicable if the value_type is INT64, DOUBLE, or DISTRIBUTION. The supported units are a subset of The Unified Code for Units of Measure (http://unitsofmeasure.org/ucum.html) standard:Basic units (UNIT)\nbit bit\nBy byte\ns second\nmin minute\nh hour\nd dayPrefixes (PREFIX)\nk kilo (10**3)\nM mega (10**6)\nG giga (10**9)\nT tera (10**12)\nP peta (10**15)\nE exa (10**18)\nZ zetta (10**21)\nY yotta (10**24)\nm milli (10**-3)\nu micro (10**-6)\nn nano (10**-9)\np pico (10**-12)\nf femto (10**-15)\na atto (10**-18)\nz zepto (10**-21)\ny yocto (10**-24)\nKi kibi (2**10)\nMi mebi (2**20)\nGi gibi (2**30)\nTi tebi (2**40)GrammarThe grammar includes the dimensionless unit 1, such as 1/s.The grammar also includes these connectors:\n/ division (as an infix operator, e.g. 1/s).\n. multiplication (as an infix operator, e.g. GBy.d)The grammar for a unit is as follows:\nExpression = Component { \".\" Component } { \"/\" Component } ;\n\nComponent = [ PREFIX ] UNIT [ Annotation ]\n          | Annotation\n          | \"1\"\n          ;\n\nAnnotation = \"{\" NAME \"}\" ;\nNotes:\nAnnotation is just a comment if it follows a UNIT and is  equivalent to 1 if it is used alone. For examples,  {requests}/s == 1/s, By{transmitted}/s == By/s.\nNAME is a sequence of non-blank printable ASCII characters not  containing '{' or '}'.",
+          "type": "string"
         },
         "labels": {
+          "description": "The set of labels that can be used to describe a specific instance of this metric type. For example, the appengine.googleapis.com/http/server/response_latencies metric type has a label for the HTTP response code, response_code, so you can look at latencies for successful responses or just for responses that failed.",
           "items": {
             "$ref": "LabelDescriptor"
           },
-          "type": "array",
-          "description": "The set of labels that can be used to describe a specific instance of this metric type. For example, the appengine.googleapis.com/http/server/response_latencies metric type has a label for the HTTP response code, response_code, so you can look at latencies for successful responses or just for responses that failed."
+          "type": "array"
         },
         "name": {
-<<<<<<< HEAD
-          "type": "string",
-          "description": "The resource name of the metric descriptor. Depending on the implementation, the name typically includes: (1) the parent resource name that defines the scope of the metric type or of its data; and (2) the metric's URL-encoded type, which also appears in the type field of this descriptor. For example, following is the resource name of a custom metric within the GCP project my-project-id:\n\"projects/my-project-id/metricDescriptors/custom.googleapis.com%2Finvoice%2Fpaid%2Famount\"\n"
-=======
           "description": "The resource name of the metric descriptor.",
           "type": "string"
->>>>>>> d5fa6b74
         },
         "type": {
           "description": "The metric type, including its DNS name prefix. The type is not URL-encoded. All user-defined custom metric types have the DNS name custom.googleapis.com. Metric types should use a natural hierarchical grouping. For example:\n\"custom.googleapis.com/invoice/paid/amount\"\n\"appengine.googleapis.com/http/server/response_latencies\"\n",
           "type": "string"
         },
         "valueType": {
-<<<<<<< HEAD
-          "type": "string",
-=======
->>>>>>> d5fa6b74
           "enumDescriptions": [
             "Do not use this default value.",
             "The value is a boolean. This value type can be used only if the metric kind is GAUGE.",
@@ -994,58 +217,16 @@
             "DISTRIBUTION",
             "MONEY"
           ],
-<<<<<<< HEAD
-          "description": "Whether the measurement is an integer, a floating-point number, etc. Some combinations of metric_kind and value_type might not be supported."
-=======
           "description": "Whether the measurement is an integer, a floating-point number, etc. Some combinations of metric_kind and value_type might not be supported.",
           "type": "string"
->>>>>>> d5fa6b74
         }
       },
       "id": "MetricDescriptor"
     },
     "LogEntry": {
-      "type": "object",
-      "properties": {
-<<<<<<< HEAD
-        "resource": {
-          "$ref": "MonitoredResource",
-          "description": "Required. The monitored resource associated with this log entry. Example: a log entry that reports a database error would be associated with the monitored resource designating the particular database that reported the error."
-        },
-        "httpRequest": {
-          "$ref": "HttpRequest",
-          "description": "Optional. Information about the HTTP request associated with this log entry, if applicable."
-        },
-        "jsonPayload": {
-          "additionalProperties": {
-            "description": "Properties of the object.",
-            "type": "any"
-          },
-          "description": "The log entry payload, represented as a structure that is expressed as a JSON object.",
-          "type": "object"
-        },
-        "operation": {
-          "$ref": "LogEntryOperation",
-          "description": "Optional. Information about an operation associated with the log entry, if applicable."
-        },
-        "insertId": {
-          "description": "Optional. A unique identifier for the log entry. If you provide a value, then Stackdriver Logging considers other log entries in the same project, with the same timestamp, and with the same insert_id to be duplicates which can be removed. If omitted in new log entries, then Stackdriver Logging assigns its own unique identifier. The insert_id is also used to order log entries that have the same timestamp value.",
-          "type": "string"
-        },
-        "textPayload": {
-          "description": "The log entry payload, represented as a Unicode string (UTF-8).",
-          "type": "string"
-        },
-        "protoPayload": {
-          "additionalProperties": {
-            "description": "Properties of the object. Contains field @type with type URL.",
-            "type": "any"
-          },
-          "description": "The log entry payload, represented as a protocol buffer. Some Google Cloud Platform services use this field for their log entry payloads.",
-          "type": "object"
-        },
-=======
->>>>>>> d5fa6b74
+      "description": "An individual entry in a log.",
+      "type": "object",
+      "properties": {
         "trace": {
           "description": "Optional. Resource name of the trace associated with the log entry, if any. If it contains a relative resource name, the name is assumed to be relative to //tracing.googleapis.com. Example: projects/my-projectid/traces/06796866738c859f2f19b7cfb3214824",
           "type": "string"
@@ -1088,20 +269,18 @@
           "$ref": "LogEntrySourceLocation"
         },
         "timestamp": {
-          "type": "string",
           "format": "google-datetime",
-          "description": "Optional. The time the event described by the log entry occurred. This time is used to compute the log entry's age and to enforce the logs retention period. If this field is omitted in a new log entry, then Stackdriver Logging assigns it the current time.Incoming log entries should have timestamps that are no more than the logs retention period in the past, and no more than 24 hours in the future. See the entries.write API method for more information."
+          "description": "Optional. The time the event described by the log entry occurred. This time is used to compute the log entry's age and to enforce the logs retention period. If this field is omitted in a new log entry, then Stackdriver Logging assigns it the current time.Incoming log entries should have timestamps that are no more than the logs retention period in the past, and no more than 24 hours in the future. See the entries.write API method for more information.",
+          "type": "string"
         },
         "receiveTimestamp": {
-          "type": "string",
           "format": "google-datetime",
-          "description": "Output only. The time the log entry was received by Stackdriver Logging."
+          "description": "Output only. The time the log entry was received by Stackdriver Logging.",
+          "type": "string"
         },
         "logName": {
           "description": "Required. The resource name of the log to which this log entry belongs:\n\"projects/[PROJECT_ID]/logs/[LOG_ID]\"\n\"organizations/[ORGANIZATION_ID]/logs/[LOG_ID]\"\n\"billingAccounts/[BILLING_ACCOUNT_ID]/logs/[LOG_ID]\"\n\"folders/[FOLDER_ID]/logs/[LOG_ID]\"\nA project number may optionally be used in place of PROJECT_ID. The  project number is translated to its corresponding PROJECT_ID internally  and the log_name field will contain PROJECT_ID in queries and exports.[LOG_ID] must be URL-encoded within log_name. Example: \"organizations/1234567890/logs/cloudresourcemanager.googleapis.com%2Factivity\". [LOG_ID] must be less than 512 characters long and can only include the following characters: upper and lower case alphanumeric characters, forward-slash, underscore, hyphen, and period.For backward compatibility, if log_name begins with a forward-slash, such as /projects/..., then the log entry is ingested as usual but the forward-slash is removed. Listing the log entry will not show the leading slash and filtering for a log name with a leading slash will never return any results.",
           "type": "string"
-<<<<<<< HEAD
-=======
         },
         "resource": {
           "description": "Required. The monitored resource associated with this log entry. Example: a log entry that reports a database error would be associated with the monitored resource designating the particular database that reported the error.",
@@ -1138,26 +317,14 @@
           },
           "description": "The log entry payload, represented as a protocol buffer. Some Google Cloud Platform services use this field for their log entry payloads.",
           "type": "object"
->>>>>>> d5fa6b74
-        }
-      },
-      "id": "LogEntry",
-      "description": "An individual entry in a log."
+        }
+      },
+      "id": "LogEntry"
     },
     "RequestLog": {
       "description": "Complete log information about a single HTTP request to an App Engine application.",
       "type": "object",
       "properties": {
-<<<<<<< HEAD
-        "status": {
-          "type": "integer",
-          "format": "int32",
-          "description": "HTTP response status code. Example: 200, 404."
-        },
-        "resource": {
-          "type": "string",
-          "description": "Contains the path and query portion of the URL that was requested. For example, if the URL was \"http://example.com/app?name=val\", the resource would be \"/app?name=val\". The fragment identifier, which is identified by the # character, is not included."
-=======
         "line": {
           "description": "A list of log lines emitted by the application while serving this request.",
           "items": {
@@ -1180,7 +347,6 @@
         "nickname": {
           "description": "The logged-in user who made the request.Most likely, this is the part of the user's email before the @ sign. The field value is the same for different requests from the same user, but different users can have similar names. This information is also available to the application via the App Engine Users API.This field will be populated starting with App Engine 1.9.21.",
           "type": "string"
->>>>>>> d5fa6b74
         },
         "pendingTime": {
           "format": "google-duration",
@@ -1205,40 +371,26 @@
           "type": "string"
         },
         "instanceIndex": {
-          "type": "integer",
           "format": "int32",
-<<<<<<< HEAD
-          "description": "If the instance processing this request belongs to a manually scaled module, then this is the 0-based index of the instance. Otherwise, this value is -1."
+          "description": "If the instance processing this request belongs to a manually scaled module, then this is the 0-based index of the instance. Otherwise, this value is -1.",
+          "type": "integer"
         },
         "host": {
-          "type": "string",
-          "description": "Internet host and port number of the resource being requested."
+          "description": "Internet host and port number of the resource being requested.",
+          "type": "string"
         },
         "finished": {
           "description": "Whether this request is finished or active.",
           "type": "boolean"
         },
-=======
-          "description": "If the instance processing this request belongs to a manually scaled module, then this is the 0-based index of the instance. Otherwise, this value is -1.",
-          "type": "integer"
-        },
-        "host": {
-          "description": "Internet host and port number of the resource being requested.",
-          "type": "string"
-        },
-        "finished": {
-          "description": "Whether this request is finished or active.",
-          "type": "boolean"
-        },
->>>>>>> d5fa6b74
         "httpVersion": {
           "description": "HTTP version of request. Example: \"HTTP/1.1\".",
           "type": "string"
         },
         "startTime": {
-          "type": "string",
           "format": "google-datetime",
-          "description": "Time when the request started."
+          "description": "Time when the request started.",
+          "type": "string"
         },
         "latency": {
           "format": "google-duration",
@@ -1246,8 +398,8 @@
           "type": "string"
         },
         "ip": {
-          "type": "string",
-          "description": "Origin IP address."
+          "description": "Origin IP address.",
+          "type": "string"
         },
         "appId": {
           "description": "Application that handled this request.",
@@ -1258,8 +410,8 @@
           "type": "string"
         },
         "method": {
-          "type": "string",
-          "description": "Request method. Example: \"GET\", \"HEAD\", \"PUT\", \"POST\", \"DELETE\"."
+          "description": "Request method. Example: \"GET\", \"HEAD\", \"PUT\", \"POST\", \"DELETE\".",
+          "type": "string"
         },
         "cost": {
           "format": "double",
@@ -1267,32 +419,11 @@
           "type": "number"
         },
         "instanceId": {
-          "type": "string",
-          "description": "An identifier for the instance that handled the request."
+          "description": "An identifier for the instance that handled the request.",
+          "type": "string"
         },
         "megaCycles": {
-          "type": "string",
           "format": "int64",
-<<<<<<< HEAD
-          "description": "Number of CPU megacycles used to process request."
-        },
-        "first": {
-          "type": "boolean",
-          "description": "Whether this is the first RequestLog entry for this request. If an active request has several RequestLog entries written to Stackdriver Logging, then this field will be set for one of them."
-        },
-        "versionId": {
-          "type": "string",
-          "description": "Version of the application that handled this request."
-        },
-        "moduleId": {
-          "type": "string",
-          "description": "Module of the application that handled this request."
-        },
-        "endTime": {
-          "type": "string",
-          "format": "google-datetime",
-          "description": "Time when the request finished."
-=======
           "description": "Number of CPU megacycles used to process request.",
           "type": "string"
         },
@@ -1312,19 +443,12 @@
           "format": "google-datetime",
           "description": "Time when the request finished.",
           "type": "string"
->>>>>>> d5fa6b74
         },
         "userAgent": {
           "description": "User agent that made the request.",
           "type": "string"
         },
         "wasLoadingRequest": {
-<<<<<<< HEAD
-          "type": "boolean",
-          "description": "Whether this was a loading request for the instance."
-        },
-        "sourceReference": {
-=======
           "description": "Whether this was a loading request for the instance.",
           "type": "boolean"
         },
@@ -1353,21 +477,9 @@
       "properties": {
         "resourceDescriptors": {
           "description": "A list of resource descriptors.",
->>>>>>> d5fa6b74
           "items": {
-            "$ref": "SourceReference"
-          },
-<<<<<<< HEAD
-          "type": "array",
-          "description": "Source code for the application that handled this request. There can be more than one source reference per deployed application if source code is distributed among multiple repositories."
-        },
-        "responseSize": {
-          "format": "int64",
-          "description": "Size in bytes sent back to client by request.",
-          "type": "string"
-        },
-        "traceId": {
-=======
+            "$ref": "MonitoredResourceDescriptor"
+          },
           "type": "array"
         },
         "nextPageToken": {
@@ -1394,128 +506,6 @@
         },
         "version": {
           "description": "Deprecated. The API version that created or updated this metric. The v2 format is used by default and cannot be changed.",
->>>>>>> d5fa6b74
-          "type": "string",
-          "description": "Stackdriver Trace identifier for this request."
-        },
-<<<<<<< HEAD
-        "line": {
-          "items": {
-            "$ref": "LogLine"
-          },
-          "type": "array",
-          "description": "A list of log lines emitted by the application while serving this request."
-        },
-        "referrer": {
-          "description": "Referrer URL of request.",
-=======
-        "filter": {
-          "description": "Required. An advanced logs filter which is used to match log entries. Example:\n\"resource.type=gae_app AND severity\u003e=ERROR\"\nThe maximum length of the filter is 20000 characters.",
->>>>>>> d5fa6b74
-          "type": "string"
-        },
-        "taskQueueName": {
-          "type": "string",
-          "description": "Queue name of the request, in the case of an offline request."
-        },
-<<<<<<< HEAD
-        "requestId": {
-          "type": "string",
-          "description": "Globally unique identifier for a request, which is based on the request start time. Request IDs for requests which started later will compare greater as strings than those for requests which started earlier."
-        },
-        "nickname": {
-          "description": "The logged-in user who made the request.Most likely, this is the part of the user's email before the @ sign. The field value is the same for different requests from the same user, but different users can have similar names. This information is also available to the application via the App Engine Users API.This field will be populated starting with App Engine 1.9.21.",
-=======
-        "valueExtractor": {
-          "description": "Optional. A value_extractor is required when using a distribution logs-based metric to extract the values to record from a log entry. Two functions are supported for value extraction: EXTRACT(field) or REGEXP_EXTRACT(field, regex). The argument are:  1. field: The name of the log entry field from which the value is to be  extracted.  2. regex: A regular expression using the Google RE2 syntax  (https://github.com/google/re2/wiki/Syntax) with a single capture  group to extract data from the specified log entry field. The value  of the field is converted to a string before applying the regex.  It is an error to specify a regex that does not include exactly one  capture group.The result of the extraction must be convertible to a double type, as the distribution always records double values. If either the extraction or the conversion to double fails, then those values are not recorded in the distribution.Example: REGEXP_EXTRACT(jsonPayload.request, \".*quantity=(\\d+).*\")",
->>>>>>> d5fa6b74
-          "type": "string"
-        }
-      },
-      "id": "RequestLog"
-    },
-    "ListMonitoredResourceDescriptorsResponse": {
-      "type": "object",
-      "properties": {
-        "resourceDescriptors": {
-          "items": {
-            "$ref": "MonitoredResourceDescriptor"
-          },
-          "type": "array",
-          "description": "A list of resource descriptors."
-        },
-<<<<<<< HEAD
-        "nextPageToken": {
-          "description": "If there might be more results than those appearing in this response, then nextPageToken is included. To get the next set of results, call this method again using the value of nextPageToken as pageToken.",
-=======
-        "bucketOptions": {
-          "description": "Optional. The bucket_options are required when the logs-based metric is using a DISTRIBUTION value type and it describes the bucket boundaries used to create a histogram of the extracted values.",
-          "$ref": "BucketOptions"
-        },
-        "name": {
-          "description": "Required. The client-assigned metric identifier. Examples: \"error_count\", \"nginx/requests\".Metric identifiers are limited to 100 characters and can include only the following characters: A-Z, a-z, 0-9, and the special characters _-.,+!*',()%/. The forward-slash character (/) denotes a hierarchy of name pieces, and it cannot be the first character of the name.The metric identifier in this field must not be URL-encoded (https://en.wikipedia.org/wiki/Percent-encoding). However, when the metric identifier appears as the [METRIC_ID] part of a metric_name API parameter, then the metric identifier must be URL-encoded. Example: \"projects/my-project/metrics/nginx%2Frequests\".",
->>>>>>> d5fa6b74
-          "type": "string"
-        }
-      },
-      "id": "ListMonitoredResourceDescriptorsResponse",
-      "description": "Result returned from ListMonitoredResourceDescriptors."
-    },
-    "LogEntryOperation": {
-      "description": "Additional information about a potentially long-running operation with which a log entry is associated.",
-      "type": "object",
-      "properties": {
-<<<<<<< HEAD
-        "last": {
-          "description": "Optional. Set this to True if this is the last log entry in the operation.",
-          "type": "boolean"
-        },
-        "id": {
-          "type": "string",
-          "description": "Optional. An arbitrary operation identifier. Log entries with the same identifier are assumed to be part of the same operation."
-        },
-        "first": {
-          "type": "boolean",
-          "description": "Optional. Set this to True if this is the first log entry in the operation."
-        },
-        "producer": {
-          "type": "string",
-          "description": "Optional. An arbitrary producer identifier. The combination of id and producer must be globally unique. Examples for producer: \"MyDivision.MyBigCompany.com\", \"github.com/MyProject/MyApplication\"."
-        }
-      },
-      "id": "LogEntryOperation"
-    },
-    "LogMetric": {
-      "type": "object",
-      "properties": {
-        "description": {
-          "description": "Optional. A description of this metric, which is used in documentation.",
-          "type": "string"
-        },
-        "valueExtractor": {
-          "description": "Optional. A value_extractor is required when using a distribution logs-based metric to extract the values to record from a log entry. Two functions are supported for value extraction: EXTRACT(field) or REGEXP_EXTRACT(field, regex). The argument are:  1. field: The name of the log entry field from which the value is to be  extracted.  2. regex: A regular expression using the Google RE2 syntax  (https://github.com/google/re2/wiki/Syntax) with a single capture  group to extract data from the specified log entry field. The value  of the field is converted to a string before applying the regex.  It is an error to specify a regex that does not include exactly one  capture group.The result of the extraction must be convertible to a double type, as the distribution always records double values. If either the extraction or the conversion to double fails, then those values are not recorded in the distribution.Example: REGEXP_EXTRACT(jsonPayload.request, \".*quantity=(\\d+).*\")",
-          "type": "string"
-        },
-        "bucketOptions": {
-          "$ref": "BucketOptions",
-          "description": "Optional. The bucket_options are required when the logs-based metric is using a DISTRIBUTION value type and it describes the bucket boundaries used to create a histogram of the extracted values."
-        },
-        "name": {
-          "type": "string",
-          "description": "Required. The client-assigned metric identifier. Examples: \"error_count\", \"nginx/requests\".Metric identifiers are limited to 100 characters and can include only the following characters: A-Z, a-z, 0-9, and the special characters _-.,+!*',()%/. The forward-slash character (/) denotes a hierarchy of name pieces, and it cannot be the first character of the name.The metric identifier in this field must not be URL-encoded (https://en.wikipedia.org/wiki/Percent-encoding). However, when the metric identifier appears as the [METRIC_ID] part of a metric_name API parameter, then the metric identifier must be URL-encoded. Example: \"projects/my-project/metrics/nginx%2Frequests\"."
-        },
-        "labelExtractors": {
-          "additionalProperties": {
-            "type": "string"
-          },
-          "description": "Optional. A map from a label key string to an extractor expression which is used to extract data from a log entry field and assign as the label value. Each label key specified in the LabelDescriptor must have an associated extractor expression in this map. The syntax of the extractor expression is the same as for the value_extractor field.The extracted value is converted to the type defined in the label descriptor. If the either the extraction or the type conversion fails, the label will have a default value. The default value for a string label is an empty string, for an integer label its 0, and for a boolean label its false.Note that there are upper bounds on the maximum number of labels and the number of active time series that are allowed in a project.",
-          "type": "object"
-        },
-        "metricDescriptor": {
-          "$ref": "MetricDescriptor",
-          "description": "Optional. The metric descriptor associated with the logs-based metric. If unspecified, it uses a default metric descriptor with a DELTA metric kind, INT64 value type, with no labels and a unit of \"1\". Such a metric counts the number of log entries matching the filter expression.The name, type, and description fields in the metric_descriptor are output only, and is constructed using the name and description field in the LogMetric.To create a logs-based metric that records a distribution of log values, a DELTA metric kind with a DISTRIBUTION value type must be used along with a value_extractor expression in the LogMetric.Each label in the metric descriptor must have a matching label name as the key and an extractor expression as the value in the label_extractors map.The metric_kind and value_type fields in the metric_descriptor cannot be updated once initially configured. New labels can be added in the metric_descriptor, but existing labels cannot be modified except for their description."
-        },
-        "version": {
           "type": "string",
           "enumDescriptions": [
             "Stackdriver Logging API v2.",
@@ -1524,13 +514,35 @@
           "enum": [
             "V2",
             "V1"
-          ],
-          "description": "Deprecated. The API version that created or updated this metric. The v2 format is used by default and cannot be changed."
+          ]
         },
         "filter": {
-          "type": "string",
-          "description": "Required. An advanced logs filter which is used to match log entries. Example:\n\"resource.type=gae_app AND severity\u003e=ERROR\"\nThe maximum length of the filter is 20000 characters."
-=======
+          "description": "Required. An advanced logs filter which is used to match log entries. Example:\n\"resource.type=gae_app AND severity\u003e=ERROR\"\nThe maximum length of the filter is 20000 characters.",
+          "type": "string"
+        },
+        "description": {
+          "description": "Optional. A description of this metric, which is used in documentation.",
+          "type": "string"
+        },
+        "valueExtractor": {
+          "description": "Optional. A value_extractor is required when using a distribution logs-based metric to extract the values to record from a log entry. Two functions are supported for value extraction: EXTRACT(field) or REGEXP_EXTRACT(field, regex). The argument are:  1. field: The name of the log entry field from which the value is to be  extracted.  2. regex: A regular expression using the Google RE2 syntax  (https://github.com/google/re2/wiki/Syntax) with a single capture  group to extract data from the specified log entry field. The value  of the field is converted to a string before applying the regex.  It is an error to specify a regex that does not include exactly one  capture group.The result of the extraction must be convertible to a double type, as the distribution always records double values. If either the extraction or the conversion to double fails, then those values are not recorded in the distribution.Example: REGEXP_EXTRACT(jsonPayload.request, \".*quantity=(\\d+).*\")",
+          "type": "string"
+        },
+        "bucketOptions": {
+          "description": "Optional. The bucket_options are required when the logs-based metric is using a DISTRIBUTION value type and it describes the bucket boundaries used to create a histogram of the extracted values.",
+          "$ref": "BucketOptions"
+        },
+        "name": {
+          "description": "Required. The client-assigned metric identifier. Examples: \"error_count\", \"nginx/requests\".Metric identifiers are limited to 100 characters and can include only the following characters: A-Z, a-z, 0-9, and the special characters _-.,+!*',()%/. The forward-slash character (/) denotes a hierarchy of name pieces, and it cannot be the first character of the name.The metric identifier in this field must not be URL-encoded (https://en.wikipedia.org/wiki/Percent-encoding). However, when the metric identifier appears as the [METRIC_ID] part of a metric_name API parameter, then the metric identifier must be URL-encoded. Example: \"projects/my-project/metrics/nginx%2Frequests\".",
+          "type": "string"
+        }
+      },
+      "id": "LogMetric"
+    },
+    "LogEntryOperation": {
+      "description": "Additional information about a potentially long-running operation with which a log entry is associated.",
+      "type": "object",
+      "properties": {
         "first": {
           "description": "Optional. Set this to True if this is the first log entry in the operation.",
           "type": "boolean"
@@ -1546,11 +558,9 @@
         "id": {
           "description": "Optional. An arbitrary operation identifier. Log entries with the same identifier are assumed to be part of the same operation.",
           "type": "string"
->>>>>>> d5fa6b74
-        }
-      },
-      "id": "LogMetric",
-      "description": "Describes a logs-based metric. The value of the metric is the number of log entries that match a logs filter in a given time interval.Logs-based metric can also be used to extract values from logs and create a a distribution of the values. The distribution records the statistics of the extracted values along with an optional histogram of the values as specified by the bucket options."
+        }
+      },
+      "id": "LogEntryOperation"
     },
     "MonitoredResource": {
       "description": "An object representing a resource that can be used for monitoring, logging, billing, or other purposes. Examples include virtual machine instances, databases, and storage devices such as disks. The type field identifies a MonitoredResourceDescriptor object that describes the resource's schema. Information in the labels field identifies the actual resource and its attributes according to the schema. For example, a particular Compute Engine VM instance could be represented by the following object, because the MonitoredResourceDescriptor for \"gce_instance\" has labels \"instance_id\" and \"zone\":\n{ \"type\": \"gce_instance\",\n  \"labels\": { \"instance_id\": \"12345678901234\",\n              \"zone\": \"us-central1-a\" }}\n",
@@ -1571,32 +581,23 @@
       "id": "MonitoredResource"
     },
     "LogSink": {
+      "description": "Describes a sink used to export log entries to one of the following destinations in any project: a Cloud Storage bucket, a BigQuery dataset, or a Cloud Pub/Sub topic. A logs filter controls which log entries are exported. The sink must be created within a project, organization, billing account, or folder.",
       "type": "object",
       "properties": {
         "name": {
-<<<<<<< HEAD
-          "type": "string",
-          "description": "Required. The client-assigned sink identifier, unique within the project. Example: \"my-syslog-errors-to-pubsub\". Sink identifiers are limited to 100 characters and can include only the following characters: upper and lower-case alphanumeric characters, underscores, hyphens, and periods."
-=======
           "description": "Required. The client-assigned sink identifier, unique within the project. Example: \"my-syslog-errors-to-pubsub\". Sink identifiers are limited to 100 characters and can include only the following characters: upper and lower-case alphanumeric characters, underscores, hyphens, and periods.",
           "type": "string"
->>>>>>> d5fa6b74
         },
         "includeChildren": {
-          "type": "boolean",
-          "description": "Optional. This field applies only to sinks owned by organizations and folders. If the field is false, the default, only the logs owned by the sink's parent resource are available for export. If the field is true, then logs from all the projects, folders, and billing accounts contained in the sink's parent resource are also available for export. Whether a particular log entry from the children is exported depends on the sink's filter expression. For example, if this field is true, then the filter resource.type=gce_instance would export all Compute Engine VM instance log entries from all projects in the sink's parent. To only export entries from certain child projects, filter on the project part of the log name:\nlogName:(\"projects/test-project1/\" OR \"projects/test-project2/\") AND\nresource.type=gce_instance\n"
+          "description": "Optional. This field applies only to sinks owned by organizations and folders. If the field is false, the default, only the logs owned by the sink's parent resource are available for export. If the field is true, then logs from all the projects, folders, and billing accounts contained in the sink's parent resource are also available for export. Whether a particular log entry from the children is exported depends on the sink's filter expression. For example, if this field is true, then the filter resource.type=gce_instance would export all Compute Engine VM instance log entries from all projects in the sink's parent. To only export entries from certain child projects, filter on the project part of the log name:\nlogName:(\"projects/test-project1/\" OR \"projects/test-project2/\") AND\nresource.type=gce_instance\n",
+          "type": "boolean"
+        },
+        "destination": {
+          "description": "Required. The export destination:\n\"storage.googleapis.com/[GCS_BUCKET]\"\n\"bigquery.googleapis.com/projects/[PROJECT_ID]/datasets/[DATASET]\"\n\"pubsub.googleapis.com/projects/[PROJECT_ID]/topics/[TOPIC_ID]\"\nThe sink's writer_identity, set when the sink is created, must have permission to write to the destination or else the log entries are not exported. For more information, see Exporting Logs With Sinks.",
+          "type": "string"
         },
         "filter": {
           "description": "Optional. An advanced logs filter. The only exported log entries are those that are in the resource owning the sink and that match the filter. For example:\nlogName=\"projects/[PROJECT_ID]/logs/[LOG_ID]\" AND severity\u003e=ERROR\n",
-          "type": "string"
-        },
-<<<<<<< HEAD
-        "destination": {
-          "description": "Required. The export destination:\n\"storage.googleapis.com/[GCS_BUCKET]\"\n\"bigquery.googleapis.com/projects/[PROJECT_ID]/datasets/[DATASET]\"\n\"pubsub.googleapis.com/projects/[PROJECT_ID]/topics/[TOPIC_ID]\"\nThe sink's writer_identity, set when the sink is created, must have permission to write to the destination or else the log entries are not exported. For more information, see Exporting Logs With Sinks.",
-=======
-        "filter": {
-          "description": "Optional. An advanced logs filter. The only exported log entries are those that are in the resource owning the sink and that match the filter. For example:\nlogName=\"projects/[PROJECT_ID]/logs/[LOG_ID]\" AND severity\u003e=ERROR\n",
->>>>>>> d5fa6b74
           "type": "string"
         },
         "endTime": {
@@ -1614,10 +615,7 @@
           "type": "string"
         },
         "outputVersionFormat": {
-<<<<<<< HEAD
-=======
           "description": "Deprecated. The log entry format to use for this sink's exported log entries. The v2 format is used by default and cannot be changed.",
->>>>>>> d5fa6b74
           "type": "string",
           "enumDescriptions": [
             "An unspecified format version that will default to V2.",
@@ -1628,69 +626,43 @@
             "VERSION_FORMAT_UNSPECIFIED",
             "V2",
             "V1"
-<<<<<<< HEAD
-          ],
-          "description": "Deprecated. The log entry format to use for this sink's exported log entries. The v2 format is used by default and cannot be changed."
-=======
           ]
->>>>>>> d5fa6b74
-        }
-      },
-      "id": "LogSink",
-      "description": "Describes a sink used to export log entries to one of the following destinations in any project: a Cloud Storage bucket, a BigQuery dataset, or a Cloud Pub/Sub topic. A logs filter controls which log entries are exported. The sink must be created within a project, organization, billing account, or folder."
+        }
+      },
+      "id": "LogSink"
     },
     "ListLogsResponse": {
-      "type": "object",
-      "properties": {
-<<<<<<< HEAD
-        "nextPageToken": {
-          "type": "string",
-          "description": "If there might be more results than those appearing in this response, then nextPageToken is included. To get the next set of results, call this method again using the value of nextPageToken as pageToken."
-        },
-=======
->>>>>>> d5fa6b74
+      "description": "Result returned from ListLogs.",
+      "type": "object",
+      "properties": {
         "logNames": {
+          "description": "A list of log names. For example, \"projects/my-project/syslog\" or \"organizations/123/cloudresourcemanager.googleapis.com%2Factivity\".",
           "items": {
             "type": "string"
           },
-<<<<<<< HEAD
-          "type": "array",
-          "description": "A list of log names. For example, \"projects/my-project/syslog\" or \"organizations/123/cloudresourcemanager.googleapis.com%2Factivity\"."
-=======
           "type": "array"
         },
         "nextPageToken": {
           "description": "If there might be more results than those appearing in this response, then nextPageToken is included. To get the next set of results, call this method again using the value of nextPageToken as pageToken.",
           "type": "string"
->>>>>>> d5fa6b74
-        }
-      },
-      "id": "ListLogsResponse",
-      "description": "Result returned from ListLogs."
+        }
+      },
+      "id": "ListLogsResponse"
     },
     "ListSinksResponse": {
       "description": "Result returned from ListSinks.",
       "type": "object",
       "properties": {
         "nextPageToken": {
-<<<<<<< HEAD
-          "type": "string",
-          "description": "If there might be more results than appear in this response, then nextPageToken is included. To get the next set of results, call the same method again using the value of nextPageToken as pageToken."
-=======
           "description": "If there might be more results than appear in this response, then nextPageToken is included. To get the next set of results, call the same method again using the value of nextPageToken as pageToken.",
           "type": "string"
->>>>>>> d5fa6b74
         },
         "sinks": {
+          "description": "A list of sinks.",
           "items": {
             "$ref": "LogSink"
           },
-<<<<<<< HEAD
-          "type": "array",
-          "description": "A list of sinks."
-=======
           "type": "array"
->>>>>>> d5fa6b74
         }
       },
       "id": "ListSinksResponse"
@@ -1699,10 +671,39 @@
       "description": "A common proto for logging HTTP requests. Only contains semantics defined by the HTTP specification. Product-specific logging information MUST be defined in a separate message.",
       "type": "object",
       "properties": {
-<<<<<<< HEAD
+        "requestMethod": {
+          "description": "The request method. Examples: \"GET\", \"HEAD\", \"PUT\", \"POST\".",
+          "type": "string"
+        },
+        "protocol": {
+          "description": "Protocol used for the request. Examples: \"HTTP/1.1\", \"HTTP/2\", \"websocket\"",
+          "type": "string"
+        },
+        "responseSize": {
+          "format": "int64",
+          "description": "The size of the HTTP response message sent back to the client, in bytes, including the response headers and the response body.",
+          "type": "string"
+        },
+        "requestSize": {
+          "format": "int64",
+          "description": "The size of the HTTP request message in bytes, including the request headers and the request body.",
+          "type": "string"
+        },
+        "requestUrl": {
+          "description": "The scheme (http, https), the host name, the path and the query portion of the URL that was requested. Example: \"http://example.com/some/info?color=red\".",
+          "type": "string"
+        },
+        "serverIp": {
+          "description": "The IP address (IPv4 or IPv6) of the origin server that the request was sent to.",
+          "type": "string"
+        },
+        "remoteIp": {
+          "description": "The IP address (IPv4 or IPv6) of the client that issued the HTTP request. Examples: \"192.168.1.1\", \"FE80::0202:B3FF:FE1E:8329\".",
+          "type": "string"
+        },
         "cacheLookup": {
-          "type": "boolean",
-          "description": "Whether or not a cache lookup was attempted."
+          "description": "Whether or not a cache lookup was attempted.",
+          "type": "boolean"
         },
         "cacheHit": {
           "description": "Whether or not an entity was served from cache (with or without validation).",
@@ -1721,124 +722,27 @@
           "description": "The referer URL of the request, as defined in HTTP/1.1 Header Field Definitions (http://www.w3.org/Protocols/rfc2616/rfc2616-sec14.html).",
           "type": "string"
         },
+        "latency": {
+          "format": "google-duration",
+          "description": "The request processing latency on the server, from the time the request was received until the response was sent.",
+          "type": "string"
+        },
         "userAgent": {
           "description": "The user agent sent by the client. Example: \"Mozilla/4.0 (compatible; MSIE 6.0; Windows 98; Q312461; .NET CLR 1.0.3705)\".",
           "type": "string"
-        },
-        "latency": {
-          "type": "string",
-          "format": "google-duration",
-          "description": "The request processing latency on the server, from the time the request was received until the response was sent."
         },
         "cacheFillBytes": {
           "format": "int64",
           "description": "The number of HTTP response bytes inserted into cache. Set only when a cache fill was attempted.",
           "type": "string"
-        },
-=======
->>>>>>> d5fa6b74
-        "requestMethod": {
-          "type": "string",
-          "description": "The request method. Examples: \"GET\", \"HEAD\", \"PUT\", \"POST\"."
-        },
-        "protocol": {
-          "description": "Protocol used for the request. Examples: \"HTTP/1.1\", \"HTTP/2\", \"websocket\"",
-          "type": "string"
-        },
-<<<<<<< HEAD
-        "responseSize": {
-          "type": "string",
-          "format": "int64",
-          "description": "The size of the HTTP response message sent back to the client, in bytes, including the response headers and the response body."
-=======
-        "protocol": {
-          "description": "Protocol used for the request. Examples: \"HTTP/1.1\", \"HTTP/2\", \"websocket\"",
-          "type": "string"
-        },
-        "responseSize": {
-          "format": "int64",
-          "description": "The size of the HTTP response message sent back to the client, in bytes, including the response headers and the response body.",
-          "type": "string"
->>>>>>> d5fa6b74
-        },
-        "requestSize": {
-          "format": "int64",
-          "description": "The size of the HTTP request message in bytes, including the request headers and the request body.",
-          "type": "string"
-        },
-        "requestUrl": {
-          "type": "string",
-          "description": "The scheme (http, https), the host name, the path and the query portion of the URL that was requested. Example: \"http://example.com/some/info?color=red\"."
-        },
-        "remoteIp": {
-          "description": "The IP address (IPv4 or IPv6) of the client that issued the HTTP request. Examples: \"192.168.1.1\", \"FE80::0202:B3FF:FE1E:8329\".",
-          "type": "string"
-        },
-<<<<<<< HEAD
-        "serverIp": {
-          "type": "string",
-          "description": "The IP address (IPv4 or IPv6) of the origin server that the request was sent to."
-=======
-        "cacheLookup": {
-          "description": "Whether or not a cache lookup was attempted.",
-          "type": "boolean"
-        },
-        "cacheHit": {
-          "description": "Whether or not an entity was served from cache (with or without validation).",
-          "type": "boolean"
-        },
-        "cacheValidatedWithOriginServer": {
-          "description": "Whether or not the response was validated with the origin server before being served from cache. This field is only meaningful if cache_hit is True.",
-          "type": "boolean"
-        },
-        "status": {
-          "format": "int32",
-          "description": "The response code indicating the status of response. Examples: 200, 404.",
-          "type": "integer"
-        },
-        "referer": {
-          "description": "The referer URL of the request, as defined in HTTP/1.1 Header Field Definitions (http://www.w3.org/Protocols/rfc2616/rfc2616-sec14.html).",
-          "type": "string"
-        },
-        "latency": {
-          "format": "google-duration",
-          "description": "The request processing latency on the server, from the time the request was received until the response was sent.",
-          "type": "string"
-        },
-        "userAgent": {
-          "description": "The user agent sent by the client. Example: \"Mozilla/4.0 (compatible; MSIE 6.0; Windows 98; Q312461; .NET CLR 1.0.3705)\".",
-          "type": "string"
-        },
-        "cacheFillBytes": {
-          "format": "int64",
-          "description": "The number of HTTP response bytes inserted into cache. Set only when a cache fill was attempted.",
-          "type": "string"
->>>>>>> d5fa6b74
         }
       },
       "id": "HttpRequest"
     },
     "MonitoredResourceDescriptor": {
-      "type": "object",
-      "properties": {
-<<<<<<< HEAD
-        "type": {
-          "description": "Required. The monitored resource type. For example, the type \"cloudsql_database\" represents databases in Google Cloud SQL. The maximum length of this value is 256 characters.",
-          "type": "string"
-        },
-        "labels": {
-          "items": {
-            "$ref": "LabelDescriptor"
-          },
-          "type": "array",
-          "description": "Required. A set of labels used to describe instances of this monitored resource type. For example, an individual Google Cloud SQL database is identified by values for the labels \"database_id\" and \"zone\"."
-        },
-        "name": {
-          "type": "string",
-          "description": "Optional. The resource name of the monitored resource descriptor: \"projects/{project_id}/monitoredResourceDescriptors/{type}\" where {type} is the value of the type field in this object and {project_id} is a project ID that provides API-specific context for accessing the type. APIs that do not use project information can use the resource name format \"monitoredResourceDescriptors/{type}\"."
-        },
-=======
->>>>>>> d5fa6b74
+      "description": "An object that describes the schema of a MonitoredResource object using a type name and a set of labels. For example, the monitored resource descriptor for Google Compute Engine VM instances has a type of \"gce_instance\" and specifies the use of the labels \"instance_id\" and \"zone\" to identify particular VM instances.Different APIs can support different monitored resource types. APIs generally provide a list method that returns the monitored resource descriptors used by the API.",
+      "type": "object",
+      "properties": {
         "description": {
           "description": "Optional. A detailed description of the monitored resource type that might be used in documentation.",
           "type": "string"
@@ -1846,8 +750,6 @@
         "displayName": {
           "description": "Optional. A concise name for the monitored resource type that might be displayed in user interfaces. It should be a Title Cased Noun Phrase, without any article or other determiners. For example, \"Google Cloud SQL Database\".",
           "type": "string"
-<<<<<<< HEAD
-=======
         },
         "type": {
           "description": "Required. The monitored resource type. For example, the type \"cloudsql_database\" represents databases in Google Cloud SQL. The maximum length of this value is 256 characters.",
@@ -1863,28 +765,26 @@
         "name": {
           "description": "Optional. The resource name of the monitored resource descriptor: \"projects/{project_id}/monitoredResourceDescriptors/{type}\" where {type} is the value of the type field in this object and {project_id} is a project ID that provides API-specific context for accessing the type. APIs that do not use project information can use the resource name format \"monitoredResourceDescriptors/{type}\".",
           "type": "string"
->>>>>>> d5fa6b74
-        }
-      },
-      "id": "MonitoredResourceDescriptor",
-      "description": "An object that describes the schema of a MonitoredResource object using a type name and a set of labels. For example, the monitored resource descriptor for Google Compute Engine VM instances has a type of \"gce_instance\" and specifies the use of the labels \"instance_id\" and \"zone\" to identify particular VM instances.Different APIs can support different monitored resource types. APIs generally provide a list method that returns the monitored resource descriptors used by the API."
+        }
+      },
+      "id": "MonitoredResourceDescriptor"
     },
     "LogEntrySourceLocation": {
       "description": "Additional information about the source code location that produced the log entry.",
       "type": "object",
       "properties": {
         "file": {
-          "type": "string",
-          "description": "Optional. Source file name. Depending on the runtime environment, this might be a simple name or a fully-qualified name."
+          "description": "Optional. Source file name. Depending on the runtime environment, this might be a simple name or a fully-qualified name.",
+          "type": "string"
         },
         "function": {
           "description": "Optional. Human-readable name of the function or method being invoked, with optional context such as the class or package name. This information may be used in contexts such as the logs viewer, where a file and line number are less meaningful. The format can vary by language. For example: qual.if.ied.Class.method (Java), dir/package.func (Go), function (Python).",
           "type": "string"
         },
         "line": {
-          "type": "string",
           "format": "int64",
-          "description": "Optional. Line within the source file. 1-based; 0 indicates no line number available."
+          "description": "Optional. Line within the source file. 1-based; 0 indicates no line number available.",
+          "type": "string"
         }
       },
       "id": "LogEntrySourceLocation"
@@ -1894,15 +794,15 @@
       "type": "object",
       "properties": {
         "entries": {
+          "description": "A list of log entries. If entries is empty, nextPageToken may still be returned, indicating that more entries may exist. See nextPageToken for more information.",
           "items": {
             "$ref": "LogEntry"
           },
-          "type": "array",
-          "description": "A list of log entries. If entries is empty, nextPageToken may still be returned, indicating that more entries may exist. See nextPageToken for more information."
+          "type": "array"
         },
         "nextPageToken": {
-          "type": "string",
-          "description": "If there might be more results than those appearing in this response, then nextPageToken is included. To get the next set of results, call this method again using the value of nextPageToken as pageToken.If a value for next_page_token appears and the entries field is empty, it means that the search found no log entries so far but it did not have time to search all the possible log entries. Retry the method with this value for page_token to continue the search. Alternatively, consider speeding up the search by changing your filter to specify a single log name or resource type, or to narrow the time range of the search."
+          "description": "If there might be more results than those appearing in this response, then nextPageToken is included. To get the next set of results, call this method again using the value of nextPageToken as pageToken.If a value for next_page_token appears and the entries field is empty, it means that the search found no log entries so far but it did not have time to search all the possible log entries. Retry the method with this value for page_token to continue the search. Alternatively, consider speeding up the search by changing your filter to specify a single log name or resource type, or to narrow the time range of the search.",
+          "type": "string"
         }
       },
       "id": "ListLogEntriesResponse"
@@ -1917,12 +817,10 @@
           "type": "string"
         },
         "logMessage": {
-          "type": "string",
-          "description": "App-provided log message."
+          "description": "App-provided log message.",
+          "type": "string"
         },
         "severity": {
-<<<<<<< HEAD
-=======
           "enumDescriptions": [
             "(0) The log entry has no assigned severity level.",
             "(100) Debug or trace information.",
@@ -1934,7 +832,6 @@
             "(700) A person must take an action immediately.",
             "(800) One or more systems are unusable."
           ],
->>>>>>> d5fa6b74
           "enum": [
             "DEFAULT",
             "DEBUG",
@@ -1947,34 +844,11 @@
             "EMERGENCY"
           ],
           "description": "Severity of this log entry.",
-<<<<<<< HEAD
-          "type": "string",
-          "enumDescriptions": [
-            "(0) The log entry has no assigned severity level.",
-            "(100) Debug or trace information.",
-            "(200) Routine information, such as ongoing status or performance.",
-            "(300) Normal but significant events, such as start up, shut down, or a configuration change.",
-            "(400) Warning events might cause problems.",
-            "(500) Error events are likely to cause problems.",
-            "(600) Critical events cause more severe problems or outages.",
-            "(700) A person must take an action immediately.",
-            "(800) One or more systems are unusable."
-          ]
-=======
-          "type": "string"
->>>>>>> d5fa6b74
+          "type": "string"
         },
         "sourceLocation": {
           "$ref": "SourceLocation",
           "description": "Where in the source code this log message was written."
-<<<<<<< HEAD
-        },
-        "time": {
-          "format": "google-datetime",
-          "description": "Approximate time when this log entry was made.",
-          "type": "string"
-=======
->>>>>>> d5fa6b74
         }
       },
       "id": "LogLine"
@@ -1983,6 +857,11 @@
       "description": "Specifies a linear sequence of buckets that all have the same width (except overflow and underflow). Each bucket represents a constant absolute uncertainty on the specific value in the bucket.There are num_finite_buckets + 2 (= N) buckets. Bucket i has the following boundaries:Upper bound (0 \u003c= i \u003c N-1): offset + (width * i).  Lower bound (1 \u003c= i \u003c N): offset + (width * (i - 1)).",
       "type": "object",
       "properties": {
+        "numFiniteBuckets": {
+          "format": "int32",
+          "description": "Must be greater than 0.",
+          "type": "integer"
+        },
         "width": {
           "format": "double",
           "description": "Must be greater than 0.",
@@ -1992,11 +871,6 @@
           "format": "double",
           "description": "Lower bound of the first bucket.",
           "type": "number"
-        },
-        "numFiniteBuckets": {
-          "format": "int32",
-          "description": "Must be greater than 0.",
-          "type": "integer"
         }
       },
       "id": "Linear"
@@ -2006,220 +880,6 @@
       "type": "object",
       "properties": {},
       "id": "Empty"
-<<<<<<< HEAD
-    },
-    "SourceLocation": {
-      "type": "object",
-      "properties": {
-        "file": {
-          "description": "Source file name. Depending on the runtime environment, this might be a simple name or a fully-qualified name.",
-          "type": "string"
-        },
-        "functionName": {
-          "type": "string",
-          "description": "Human-readable name of the function or method being invoked, with optional context such as the class or package name. This information is used in contexts such as the logs viewer, where a file and line number are less meaningful. The format can vary by language. For example: qual.if.ied.Class.method (Java), dir/package.func (Go), function (Python)."
-        },
-        "line": {
-          "type": "string",
-          "format": "int64",
-          "description": "Line within the source file."
-        }
-      },
-      "id": "SourceLocation",
-      "description": "Specifies a location in a source code file."
-    },
-    "ListLogEntriesRequest": {
-      "type": "object",
-      "properties": {
-        "orderBy": {
-          "type": "string",
-          "description": "Optional. How the results should be sorted. Presently, the only permitted values are \"timestamp asc\" (default) and \"timestamp desc\". The first option returns entries in order of increasing values of LogEntry.timestamp (oldest first), and the second option returns entries in order of decreasing timestamps (newest first). Entries with equal timestamps are returned in order of their insert_id values."
-        },
-        "resourceNames": {
-          "items": {
-            "type": "string"
-          },
-          "type": "array",
-          "description": "Required. Names of one or more parent resources from which to retrieve log entries:\n\"projects/[PROJECT_ID]\"\n\"organizations/[ORGANIZATION_ID]\"\n\"billingAccounts/[BILLING_ACCOUNT_ID]\"\n\"folders/[FOLDER_ID]\"\nProjects listed in the project_ids field are added to this list."
-        },
-        "projectIds": {
-          "items": {
-            "type": "string"
-          },
-          "type": "array",
-          "description": "Deprecated. Use resource_names instead. One or more project identifiers or project numbers from which to retrieve log entries. Example: \"my-project-1A\". If present, these project identifiers are converted to resource name format and added to the list of resources in resource_names."
-        },
-        "filter": {
-          "type": "string",
-          "description": "Optional. A filter that chooses which log entries to return. See Advanced Logs Filters. Only log entries that match the filter are returned. An empty filter matches all log entries in the resources listed in resource_names. Referencing a parent resource that is not listed in resource_names will cause the filter to return no results. The maximum length of the filter is 20000 characters."
-        },
-        "pageToken": {
-          "description": "Optional. If present, then retrieve the next batch of results from the preceding call to this method. page_token must be the value of next_page_token from the previous response. The values of other method parameters should be identical to those in the previous call.",
-          "type": "string"
-        },
-        "pageSize": {
-          "format": "int32",
-          "description": "Optional. The maximum number of results to return from this request. Non-positive values are ignored. The presence of next_page_token in the response indicates that more results might be available.",
-          "type": "integer"
-        }
-      },
-      "id": "ListLogEntriesRequest",
-      "description": "The parameters to ListLogEntries."
-    },
-    "Explicit": {
-      "type": "object",
-      "properties": {
-        "bounds": {
-          "items": {
-            "format": "double",
-            "type": "number"
-          },
-          "type": "array",
-          "description": "The values must be monotonically increasing."
-        }
-      },
-      "id": "Explicit",
-      "description": "Specifies a set of buckets with arbitrary widths.There are size(bounds) + 1 (= N) buckets. Bucket i has the following boundaries:Upper bound (0 \u003c= i \u003c N-1): boundsi  Lower bound (1 \u003c= i \u003c N); boundsi - 1The bounds field must contain at least one element. If bounds has only one element, then there are no finite buckets, and that single element is the common boundary of the overflow and underflow buckets."
-    },
-    "SourceReference": {
-      "description": "A reference to a particular snapshot of the source tree used to build and deploy an application.",
-      "type": "object",
-      "properties": {
-        "repository": {
-          "type": "string",
-          "description": "Optional. A URI string identifying the repository. Example: \"https://github.com/GoogleCloudPlatform/kubernetes.git\""
-        },
-        "revisionId": {
-          "description": "The canonical and persistent identifier of the deployed revision. Example (git): \"0035781c50ec7aa23385dc841529ce8a4b70db1b\"",
-          "type": "string"
-        }
-      },
-      "id": "SourceReference"
-    },
-    "WriteLogEntriesResponse": {
-      "type": "object",
-      "properties": {},
-      "id": "WriteLogEntriesResponse",
-      "description": "Result returned from WriteLogEntries. empty"
-    },
-    "Exponential": {
-      "type": "object",
-      "properties": {
-        "growthFactor": {
-          "format": "double",
-          "description": "Must be greater than 1.",
-          "type": "number"
-        },
-        "scale": {
-          "format": "double",
-          "description": "Must be greater than 0.",
-          "type": "number"
-        },
-        "numFiniteBuckets": {
-          "format": "int32",
-          "description": "Must be greater than 0.",
-          "type": "integer"
-        }
-      },
-      "id": "Exponential",
-      "description": "Specifies an exponential sequence of buckets that have a width that is proportional to the value of the lower bound. Each bucket represents a constant relative uncertainty on a specific value in the bucket.There are num_finite_buckets + 2 (= N) buckets. Bucket i has the following boundaries:Upper bound (0 \u003c= i \u003c N-1): scale * (growth_factor ^ i).  Lower bound (1 \u003c= i \u003c N): scale * (growth_factor ^ (i - 1))."
-    },
-    "WriteLogEntriesRequest": {
-      "description": "The parameters to WriteLogEntries.",
-      "type": "object",
-      "properties": {
-        "entries": {
-          "items": {
-            "$ref": "LogEntry"
-          },
-          "type": "array",
-          "description": "Required. The log entries to send to Stackdriver Logging. The order of log entries in this list does not matter. Values supplied in this method's log_name, resource, and labels fields are copied into those log entries in this list that do not include values for their corresponding fields. For more information, see the LogEntry type.If the timestamp or insert_id fields are missing in log entries, then this method supplies the current time or a unique identifier, respectively. The supplied values are chosen so that, among the log entries that did not supply their own values, the entries earlier in the list will sort before the entries later in the list. See the entries.list method.Log entries with timestamps that are more than the logs retention period in the past or more than 24 hours in the future might be discarded. Discarding does not return an error.To improve throughput and to avoid exceeding the quota limit for calls to entries.write, you should try to include several log entries in this list, rather than calling this method for each individual log entry."
-        },
-        "logName": {
-          "type": "string",
-          "description": "Optional. A default log resource name that is assigned to all log entries in entries that do not specify a value for log_name:\n\"projects/[PROJECT_ID]/logs/[LOG_ID]\"\n\"organizations/[ORGANIZATION_ID]/logs/[LOG_ID]\"\n\"billingAccounts/[BILLING_ACCOUNT_ID]/logs/[LOG_ID]\"\n\"folders/[FOLDER_ID]/logs/[LOG_ID]\"\n[LOG_ID] must be URL-encoded. For example, \"projects/my-project-id/logs/syslog\" or \"organizations/1234567890/logs/cloudresourcemanager.googleapis.com%2Factivity\". For more information about log names, see LogEntry."
-        },
-        "partialSuccess": {
-          "description": "Optional. Whether valid entries should be written even if some other entries fail due to INVALID_ARGUMENT or PERMISSION_DENIED errors. If any entry is not written, then the response status is the error associated with one of the failed entries and the response includes error details keyed by the entries' zero-based index in the entries.write method.",
-          "type": "boolean"
-        },
-        "labels": {
-          "type": "object",
-          "additionalProperties": {
-            "type": "string"
-          },
-          "description": "Optional. Default labels that are added to the labels field of all log entries in entries. If a log entry already has a label with the same key as a label in this parameter, then the log entry's label is not changed. See LogEntry."
-        },
-        "resource": {
-          "$ref": "MonitoredResource",
-          "description": "Optional. A default monitored resource object that is assigned to all log entries in entries that do not specify a value for resource. Example:\n{ \"type\": \"gce_instance\",\n  \"labels\": {\n    \"zone\": \"us-central1-a\", \"instance_id\": \"00000000000000000000\" }}\nSee LogEntry."
-        }
-      },
-      "id": "WriteLogEntriesRequest"
-    },
-    "LabelDescriptor": {
-      "description": "A description of a label.",
-      "type": "object",
-      "properties": {
-        "valueType": {
-          "enum": [
-            "STRING",
-            "BOOL",
-            "INT64"
-          ],
-          "description": "The type of data that can be assigned to the label.",
-          "type": "string",
-          "enumDescriptions": [
-            "A variable-length string. This is the default.",
-            "Boolean; true or false.",
-            "A 64-bit signed integer."
-          ]
-        },
-        "key": {
-          "description": "The label key.",
-          "type": "string"
-        },
-        "description": {
-          "description": "A human-readable description for the label.",
-          "type": "string"
-        }
-      },
-      "id": "LabelDescriptor"
-    }
-  },
-  "protocol": "rest",
-  "icons": {
-    "x32": "http://www.google.com/images/icons/product/search-32.gif",
-    "x16": "http://www.google.com/images/icons/product/search-16.gif"
-  },
-  "canonicalName": "Logging",
-  "auth": {
-    "oauth2": {
-      "scopes": {
-        "https://www.googleapis.com/auth/logging.write": {
-          "description": "Submit log data for your projects"
-        },
-        "https://www.googleapis.com/auth/logging.read": {
-          "description": "View log data for your projects"
-        },
-        "https://www.googleapis.com/auth/logging.admin": {
-          "description": "Administrate log data for your projects"
-        },
-        "https://www.googleapis.com/auth/cloud-platform.read-only": {
-          "description": "View your data across Google Cloud Platform services"
-        },
-        "https://www.googleapis.com/auth/cloud-platform": {
-          "description": "View and manage your data across Google Cloud Platform services"
-        }
-      }
-    }
-  },
-  "rootUrl": "https://logging.googleapis.com/",
-  "ownerDomain": "google.com",
-  "name": "logging",
-  "batchPath": "batch",
-  "fullyEncodeReservedExpansion": true
-=======
     },
     "SourceLocation": {
       "description": "Specifies a location in a source code file.",
@@ -3048,5 +1708,4 @@
   },
   "version": "v2beta1",
   "baseUrl": "https://logging.googleapis.com/"
->>>>>>> d5fa6b74
 }