--- conflicted
+++ resolved
@@ -18,7 +18,8 @@
 using System.CodeDom;
 using System.CodeDom.Compiler;
 using System.Collections.Generic;
-using System.IO;
+using System.IO;
+using System.Linq;
 using Google.Apis.Discovery;
 using Google.Apis.Testing;
 using Google.Apis.Tools.CodeGen.Decorator.ResourceContainerDecorator;
@@ -28,7 +29,6 @@
 using Google.Apis.Util;
 using log4net;
 
-<<<<<<< HEAD
 namespace Google.Apis.Tools.CodeGen
 {
     /// <summary>
@@ -47,7 +47,7 @@
         /// {0}: Service name
         /// {1}: Version
         /// </summary>
-        private const string GoogleDiscoveryURL = "https://www.googleapis.com/discovery/v1/apis/{0}/{1}/rest";
+        public const string GoogleDiscoveryURL = "https://www.googleapis.com/discovery/v1/apis/{0}/{1}/rest";
 
         private static readonly ILog logger = LogManager.GetLogger(typeof(GoogleServiceGenerator));
 
@@ -90,7 +90,7 @@
                      new VersionInformationServiceDecorator(),
                      new StandardExecuteMethodServiceDecorator(),
                      new SchemaAwearExecuteMethodDecorator(),
-                     new NewtonsoftJsonSerializer(),
+                     new JsonSerializationMethods(),
                      new DeveloperKeyServiceDecorator(),
                  }).AsReadOnly();
 
@@ -272,13 +272,18 @@
         {
             foreach (var res in resourceContainer.Resources.Values)
             {
-                // Create a class for the resource
-                logger.DebugFormat("Adding Resource {0}", res.Name);
-                var resourceGenerator = new ResourceClassGenerator(
-                    res, serviceClassName, resourceNumber, resourceDecorators, resourceContainerGenerator,
-                    resourceContainer.Resources.Keys);
-                clientNamespace.Types.Add(resourceGenerator.CreateClass());
+                // Create the current list of used names.
+                IEnumerable<string> usedNames = resourceContainer.Resources.Keys;
+
+                // Create a class for the resource.
+                logger.DebugFormat("Adding Resource {0}", res.Name);
+                var resourceGenerator = new ResourceClassGenerator(
+                    res, serviceClassName, resourceNumber, resourceDecorators, resourceContainerGenerator, usedNames);
+                var generatedClass = resourceGenerator.CreateClass();
+                clientNamespace.Types.Add(generatedClass);
                 resourceNumber++;
+                
+                // Create subresources.
                 resourceNumber = CreateResources(
                     clientNamespace, serviceClassName, res, resourceContainerGenerator, resourceNumber);
             }
@@ -321,298 +326,4 @@
             codeNamespace.Imports.Add(new CodeNamespaceImport("Google.Apis.Discovery"));
         }
     }
-=======
-namespace Google.Apis.Tools.CodeGen
-{
-    /// <summary>
-    /// The main entry for generating code to access google services.
-    /// For a default generation try calling 
-    /// <example>
-    ///     <code>
-    ///         GoogleServiceGenerator.GenerateService("buzz", "v1", "Com.Example.Namespace", "CSharp", "c:\example\");
-    ///     </code>
-    /// </example>
-    /// </summary>
-    public class GoogleServiceGenerator : BaseGenerator
-    {
-        /// <summary>
-        /// Defines the URL used to discover Google APIs
-        /// {0}: Service name
-        /// {1}: Version
-        /// </summary>
-        public const string GoogleDiscoveryURL = "https://www.googleapis.com/discovery/v1/apis/{0}/{1}/rest";
-
-        private static readonly ILog logger = LogManager.GetLogger(typeof(GoogleServiceGenerator));
-
-        /// <summary>
-        /// List of all resource decorators
-        /// </summary>
-        public static readonly IList<IResourceDecorator> StandardResourceDecorators =
-            (new List<IResourceDecorator>
-                 {
-                     new StandardServiceFieldResourceDecorator(false),
-                     new StandardResourceNameResourceDecorator(),
-                     new StandardConstructorResourceDecorator(),
-                     new StandardMethodResourceDecorator(),
-                     new Log4NetResourceDecorator(),
-                     new DictonaryOptionalParameterResourceDecorator(new DefaultEnglishCommentCreator())
-                 }).AsReadOnly();
-
-        /// <summary>
-        /// List of all service decorators
-        /// </summary>
-        public static readonly IList<IServiceDecorator> StandardServiceDecorators =
-            (new List<IServiceDecorator>
-                 {
-                     new StandardServiceFieldServiceDecorator(),
-                     new StandardConstructServiceDecorator(),
-                     new EasyConstructServiceDecorator(),
-                     new VersionInformationServiceDecorator(),
-                     new StandardExecuteMethodServiceDecorator()
-                 }).AsReadOnly();
-
-        /// <summary>
-        /// List of all schema aware service decorators
-        /// </summary>
-        public static readonly IList<IServiceDecorator> SchemaAwareServiceDecorators =
-            (new List<IServiceDecorator>
-                 {
-                     new StandardServiceFieldServiceDecorator(),
-                     new StandardConstructServiceDecorator(),
-                     new EasyConstructServiceDecorator(),
-                     new VersionInformationServiceDecorator(),
-                     new StandardExecuteMethodServiceDecorator(),
-                     new SchemaAwearExecuteMethodDecorator(),
-                     new JsonSerializationMethods(),
-                     new DeveloperKeyServiceDecorator(),
-                 }).AsReadOnly();
-
-        /// <summary>
-        /// List of all resource container decorators
-        /// </summary>
-        public static readonly IList<IResourceContainerDecorator> StandardResourceContainerDecorator =
-            (new List<IResourceContainerDecorator> { new StandardResourcePropertyServiceDecorator() }).AsReadOnly();
-
-        private readonly string codeClientNamespace;
-        private readonly IEnumerable<IResourceContainerDecorator> resourceContainerDecorators;
-        private readonly IEnumerable<IResourceDecorator> resourceDecorators;
-        private readonly GoogleSchemaGenerator schemaGenerator;
-        private readonly IService service;
-        private readonly IEnumerable<IServiceDecorator> serviceDecorators;
-
-        /// <summary>
-        /// Generates a new instance of the service generator for a specific service
-        /// </summary>
-        public GoogleServiceGenerator(IService service,
-                                      string clientNamespace,
-                                      IEnumerable<IResourceDecorator> resourceDecorators,
-                                      IEnumerable<IServiceDecorator> serviceDecorators,
-                                      IEnumerable<IResourceContainerDecorator> resourceContainerDecorators,
-                                      GoogleSchemaGenerator schemaGenerator)
-        {
-            service.ThrowIfNull("service");
-            clientNamespace.ThrowIfNull("clientNamespace");
-            resourceDecorators.ThrowIfNull("resourceDecorators");
-            serviceDecorators.ThrowIfNull("serviceDecorators");
-            resourceContainerDecorators.ThrowIfNull("resourceContainerDecorators");
-
-            codeClientNamespace = clientNamespace;
-            this.service = service;
-
-            // Defensive copy and readonly
-            this.resourceDecorators = new List<IResourceDecorator>(resourceDecorators).AsReadOnly();
-            this.serviceDecorators = new List<IServiceDecorator>(serviceDecorators).AsReadOnly();
-            this.resourceContainerDecorators =
-                new List<IResourceContainerDecorator>(resourceContainerDecorators).AsReadOnly();
-            this.schemaGenerator = schemaGenerator;
-        }
-
-        /// <summary>
-        /// Generates a new service generator for a specific service
-        /// </summary>
-        public GoogleServiceGenerator(IService service, string clientNamespace)
-            : this(
-                service, clientNamespace, GetSchemaAwareResourceDecorators(clientNamespace + ".Data"),
-                SchemaAwareServiceDecorators, StandardResourceContainerDecorator,
-                new GoogleSchemaGenerator(GoogleSchemaGenerator.DefaultSchemaDecorators, clientNamespace + ".Data")) {}
-
-        /// <summary>
-        /// Returns a list of all schema aware resource decorators
-        /// </summary>
-        public static IList<IResourceDecorator> GetSchemaAwareResourceDecorators(string schemaNamespace)
-        {
-            return
-                (new List<IResourceDecorator>
-                     {
-                         new StandardServiceFieldResourceDecorator(true),
-                         new StandardResourceNameResourceDecorator(),
-                         new StandardConstructorResourceDecorator(),
-                         new StandardMethodResourceDecorator(),
-                         new StandardMethodResourceDecorator(
-                             true, true, new StandardMethodResourceDecorator.DefaultObjectTypeProvider(schemaNamespace),
-                             new DefaultEnglishCommentCreator()),
-                         new Log4NetResourceDecorator(),
-                         new DictonaryOptionalParameterResourceDecorator(new DefaultEnglishCommentCreator())
-                     }).AsReadOnly
-                    ();
-        }
-
-        /// <summary>
-        /// Creates a cached web discovery device
-        /// </summary>
-        internal static IDiscoveryService CreateDefaultCachingDiscovery(string serviceUrl)
-        {
-            // Set up how discovery works.
-            string cacheDirectory = Path.Combine(
-                Environment.GetFolderPath(Environment.SpecialFolder.ApplicationData), "GoogleApis.Tools.CodeGenCache");
-            if (Directory.Exists(cacheDirectory) == false)
-            {
-                Directory.CreateDirectory(cacheDirectory);
-            }
-            var webfetcher = new CachedWebDiscoveryDevice(new Uri(serviceUrl), new DirectoryInfo(cacheDirectory));
-            return new DiscoveryService(webfetcher);
-        }
-
-        /// <summary>
-        /// Generates the given service saving to the outputFile in the language passed in.
-        /// </summary>
-        public static void GenerateService(string serviceName,
-                                           string version,
-                                           string clientNamespace,
-                                           string language,
-                                           string outputFile)
-        {
-            // Generate the discovery URL for that service
-            string url = string.Format(GoogleDiscoveryURL, serviceName, version);
-
-            var discovery = CreateDefaultCachingDiscovery(url);
-            // Build the service based on discovery information.
-            var service = discovery.GetService(version, DiscoveryVersion.Version_1_0);
-
-            var generator = new GoogleServiceGenerator(service, clientNamespace);
-            var generatedCode = generator.GenerateCode();
-
-            var provider = CodeDomProvider.CreateProvider(language);
-
-            using (StreamWriter sw = new StreamWriter(outputFile, false))
-            {
-                IndentedTextWriter tw = new IndentedTextWriter(sw, "  ");
-
-                // Generate source code using the code provider.
-                provider.GenerateCodeFromCompileUnit(generatedCode, tw, new CodeGeneratorOptions());
-
-                // Close the output file.
-                tw.Close();
-            }
-        }
-
-        [VisibleForTestOnly]
-        internal CodeNamespace GenerateSchemaCode()
-        {
-            if (schemaGenerator != null)
-            {
-                return schemaGenerator.GenerateSchemaClasses(service);
-            }
-            return null;
-        }
-
-        [VisibleForTestOnly]
-        internal CodeNamespace GenerateClientCode()
-        {
-            var clientNamespace = CreateNamespace(codeClientNamespace);
-            AddClientUsings(clientNamespace);
-
-            ResourceContainerGenerator resourceContainerGenerator =
-                new ResourceContainerGenerator(resourceContainerDecorators);
-
-            var serviceClass =
-                new ServiceClassGenerator(service, serviceDecorators, resourceContainerGenerator).CreateServiceClass();
-            string serviceClassName = serviceClass.Name;
-
-            clientNamespace.Types.Add(serviceClass);
-            CreateResources(clientNamespace, serviceClassName, service, resourceContainerGenerator, 1);
-
-            return clientNamespace;
-        }
-
-        /// <summary>
-        /// Generates the code for this service
-        /// </summary>
-        public CodeCompileUnit GenerateCode()
-        {
-            logger.Debug("Starting Code Generation...");
-            LogDecorators();
-
-            var compileUnit = new CodeCompileUnit();
-
-            var schemaCode = GenerateSchemaCode();
-            if (schemaCode != null)
-            {
-                compileUnit.Namespaces.Add(schemaCode);
-            }
-
-            compileUnit.Namespaces.Add(GenerateClientCode());
-
-            logger.Debug("Generation Complete.");
-            return compileUnit;
-        }
-
-        private int CreateResources(CodeNamespace clientNamespace,
-                                    string serviceClassName,
-                                    IResourceContainer resourceContainer,
-                                    ResourceContainerGenerator resourceContainerGenerator,
-                                    int resourceNumber)
-        {
-            foreach (var res in resourceContainer.Resources.Values)
-            {
-                // Create a class for the resource
-                logger.DebugFormat("Adding Resource {0}", res.Name);
-                var resourceGenerator = new ResourceClassGenerator(
-                    res, serviceClassName, resourceNumber, resourceDecorators, resourceContainerGenerator,
-                    resourceContainer.Resources.Keys);
-                clientNamespace.Types.Add(resourceGenerator.CreateClass());
-                resourceNumber++;
-                resourceNumber = CreateResources(
-                    clientNamespace, serviceClassName, res, resourceContainerGenerator, resourceNumber);
-            }
-            return resourceNumber;
-        }
-
-        private void LogDecorators()
-        {
-            if (logger.IsDebugEnabled)
-            {
-                logger.Debug("With Service Decorators:");
-                foreach (IServiceDecorator dec in serviceDecorators)
-                {
-                    logger.Debug(">>>>" + dec);
-                }
-                logger.Debug("With Resource Decorators:");
-                foreach (IResourceDecorator dec in resourceDecorators)
-                {
-                    logger.Debug(">>>>" + dec);
-                }
-                logger.Debug("With Resource Container Decorators:");
-                foreach (IResourceContainerDecorator dec in resourceContainerDecorators)
-                {
-                    logger.Debug(">>>>" + dec);
-                }
-            }
-        }
-
-        private CodeNamespace CreateNamespace(string nameSpace)
-        {
-            return new CodeNamespace(nameSpace);
-        }
-
-        private void AddClientUsings(CodeNamespace codeNamespace)
-        {
-            codeNamespace.Imports.Add(new CodeNamespaceImport("System"));
-            codeNamespace.Imports.Add(new CodeNamespaceImport("System.IO"));
-            codeNamespace.Imports.Add(new CodeNamespaceImport("System.Collections.Generic"));
-            codeNamespace.Imports.Add(new CodeNamespaceImport("Google.Apis"));
-            codeNamespace.Imports.Add(new CodeNamespaceImport("Google.Apis.Discovery"));
-        }
-    }
->>>>>>> 1bb70425
 }