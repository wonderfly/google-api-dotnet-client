<?xml version="1.0" encoding="utf-8"?>
<Project DefaultTargets="Build" xmlns="http://schemas.microsoft.com/developer/msbuild/2003" ToolsVersion="3.5">
  <PropertyGroup>
    <Configuration Condition=" '$(Configuration)' == '' ">Debug</Configuration>
    <Platform Condition=" '$(Platform)' == '' ">AnyCPU</Platform>
    <ProductVersion>8.0.50727</ProductVersion>
    <SchemaVersion>2.0</SchemaVersion>
    <ProjectGuid>{9A8AA9EF-6904-43D8-8A26-0AB62069C2DC}</ProjectGuid>
    <OutputType>Library</OutputType>
    <RootNamespace>Google.Apis.Tests</RootNamespace>
    <AssemblyName>Google.Apis.Tests</AssemblyName>
    <TargetFrameworkVersion>v3.5</TargetFrameworkVersion>
  </PropertyGroup>
  <PropertyGroup Condition=" '$(Configuration)|$(Platform)' == 'Debug|AnyCPU' ">
    <DebugSymbols>true</DebugSymbols>
    <DebugType>full</DebugType>
    <Optimize>false</Optimize>
    <OutputPath>bin\Debug</OutputPath>
    <DefineConstants>DEBUG</DefineConstants>
    <ErrorReport>prompt</ErrorReport>
    <WarningLevel>4</WarningLevel>
    <ConsolePause>false</ConsolePause>
  </PropertyGroup>
  <PropertyGroup Condition=" '$(Configuration)|$(Platform)' == 'Release|AnyCPU' ">
    <DebugType>none</DebugType>
    <Optimize>false</Optimize>
    <OutputPath>bin\Release</OutputPath>
    <ErrorReport>prompt</ErrorReport>
    <WarningLevel>4</WarningLevel>
    <ConsolePause>false</ConsolePause>
  </PropertyGroup>
  <ItemGroup>
    <Reference Include="System" />
    <Reference Include="nunit.framework, Version=2.5.8.10295, Culture=neutral, PublicKeyToken=96d09a1eb7f44a77">
      <SpecificVersion>False</SpecificVersion>
      <HintPath>..\..\Third Party\nunit.framework.dll</HintPath>
    </Reference>
    <Reference Include="System.Data.Linq" />
    <Reference Include="System.Data" />
    <Reference Include="System.Core" />
    <Reference Include="Newtonsoft.Json.Net35, Version=4.0.0.0, Culture=neutral, PublicKeyToken=30ad4fe6b2a6aeed">
      <SpecificVersion>False</SpecificVersion>
      <HintPath>..\..\Third Party\Newtonsoft.Json.Net35.dll</HintPath>
    </Reference>
    <Reference Include="log4net, Version=1.2.10.0, Culture=neutral, PublicKeyToken=1b44e1d426115821">
      <SpecificVersion>False</SpecificVersion>
      <HintPath>..\..\Third Party\log4net.dll</HintPath>
    </Reference>
  </ItemGroup>
  <ItemGroup>
    <Compile Include="AssemblyInfo.cs" />
    <Compile Include="DiscoveryTests.cs" />
    <Compile Include="WebDiscoveryDeviceTests.cs" />
    <Compile Include="FileDiscoveryDeviceTests.cs" />
    <Compile Include="StreamDiscoveryDeviceTests.cs" />
    <Compile Include="StringDiscoveryDeviceTests.cs" />
    <Compile Include="JSON\TokenStreamTest.cs" />
    <Compile Include="JSON\JsonTokenTests.cs" />
    <Compile Include="JSON\JsonReaderTests.cs" />
    <Compile Include="Apis\Discovery\ServiceFactoryTest.cs" />
<<<<<<< HEAD
    <Compile Include="Requests\MockMethod.cs" />
    <Compile Include="Apis\Discovery\ServiceFactoryImplTest.cs" />
    <Compile Include="Apis\Discovery\V0_3\ServiceFactoryImplTest.cs" />
    <Compile Include="Apis\Discovery\V0_3\ServiceTest.cs" />
    <Compile Include="Apis\Utils\UtilitiesTest.cs" />
    <Compile Include="Apis\Discovery\Schema\SchemaImplTest.cs" />
    <Compile Include="Apis\Discovery\Schema\FutureJsonSchemaResolverTest.cs" />
    <Compile Include="Apis\Discovery\Schema\FutureJsonSchemaTest.cs" />
=======
    <Compile Include="Apis\Authentication\NullAuthenticatorTest.cs" />
    <Compile Include="Apis\Requests\RequestTest.cs" />
    <Compile Include="Apis\Requests\MethodValidator.cs" />
    <Compile Include="Apis\Requests\MockMethod.cs" />
    <Compile Include="Apis\Requests\MockService.cs" />
>>>>>>> f37c4f2a
  </ItemGroup>
  <ItemGroup>
    <ProjectReference Include="..\GoogleApis\GoogleApis.csproj">
      <Project>{CBB5E638-F8D5-48DB-93BE-5A7CDD7ED107}</Project>
      <Name>GoogleApis</Name>
    </ProjectReference>
  </ItemGroup>
  <Import Project="$(MSBuildBinPath)\Microsoft.CSharp.targets" />
  <ItemGroup>
    <Folder Include="Requests\" />
    <Folder Include="JSON\" />
    <Folder Include="Apis\" />
    <Folder Include="Apis\Discovery\" />
<<<<<<< HEAD
    <Folder Include="Apis\Discovery\V0_3\" />
    <Folder Include="Apis\Utils\" />
    <Folder Include="Apis\Discovery\Schema\" />
  </ItemGroup>
  <ItemGroup>
    <None Include="GoogleApisTests.xml" />
=======
    <Folder Include="Apis\Authentication\" />
    <Folder Include="Apis\Requests\" />
>>>>>>> f37c4f2a
  </ItemGroup>
</Project><|MERGE_RESOLUTION|>--- conflicted
+++ resolved
@@ -58,8 +58,11 @@
     <Compile Include="JSON\JsonTokenTests.cs" />
     <Compile Include="JSON\JsonReaderTests.cs" />
     <Compile Include="Apis\Discovery\ServiceFactoryTest.cs" />
-<<<<<<< HEAD
-    <Compile Include="Requests\MockMethod.cs" />
+    <Compile Include="Apis\Authentication\NullAuthenticatorTest.cs" />
+    <Compile Include="Apis\Requests\RequestTest.cs" />
+    <Compile Include="Apis\Requests\MethodValidator.cs" />
+    <Compile Include="Apis\Requests\MockMethod.cs" />
+    <Compile Include="Apis\Requests\MockService.cs" />
     <Compile Include="Apis\Discovery\ServiceFactoryImplTest.cs" />
     <Compile Include="Apis\Discovery\V0_3\ServiceFactoryImplTest.cs" />
     <Compile Include="Apis\Discovery\V0_3\ServiceTest.cs" />
@@ -67,13 +70,6 @@
     <Compile Include="Apis\Discovery\Schema\SchemaImplTest.cs" />
     <Compile Include="Apis\Discovery\Schema\FutureJsonSchemaResolverTest.cs" />
     <Compile Include="Apis\Discovery\Schema\FutureJsonSchemaTest.cs" />
-=======
-    <Compile Include="Apis\Authentication\NullAuthenticatorTest.cs" />
-    <Compile Include="Apis\Requests\RequestTest.cs" />
-    <Compile Include="Apis\Requests\MethodValidator.cs" />
-    <Compile Include="Apis\Requests\MockMethod.cs" />
-    <Compile Include="Apis\Requests\MockService.cs" />
->>>>>>> f37c4f2a
   </ItemGroup>
   <ItemGroup>
     <ProjectReference Include="..\GoogleApis\GoogleApis.csproj">
@@ -87,16 +83,13 @@
     <Folder Include="JSON\" />
     <Folder Include="Apis\" />
     <Folder Include="Apis\Discovery\" />
-<<<<<<< HEAD
+    <Folder Include="Apis\Authentication\" />
     <Folder Include="Apis\Discovery\V0_3\" />
     <Folder Include="Apis\Utils\" />
     <Folder Include="Apis\Discovery\Schema\" />
+    <Folder Include="Apis\Requests\" />
   </ItemGroup>
   <ItemGroup>
     <None Include="GoogleApisTests.xml" />
-=======
-    <Folder Include="Apis\Authentication\" />
-    <Folder Include="Apis\Requests\" />
->>>>>>> f37c4f2a
   </ItemGroup>
 </Project>