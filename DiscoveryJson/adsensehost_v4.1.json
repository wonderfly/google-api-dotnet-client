{
 "kind": "discovery#restDescription",
<<<<<<< HEAD
 "etag": "\"YWOzh2SDasdU84ArJnpYek-OMdg/V2GAcbaIhY-HeaU2nDl3JbNshKA\"",
=======
 "etag": "\"YWOzh2SDasdU84ArJnpYek-OMdg/9DHkg40o2Y7iwIrgOu7ztn7Vy0Q\"",
>>>>>>> d5fa6b74
 "discoveryVersion": "v1",
 "id": "adsensehost:v4.1",
 "name": "adsensehost",
 "canonicalName": "AdSense Host",
 "version": "v4.1",
<<<<<<< HEAD
 "revision": "20170927",
=======
 "revision": "20171024",
>>>>>>> d5fa6b74
 "title": "AdSense Host API",
 "description": "Generates performance reports, generates ad codes, and provides publisher management capabilities for AdSense Hosts.",
 "ownerDomain": "google.com",
 "ownerName": "Google",
 "icons": {
  "x16": "https://www.google.com/images/icons/product/adsense-16.png",
  "x32": "https://www.google.com/images/icons/product/adsense-32.png"
 },
 "documentationLink": "https://developers.google.com/adsense/host/",
 "labels": [
  "limited_availability"
 ],
 "protocol": "rest",
 "baseUrl": "https://www.googleapis.com/adsensehost/v4.1/",
 "basePath": "/adsensehost/v4.1/",
 "rootUrl": "https://www.googleapis.com/",
 "servicePath": "adsensehost/v4.1/",
 "batchPath": "batch/adsensehost/v4.1",
 "parameters": {
  "alt": {
   "type": "string",
   "description": "Data format for the response.",
   "default": "json",
   "enum": [
    "csv",
    "json"
   ],
   "enumDescriptions": [
    "Responses with Content-Type of text/csv",
    "Responses with Content-Type of application/json"
   ],
   "location": "query"
  },
  "fields": {
   "type": "string",
   "description": "Selector specifying which fields to include in a partial response.",
   "location": "query"
  },
  "key": {
   "type": "string",
   "description": "API key. Your API key identifies your project and provides you with API access, quota, and reports. Required unless you provide an OAuth 2.0 token.",
   "location": "query"
  },
  "oauth_token": {
   "type": "string",
   "description": "OAuth 2.0 token for the current user.",
   "location": "query"
  },
  "prettyPrint": {
   "type": "boolean",
   "description": "Returns response with indentations and line breaks.",
   "default": "true",
   "location": "query"
  },
  "quotaUser": {
   "type": "string",
   "description": "Available to use for quota purposes for server-side applications. Can be any arbitrary string assigned to a user, but should not exceed 40 characters. Overrides userIp if both are provided.",
   "location": "query"
  },
  "userIp": {
   "type": "string",
   "description": "IP address of the site where the request originates. Use this if you want to enforce per-user limits.",
   "location": "query"
  }
 },
 "auth": {
  "oauth2": {
   "scopes": {
    "https://www.googleapis.com/auth/adsensehost": {
     "description": "View and manage your AdSense host data and associated accounts"
    }
   }
  }
 },
 "schemas": {
  "Account": {
   "id": "Account",
   "type": "object",
   "properties": {
    "id": {
     "type": "string",
     "description": "Unique identifier of this account."
    },
    "kind": {
     "type": "string",
     "description": "Kind of resource this is, in this case adsensehost#account.",
     "default": "adsensehost#account"
    },
    "name": {
     "type": "string",
     "description": "Name of this account."
    },
    "status": {
     "type": "string",
     "description": "Approval status of this account. One of: PENDING, APPROVED, DISABLED."
    }
   }
  },
  "Accounts": {
   "id": "Accounts",
   "type": "object",
   "properties": {
    "etag": {
     "type": "string",
     "description": "ETag of this response for caching purposes."
    },
    "items": {
     "type": "array",
     "description": "The accounts returned in this list response.",
     "items": {
      "$ref": "Account"
     }
    },
    "kind": {
     "type": "string",
     "description": "Kind of list this is, in this case adsensehost#accounts.",
     "default": "adsensehost#accounts"
    }
   }
  },
  "AdClient": {
   "id": "AdClient",
   "type": "object",
   "properties": {
    "arcOptIn": {
     "type": "boolean",
     "description": "Whether this ad client is opted in to ARC."
    },
    "id": {
     "type": "string",
     "description": "Unique identifier of this ad client."
    },
    "kind": {
     "type": "string",
     "description": "Kind of resource this is, in this case adsensehost#adClient.",
     "default": "adsensehost#adClient"
    },
    "productCode": {
     "type": "string",
     "description": "This ad client's product code, which corresponds to the PRODUCT_CODE report dimension."
    },
    "supportsReporting": {
     "type": "boolean",
     "description": "Whether this ad client supports being reported on."
    }
   }
  },
  "AdClients": {
   "id": "AdClients",
   "type": "object",
   "properties": {
    "etag": {
     "type": "string",
     "description": "ETag of this response for caching purposes."
    },
    "items": {
     "type": "array",
     "description": "The ad clients returned in this list response.",
     "items": {
      "$ref": "AdClient"
     }
    },
    "kind": {
     "type": "string",
     "description": "Kind of list this is, in this case adsensehost#adClients.",
     "default": "adsensehost#adClients"
    },
    "nextPageToken": {
     "type": "string",
     "description": "Continuation token used to page through ad clients. To retrieve the next page of results, set the next request's \"pageToken\" value to this."
    }
   }
  },
  "AdCode": {
   "id": "AdCode",
   "type": "object",
   "properties": {
    "adCode": {
     "type": "string",
     "description": "The ad code snippet."
    },
    "kind": {
     "type": "string",
     "description": "Kind this is, in this case adsensehost#adCode.",
     "default": "adsensehost#adCode"
    }
   }
  },
  "AdStyle": {
   "id": "AdStyle",
   "type": "object",
   "properties": {
    "colors": {
     "type": "object",
     "description": "The colors included in the style. These are represented as six hexadecimal characters, similar to HTML color codes, but without the leading hash.",
     "properties": {
      "background": {
       "type": "string",
       "description": "The color of the ad background."
      },
      "border": {
       "type": "string",
       "description": "The color of the ad border."
      },
      "text": {
       "type": "string",
       "description": "The color of the ad text."
      },
      "title": {
       "type": "string",
       "description": "The color of the ad title."
      },
      "url": {
       "type": "string",
       "description": "The color of the ad url."
      }
     }
    },
    "corners": {
     "type": "string",
     "description": "The style of the corners in the ad (deprecated: never populated, ignored)."
    },
    "font": {
     "type": "object",
     "description": "The font which is included in the style.",
     "properties": {
      "family": {
       "type": "string",
       "description": "The family of the font. Possible values are: ACCOUNT_DEFAULT_FAMILY, ADSENSE_DEFAULT_FAMILY, ARIAL, TIMES and VERDANA."
      },
      "size": {
       "type": "string",
       "description": "The size of the font. Possible values are: ACCOUNT_DEFAULT_SIZE, ADSENSE_DEFAULT_SIZE, SMALL, MEDIUM and LARGE."
      }
     }
    },
    "kind": {
     "type": "string",
     "description": "Kind this is, in this case adsensehost#adStyle.",
     "default": "adsensehost#adStyle"
    }
   }
  },
  "AdUnit": {
   "id": "AdUnit",
   "type": "object",
   "properties": {
    "code": {
     "type": "string",
     "description": "Identity code of this ad unit, not necessarily unique across ad clients."
    },
    "contentAdsSettings": {
     "type": "object",
     "description": "Settings specific to content ads (AFC) and highend mobile content ads (AFMC - deprecated).",
     "properties": {
      "backupOption": {
       "type": "object",
       "description": "The backup option to be used in instances where no ad is available.",
       "properties": {
        "color": {
         "type": "string",
         "description": "Color to use when type is set to COLOR. These are represented as six hexadecimal characters, similar to HTML color codes, but without the leading hash."
        },
        "type": {
         "type": "string",
         "description": "Type of the backup option. Possible values are BLANK, COLOR and URL."
        },
        "url": {
         "type": "string",
         "description": "URL to use when type is set to URL."
        }
       }
      },
      "size": {
       "type": "string",
       "description": "Size of this ad unit. Size values are in the form SIZE_{width}_{height}."
      },
      "type": {
       "type": "string",
       "description": "Type of this ad unit. Possible values are TEXT, TEXT_IMAGE, IMAGE and LINK."
      }
     }
    },
    "customStyle": {
     "$ref": "AdStyle",
     "description": "Custom style information specific to this ad unit."
    },
    "id": {
     "type": "string",
     "description": "Unique identifier of this ad unit. This should be considered an opaque identifier; it is not safe to rely on it being in any particular format."
    },
    "kind": {
     "type": "string",
     "description": "Kind of resource this is, in this case adsensehost#adUnit.",
     "default": "adsensehost#adUnit"
    },
    "mobileContentAdsSettings": {
     "type": "object",
     "description": "Settings specific to WAP mobile content ads (AFMC - deprecated).",
     "properties": {
      "markupLanguage": {
       "type": "string",
       "description": "The markup language to use for this ad unit."
      },
      "scriptingLanguage": {
       "type": "string",
       "description": "The scripting language to use for this ad unit."
      },
      "size": {
       "type": "string",
       "description": "Size of this ad unit."
      },
      "type": {
       "type": "string",
       "description": "Type of this ad unit."
      }
     }
    },
    "name": {
     "type": "string",
     "description": "Name of this ad unit."
    },
    "status": {
     "type": "string",
     "description": "Status of this ad unit. Possible values are:\nNEW: Indicates that the ad unit was created within the last seven days and does not yet have any activity associated with it.\n\nACTIVE: Indicates that there has been activity on this ad unit in the last seven days.\n\nINACTIVE: Indicates that there has been no activity on this ad unit in the last seven days."
    }
   }
  },
  "AdUnits": {
   "id": "AdUnits",
   "type": "object",
   "properties": {
    "etag": {
     "type": "string",
     "description": "ETag of this response for caching purposes."
    },
    "items": {
     "type": "array",
     "description": "The ad units returned in this list response.",
     "items": {
      "$ref": "AdUnit"
     }
    },
    "kind": {
     "type": "string",
     "description": "Kind of list this is, in this case adsensehost#adUnits.",
     "default": "adsensehost#adUnits"
    },
    "nextPageToken": {
     "type": "string",
     "description": "Continuation token used to page through ad units. To retrieve the next page of results, set the next request's \"pageToken\" value to this."
    }
   }
  },
  "AssociationSession": {
   "id": "AssociationSession",
   "type": "object",
   "properties": {
    "accountId": {
     "type": "string",
     "description": "Hosted account id of the associated publisher after association. Present if status is ACCEPTED."
    },
    "id": {
     "type": "string",
     "description": "Unique identifier of this association session."
    },
    "kind": {
     "type": "string",
     "description": "Kind of resource this is, in this case adsensehost#associationSession.",
     "default": "adsensehost#associationSession"
    },
    "productCodes": {
     "type": "array",
     "description": "The products to associate with the user. Options: AFC, AFG, AFV, AFS (deprecated), AFMC (deprecated)",
     "items": {
      "type": "string"
     }
    },
    "redirectUrl": {
     "type": "string",
     "description": "Redirect URL of this association session. Used to redirect users into the AdSense association flow."
    },
    "status": {
     "type": "string",
     "description": "Status of the completed association, available once the association callback token has been verified. One of ACCEPTED, REJECTED, or ERROR."
    },
    "userLocale": {
     "type": "string",
     "description": "The preferred locale of the user themselves when going through the AdSense association flow."
    },
    "websiteLocale": {
     "type": "string",
     "description": "The locale of the user's hosted website."
    },
    "websiteUrl": {
     "type": "string",
     "description": "The URL of the user's hosted website."
    }
   }
  },
  "CustomChannel": {
   "id": "CustomChannel",
   "type": "object",
   "properties": {
    "code": {
     "type": "string",
     "description": "Code of this custom channel, not necessarily unique across ad clients."
    },
    "id": {
     "type": "string",
     "description": "Unique identifier of this custom channel. This should be considered an opaque identifier; it is not safe to rely on it being in any particular format."
    },
    "kind": {
     "type": "string",
     "description": "Kind of resource this is, in this case adsensehost#customChannel.",
     "default": "adsensehost#customChannel"
    },
    "name": {
     "type": "string",
     "description": "Name of this custom channel."
    }
   }
  },
  "CustomChannels": {
   "id": "CustomChannels",
   "type": "object",
   "properties": {
    "etag": {
     "type": "string",
     "description": "ETag of this response for caching purposes."
    },
    "items": {
     "type": "array",
     "description": "The custom channels returned in this list response.",
     "items": {
      "$ref": "CustomChannel"
     }
    },
    "kind": {
     "type": "string",
     "description": "Kind of list this is, in this case adsensehost#customChannels.",
     "default": "adsensehost#customChannels"
    },
    "nextPageToken": {
     "type": "string",
     "description": "Continuation token used to page through custom channels. To retrieve the next page of results, set the next request's \"pageToken\" value to this."
    }
   }
  },
  "Report": {
   "id": "Report",
   "type": "object",
   "properties": {
    "averages": {
     "type": "array",
     "description": "The averages of the report. This is the same length as any other row in the report; cells corresponding to dimension columns are empty.",
     "items": {
      "type": "string"
     }
    },
    "headers": {
     "type": "array",
     "description": "The header information of the columns requested in the report. This is a list of headers; one for each dimension in the request, followed by one for each metric in the request.",
     "items": {
      "type": "object",
      "properties": {
       "currency": {
        "type": "string",
        "description": "The currency of this column. Only present if the header type is METRIC_CURRENCY."
       },
       "name": {
        "type": "string",
        "description": "The name of the header."
       },
       "type": {
        "type": "string",
        "description": "The type of the header; one of DIMENSION, METRIC_TALLY, METRIC_RATIO, or METRIC_CURRENCY."
       }
      }
     }
    },
    "kind": {
     "type": "string",
     "description": "Kind this is, in this case adsensehost#report.",
     "default": "adsensehost#report"
    },
    "rows": {
     "type": "array",
     "description": "The output rows of the report. Each row is a list of cells; one for each dimension in the request, followed by one for each metric in the request. The dimension cells contain strings, and the metric cells contain numbers.",
     "items": {
      "type": "array",
      "items": {
       "type": "string"
      }
     }
    },
    "totalMatchedRows": {
     "type": "string",
     "description": "The total number of rows matched by the report request. Fewer rows may be returned in the response due to being limited by the row count requested or the report row limit.",
     "format": "int64"
    },
    "totals": {
     "type": "array",
     "description": "The totals of the report. This is the same length as any other row in the report; cells corresponding to dimension columns are empty.",
     "items": {
      "type": "string"
     }
    },
    "warnings": {
     "type": "array",
     "description": "Any warnings associated with generation of the report.",
     "items": {
      "type": "string"
     }
    }
   }
  },
  "UrlChannel": {
   "id": "UrlChannel",
   "type": "object",
   "properties": {
    "id": {
     "type": "string",
     "description": "Unique identifier of this URL channel. This should be considered an opaque identifier; it is not safe to rely on it being in any particular format."
    },
    "kind": {
     "type": "string",
     "description": "Kind of resource this is, in this case adsensehost#urlChannel.",
     "default": "adsensehost#urlChannel"
    },
    "urlPattern": {
     "type": "string",
     "description": "URL Pattern of this URL channel. Does not include \"http://\" or \"https://\". Example: www.example.com/home"
    }
   }
  },
  "UrlChannels": {
   "id": "UrlChannels",
   "type": "object",
   "properties": {
    "etag": {
     "type": "string",
     "description": "ETag of this response for caching purposes."
    },
    "items": {
     "type": "array",
     "description": "The URL channels returned in this list response.",
     "items": {
      "$ref": "UrlChannel"
     }
    },
    "kind": {
     "type": "string",
     "description": "Kind of list this is, in this case adsensehost#urlChannels.",
     "default": "adsensehost#urlChannels"
    },
    "nextPageToken": {
     "type": "string",
     "description": "Continuation token used to page through URL channels. To retrieve the next page of results, set the next request's \"pageToken\" value to this."
    }
   }
  }
 },
 "resources": {
  "accounts": {
   "methods": {
    "get": {
     "id": "adsensehost.accounts.get",
     "path": "accounts/{accountId}",
     "httpMethod": "GET",
     "description": "Get information about the selected associated AdSense account.",
     "parameters": {
      "accountId": {
       "type": "string",
       "description": "Account to get information about.",
       "required": true,
       "location": "path"
      }
     },
     "parameterOrder": [
      "accountId"
     ],
     "response": {
      "$ref": "Account"
     },
     "scopes": [
      "https://www.googleapis.com/auth/adsensehost"
     ]
    },
    "list": {
     "id": "adsensehost.accounts.list",
     "path": "accounts",
     "httpMethod": "GET",
     "description": "List hosted accounts associated with this AdSense account by ad client id.",
     "parameters": {
      "filterAdClientId": {
       "type": "string",
       "description": "Ad clients to list accounts for.",
       "required": true,
       "repeated": true,
       "location": "query"
      }
     },
     "parameterOrder": [
      "filterAdClientId"
     ],
     "response": {
      "$ref": "Accounts"
     },
     "scopes": [
      "https://www.googleapis.com/auth/adsensehost"
     ]
    }
   },
   "resources": {
    "adclients": {
     "methods": {
      "get": {
       "id": "adsensehost.accounts.adclients.get",
       "path": "accounts/{accountId}/adclients/{adClientId}",
       "httpMethod": "GET",
       "description": "Get information about one of the ad clients in the specified publisher's AdSense account.",
       "parameters": {
        "accountId": {
         "type": "string",
         "description": "Account which contains the ad client.",
         "required": true,
         "location": "path"
        },
        "adClientId": {
         "type": "string",
         "description": "Ad client to get.",
         "required": true,
         "location": "path"
        }
       },
       "parameterOrder": [
        "accountId",
        "adClientId"
       ],
       "response": {
        "$ref": "AdClient"
       },
       "scopes": [
        "https://www.googleapis.com/auth/adsensehost"
       ]
      },
      "list": {
       "id": "adsensehost.accounts.adclients.list",
       "path": "accounts/{accountId}/adclients",
       "httpMethod": "GET",
       "description": "List all hosted ad clients in the specified hosted account.",
       "parameters": {
        "accountId": {
         "type": "string",
         "description": "Account for which to list ad clients.",
         "required": true,
         "location": "path"
        },
        "maxResults": {
         "type": "integer",
         "description": "The maximum number of ad clients to include in the response, used for paging.",
         "format": "uint32",
         "minimum": "0",
         "maximum": "10000",
         "location": "query"
        },
        "pageToken": {
         "type": "string",
         "description": "A continuation token, used to page through ad clients. To retrieve the next page, set this parameter to the value of \"nextPageToken\" from the previous response.",
         "location": "query"
        }
       },
       "parameterOrder": [
        "accountId"
       ],
       "response": {
        "$ref": "AdClients"
       },
       "scopes": [
        "https://www.googleapis.com/auth/adsensehost"
       ]
      }
     }
    },
    "adunits": {
     "methods": {
      "delete": {
       "id": "adsensehost.accounts.adunits.delete",
       "path": "accounts/{accountId}/adclients/{adClientId}/adunits/{adUnitId}",
       "httpMethod": "DELETE",
       "description": "Delete the specified ad unit from the specified publisher AdSense account.",
       "parameters": {
        "accountId": {
         "type": "string",
         "description": "Account which contains the ad unit.",
         "required": true,
         "location": "path"
        },
        "adClientId": {
         "type": "string",
         "description": "Ad client for which to get ad unit.",
         "required": true,
         "location": "path"
        },
        "adUnitId": {
         "type": "string",
         "description": "Ad unit to delete.",
         "required": true,
         "location": "path"
        }
       },
       "parameterOrder": [
        "accountId",
        "adClientId",
        "adUnitId"
       ],
       "response": {
        "$ref": "AdUnit"
       },
       "scopes": [
        "https://www.googleapis.com/auth/adsensehost"
       ]
      },
      "get": {
       "id": "adsensehost.accounts.adunits.get",
       "path": "accounts/{accountId}/adclients/{adClientId}/adunits/{adUnitId}",
       "httpMethod": "GET",
       "description": "Get the specified host ad unit in this AdSense account.",
       "parameters": {
        "accountId": {
         "type": "string",
         "description": "Account which contains the ad unit.",
         "required": true,
         "location": "path"
        },
        "adClientId": {
         "type": "string",
         "description": "Ad client for which to get ad unit.",
         "required": true,
         "location": "path"
        },
        "adUnitId": {
         "type": "string",
         "description": "Ad unit to get.",
         "required": true,
         "location": "path"
        }
       },
       "parameterOrder": [
        "accountId",
        "adClientId",
        "adUnitId"
       ],
       "response": {
        "$ref": "AdUnit"
       },
       "scopes": [
        "https://www.googleapis.com/auth/adsensehost"
       ]
      },
      "getAdCode": {
       "id": "adsensehost.accounts.adunits.getAdCode",
       "path": "accounts/{accountId}/adclients/{adClientId}/adunits/{adUnitId}/adcode",
       "httpMethod": "GET",
       "description": "Get ad code for the specified ad unit, attaching the specified host custom channels.",
       "parameters": {
        "accountId": {
         "type": "string",
         "description": "Account which contains the ad client.",
         "required": true,
         "location": "path"
        },
        "adClientId": {
         "type": "string",
         "description": "Ad client with contains the ad unit.",
         "required": true,
         "location": "path"
        },
        "adUnitId": {
         "type": "string",
         "description": "Ad unit to get the code for.",
         "required": true,
         "location": "path"
        },
        "hostCustomChannelId": {
         "type": "string",
         "description": "Host custom channel to attach to the ad code.",
         "repeated": true,
         "location": "query"
        }
       },
       "parameterOrder": [
        "accountId",
        "adClientId",
        "adUnitId"
       ],
       "response": {
        "$ref": "AdCode"
       },
       "scopes": [
        "https://www.googleapis.com/auth/adsensehost"
       ]
      },
      "insert": {
       "id": "adsensehost.accounts.adunits.insert",
       "path": "accounts/{accountId}/adclients/{adClientId}/adunits",
       "httpMethod": "POST",
       "description": "Insert the supplied ad unit into the specified publisher AdSense account.",
       "parameters": {
        "accountId": {
         "type": "string",
         "description": "Account which will contain the ad unit.",
         "required": true,
         "location": "path"
        },
        "adClientId": {
         "type": "string",
         "description": "Ad client into which to insert the ad unit.",
         "required": true,
         "location": "path"
        }
       },
       "parameterOrder": [
        "accountId",
        "adClientId"
       ],
       "request": {
        "$ref": "AdUnit"
       },
       "response": {
        "$ref": "AdUnit"
       },
       "scopes": [
        "https://www.googleapis.com/auth/adsensehost"
       ]
      },
      "list": {
       "id": "adsensehost.accounts.adunits.list",
       "path": "accounts/{accountId}/adclients/{adClientId}/adunits",
       "httpMethod": "GET",
       "description": "List all ad units in the specified publisher's AdSense account.",
       "parameters": {
        "accountId": {
         "type": "string",
         "description": "Account which contains the ad client.",
         "required": true,
         "location": "path"
        },
        "adClientId": {
         "type": "string",
         "description": "Ad client for which to list ad units.",
         "required": true,
         "location": "path"
        },
        "includeInactive": {
         "type": "boolean",
         "description": "Whether to include inactive ad units. Default: true.",
         "location": "query"
        },
        "maxResults": {
         "type": "integer",
         "description": "The maximum number of ad units to include in the response, used for paging.",
         "format": "uint32",
         "minimum": "0",
         "maximum": "10000",
         "location": "query"
        },
        "pageToken": {
         "type": "string",
         "description": "A continuation token, used to page through ad units. To retrieve the next page, set this parameter to the value of \"nextPageToken\" from the previous response.",
         "location": "query"
        }
       },
       "parameterOrder": [
        "accountId",
        "adClientId"
       ],
       "response": {
        "$ref": "AdUnits"
       },
       "scopes": [
        "https://www.googleapis.com/auth/adsensehost"
       ]
      },
      "patch": {
       "id": "adsensehost.accounts.adunits.patch",
       "path": "accounts/{accountId}/adclients/{adClientId}/adunits",
       "httpMethod": "PATCH",
       "description": "Update the supplied ad unit in the specified publisher AdSense account. This method supports patch semantics.",
       "parameters": {
        "accountId": {
         "type": "string",
         "description": "Account which contains the ad client.",
         "required": true,
         "location": "path"
        },
        "adClientId": {
         "type": "string",
         "description": "Ad client which contains the ad unit.",
         "required": true,
         "location": "path"
        },
        "adUnitId": {
         "type": "string",
         "description": "Ad unit to get.",
         "required": true,
         "location": "query"
        }
       },
       "parameterOrder": [
        "accountId",
        "adClientId",
        "adUnitId"
       ],
       "request": {
        "$ref": "AdUnit"
       },
       "response": {
        "$ref": "AdUnit"
       },
       "scopes": [
        "https://www.googleapis.com/auth/adsensehost"
       ]
      },
      "update": {
       "id": "adsensehost.accounts.adunits.update",
       "path": "accounts/{accountId}/adclients/{adClientId}/adunits",
       "httpMethod": "PUT",
       "description": "Update the supplied ad unit in the specified publisher AdSense account.",
       "parameters": {
        "accountId": {
         "type": "string",
         "description": "Account which contains the ad client.",
         "required": true,
         "location": "path"
        },
        "adClientId": {
         "type": "string",
         "description": "Ad client which contains the ad unit.",
         "required": true,
         "location": "path"
        }
       },
       "parameterOrder": [
        "accountId",
        "adClientId"
       ],
       "request": {
        "$ref": "AdUnit"
       },
       "response": {
        "$ref": "AdUnit"
       },
       "scopes": [
        "https://www.googleapis.com/auth/adsensehost"
       ]
      }
     }
    },
    "reports": {
     "methods": {
      "generate": {
       "id": "adsensehost.accounts.reports.generate",
       "path": "accounts/{accountId}/reports",
       "httpMethod": "GET",
       "description": "Generate an AdSense report based on the report request sent in the query parameters. Returns the result as JSON; to retrieve output in CSV format specify \"alt=csv\" as a query parameter.",
       "parameters": {
        "accountId": {
         "type": "string",
         "description": "Hosted account upon which to report.",
         "required": true,
         "location": "path"
        },
        "dimension": {
         "type": "string",
         "description": "Dimensions to base the report on.",
         "pattern": "[a-zA-Z_]+",
         "repeated": true,
         "location": "query"
        },
        "endDate": {
         "type": "string",
         "description": "End of the date range to report on in \"YYYY-MM-DD\" format, inclusive.",
         "required": true,
         "pattern": "\\d{4}-\\d{2}-\\d{2}|(today|startOfMonth|startOfYear)(([\\-\\+]\\d+[dwmy]){0,3}?)",
         "location": "query"
        },
        "filter": {
         "type": "string",
         "description": "Filters to be run on the report.",
         "pattern": "[a-zA-Z_]+(==|=@).+",
         "repeated": true,
         "location": "query"
        },
        "locale": {
         "type": "string",
         "description": "Optional locale to use for translating report output to a local language. Defaults to \"en_US\" if not specified.",
         "pattern": "[a-zA-Z_]+",
         "location": "query"
        },
        "maxResults": {
         "type": "integer",
         "description": "The maximum number of rows of report data to return.",
         "format": "uint32",
         "minimum": "0",
         "maximum": "50000",
         "location": "query"
        },
        "metric": {
         "type": "string",
         "description": "Numeric columns to include in the report.",
         "pattern": "[a-zA-Z_]+",
         "repeated": true,
         "location": "query"
        },
        "sort": {
         "type": "string",
         "description": "The name of a dimension or metric to sort the resulting report on, optionally prefixed with \"+\" to sort ascending or \"-\" to sort descending. If no prefix is specified, the column is sorted ascending.",
         "pattern": "(\\+|-)?[a-zA-Z_]+",
         "repeated": true,
         "location": "query"
        },
        "startDate": {
         "type": "string",
         "description": "Start of the date range to report on in \"YYYY-MM-DD\" format, inclusive.",
         "required": true,
         "pattern": "\\d{4}-\\d{2}-\\d{2}|(today|startOfMonth|startOfYear)(([\\-\\+]\\d+[dwmy]){0,3}?)",
         "location": "query"
        },
        "startIndex": {
         "type": "integer",
         "description": "Index of the first row of report data to return.",
         "format": "uint32",
         "minimum": "0",
         "maximum": "5000",
         "location": "query"
        }
       },
       "parameterOrder": [
        "accountId",
        "startDate",
        "endDate"
       ],
       "response": {
        "$ref": "Report"
       },
       "scopes": [
        "https://www.googleapis.com/auth/adsensehost"
       ]
      }
     }
    }
   }
  },
  "adclients": {
   "methods": {
    "get": {
     "id": "adsensehost.adclients.get",
     "path": "adclients/{adClientId}",
     "httpMethod": "GET",
     "description": "Get information about one of the ad clients in the Host AdSense account.",
     "parameters": {
      "adClientId": {
       "type": "string",
       "description": "Ad client to get.",
       "required": true,
       "location": "path"
      }
     },
     "parameterOrder": [
      "adClientId"
     ],
     "response": {
      "$ref": "AdClient"
     },
     "scopes": [
      "https://www.googleapis.com/auth/adsensehost"
     ]
    },
    "list": {
     "id": "adsensehost.adclients.list",
     "path": "adclients",
     "httpMethod": "GET",
     "description": "List all host ad clients in this AdSense account.",
     "parameters": {
      "maxResults": {
       "type": "integer",
       "description": "The maximum number of ad clients to include in the response, used for paging.",
       "format": "uint32",
       "minimum": "0",
       "maximum": "10000",
       "location": "query"
      },
      "pageToken": {
       "type": "string",
       "description": "A continuation token, used to page through ad clients. To retrieve the next page, set this parameter to the value of \"nextPageToken\" from the previous response.",
       "location": "query"
      }
     },
     "response": {
      "$ref": "AdClients"
     },
     "scopes": [
      "https://www.googleapis.com/auth/adsensehost"
     ]
    }
   }
  },
  "associationsessions": {
   "methods": {
    "start": {
     "id": "adsensehost.associationsessions.start",
     "path": "associationsessions/start",
     "httpMethod": "GET",
     "description": "Create an association session for initiating an association with an AdSense user.",
     "parameters": {
      "productCode": {
       "type": "string",
       "description": "Products to associate with the user.",
       "required": true,
       "enum": [
        "AFC",
        "AFG",
        "AFMC",
        "AFS",
        "AFV"
       ],
       "enumDescriptions": [
        "AdSense For Content",
        "AdSense For Games",
        "AdSense For Mobile Content - deprecated",
        "AdSense For Search - deprecated",
        "AdSense For Video"
       ],
       "repeated": true,
       "location": "query"
      },
      "userLocale": {
       "type": "string",
       "description": "The preferred locale of the user.",
       "location": "query"
      },
      "websiteLocale": {
       "type": "string",
       "description": "The locale of the user's hosted website.",
       "location": "query"
      },
      "websiteUrl": {
       "type": "string",
       "description": "The URL of the user's hosted website.",
       "required": true,
       "location": "query"
      }
     },
     "parameterOrder": [
      "productCode",
      "websiteUrl"
     ],
     "response": {
      "$ref": "AssociationSession"
     },
     "scopes": [
      "https://www.googleapis.com/auth/adsensehost"
     ]
    },
    "verify": {
     "id": "adsensehost.associationsessions.verify",
     "path": "associationsessions/verify",
     "httpMethod": "GET",
     "description": "Verify an association session after the association callback returns from AdSense signup.",
     "parameters": {
      "token": {
       "type": "string",
       "description": "The token returned to the association callback URL.",
       "required": true,
       "location": "query"
      }
     },
     "parameterOrder": [
      "token"
     ],
     "response": {
      "$ref": "AssociationSession"
     },
     "scopes": [
      "https://www.googleapis.com/auth/adsensehost"
     ]
    }
   }
  },
  "customchannels": {
   "methods": {
    "delete": {
     "id": "adsensehost.customchannels.delete",
     "path": "adclients/{adClientId}/customchannels/{customChannelId}",
     "httpMethod": "DELETE",
     "description": "Delete a specific custom channel from the host AdSense account.",
     "parameters": {
      "adClientId": {
       "type": "string",
       "description": "Ad client from which to delete the custom channel.",
       "required": true,
       "location": "path"
      },
      "customChannelId": {
       "type": "string",
       "description": "Custom channel to delete.",
       "required": true,
       "location": "path"
      }
     },
     "parameterOrder": [
      "adClientId",
      "customChannelId"
     ],
     "response": {
      "$ref": "CustomChannel"
     },
     "scopes": [
      "https://www.googleapis.com/auth/adsensehost"
     ]
    },
    "get": {
     "id": "adsensehost.customchannels.get",
     "path": "adclients/{adClientId}/customchannels/{customChannelId}",
     "httpMethod": "GET",
     "description": "Get a specific custom channel from the host AdSense account.",
     "parameters": {
      "adClientId": {
       "type": "string",
       "description": "Ad client from which to get the custom channel.",
       "required": true,
       "location": "path"
      },
      "customChannelId": {
       "type": "string",
       "description": "Custom channel to get.",
       "required": true,
       "location": "path"
      }
     },
     "parameterOrder": [
      "adClientId",
      "customChannelId"
     ],
     "response": {
      "$ref": "CustomChannel"
     },
     "scopes": [
      "https://www.googleapis.com/auth/adsensehost"
     ]
    },
    "insert": {
     "id": "adsensehost.customchannels.insert",
     "path": "adclients/{adClientId}/customchannels",
     "httpMethod": "POST",
     "description": "Add a new custom channel to the host AdSense account.",
     "parameters": {
      "adClientId": {
       "type": "string",
       "description": "Ad client to which the new custom channel will be added.",
       "required": true,
       "location": "path"
      }
     },
     "parameterOrder": [
      "adClientId"
     ],
     "request": {
      "$ref": "CustomChannel"
     },
     "response": {
      "$ref": "CustomChannel"
     },
     "scopes": [
      "https://www.googleapis.com/auth/adsensehost"
     ]
    },
    "list": {
     "id": "adsensehost.customchannels.list",
     "path": "adclients/{adClientId}/customchannels",
     "httpMethod": "GET",
     "description": "List all host custom channels in this AdSense account.",
     "parameters": {
      "adClientId": {
       "type": "string",
       "description": "Ad client for which to list custom channels.",
       "required": true,
       "location": "path"
      },
      "maxResults": {
       "type": "integer",
       "description": "The maximum number of custom channels to include in the response, used for paging.",
       "format": "uint32",
       "minimum": "0",
       "maximum": "10000",
       "location": "query"
      },
      "pageToken": {
       "type": "string",
       "description": "A continuation token, used to page through custom channels. To retrieve the next page, set this parameter to the value of \"nextPageToken\" from the previous response.",
       "location": "query"
      }
     },
     "parameterOrder": [
      "adClientId"
     ],
     "response": {
      "$ref": "CustomChannels"
     },
     "scopes": [
      "https://www.googleapis.com/auth/adsensehost"
     ]
    },
    "patch": {
     "id": "adsensehost.customchannels.patch",
     "path": "adclients/{adClientId}/customchannels",
     "httpMethod": "PATCH",
     "description": "Update a custom channel in the host AdSense account. This method supports patch semantics.",
     "parameters": {
      "adClientId": {
       "type": "string",
       "description": "Ad client in which the custom channel will be updated.",
       "required": true,
       "location": "path"
      },
      "customChannelId": {
       "type": "string",
       "description": "Custom channel to get.",
       "required": true,
       "location": "query"
      }
     },
     "parameterOrder": [
      "adClientId",
      "customChannelId"
     ],
     "request": {
      "$ref": "CustomChannel"
     },
     "response": {
      "$ref": "CustomChannel"
     },
     "scopes": [
      "https://www.googleapis.com/auth/adsensehost"
     ]
    },
    "update": {
     "id": "adsensehost.customchannels.update",
     "path": "adclients/{adClientId}/customchannels",
     "httpMethod": "PUT",
     "description": "Update a custom channel in the host AdSense account.",
     "parameters": {
      "adClientId": {
       "type": "string",
       "description": "Ad client in which the custom channel will be updated.",
       "required": true,
       "location": "path"
      }
     },
     "parameterOrder": [
      "adClientId"
     ],
     "request": {
      "$ref": "CustomChannel"
     },
     "response": {
      "$ref": "CustomChannel"
     },
     "scopes": [
      "https://www.googleapis.com/auth/adsensehost"
     ]
    }
   }
  },
  "reports": {
   "methods": {
    "generate": {
     "id": "adsensehost.reports.generate",
     "path": "reports",
     "httpMethod": "GET",
     "description": "Generate an AdSense report based on the report request sent in the query parameters. Returns the result as JSON; to retrieve output in CSV format specify \"alt=csv\" as a query parameter.",
     "parameters": {
      "dimension": {
       "type": "string",
       "description": "Dimensions to base the report on.",
       "pattern": "[a-zA-Z_]+",
       "repeated": true,
       "location": "query"
      },
      "endDate": {
       "type": "string",
       "description": "End of the date range to report on in \"YYYY-MM-DD\" format, inclusive.",
       "required": true,
       "pattern": "\\d{4}-\\d{2}-\\d{2}|(today|startOfMonth|startOfYear)(([\\-\\+]\\d+[dwmy]){0,3}?)",
       "location": "query"
      },
      "filter": {
       "type": "string",
       "description": "Filters to be run on the report.",
       "pattern": "[a-zA-Z_]+(==|=@).+",
       "repeated": true,
       "location": "query"
      },
      "locale": {
       "type": "string",
       "description": "Optional locale to use for translating report output to a local language. Defaults to \"en_US\" if not specified.",
       "pattern": "[a-zA-Z_]+",
       "location": "query"
      },
      "maxResults": {
       "type": "integer",
       "description": "The maximum number of rows of report data to return.",
       "format": "uint32",
       "minimum": "0",
       "maximum": "50000",
       "location": "query"
      },
      "metric": {
       "type": "string",
       "description": "Numeric columns to include in the report.",
       "pattern": "[a-zA-Z_]+",
       "repeated": true,
       "location": "query"
      },
      "sort": {
       "type": "string",
       "description": "The name of a dimension or metric to sort the resulting report on, optionally prefixed with \"+\" to sort ascending or \"-\" to sort descending. If no prefix is specified, the column is sorted ascending.",
       "pattern": "(\\+|-)?[a-zA-Z_]+",
       "repeated": true,
       "location": "query"
      },
      "startDate": {
       "type": "string",
       "description": "Start of the date range to report on in \"YYYY-MM-DD\" format, inclusive.",
       "required": true,
       "pattern": "\\d{4}-\\d{2}-\\d{2}|(today|startOfMonth|startOfYear)(([\\-\\+]\\d+[dwmy]){0,3}?)",
       "location": "query"
      },
      "startIndex": {
       "type": "integer",
       "description": "Index of the first row of report data to return.",
       "format": "uint32",
       "minimum": "0",
       "maximum": "5000",
       "location": "query"
      }
     },
     "parameterOrder": [
      "startDate",
      "endDate"
     ],
     "response": {
      "$ref": "Report"
     },
     "scopes": [
      "https://www.googleapis.com/auth/adsensehost"
     ]
    }
   }
  },
  "urlchannels": {
   "methods": {
    "delete": {
     "id": "adsensehost.urlchannels.delete",
     "path": "adclients/{adClientId}/urlchannels/{urlChannelId}",
     "httpMethod": "DELETE",
     "description": "Delete a URL channel from the host AdSense account.",
     "parameters": {
      "adClientId": {
       "type": "string",
       "description": "Ad client from which to delete the URL channel.",
       "required": true,
       "location": "path"
      },
      "urlChannelId": {
       "type": "string",
       "description": "URL channel to delete.",
       "required": true,
       "location": "path"
      }
     },
     "parameterOrder": [
      "adClientId",
      "urlChannelId"
     ],
     "response": {
      "$ref": "UrlChannel"
     },
     "scopes": [
      "https://www.googleapis.com/auth/adsensehost"
     ]
    },
    "insert": {
     "id": "adsensehost.urlchannels.insert",
     "path": "adclients/{adClientId}/urlchannels",
     "httpMethod": "POST",
     "description": "Add a new URL channel to the host AdSense account.",
     "parameters": {
      "adClientId": {
       "type": "string",
       "description": "Ad client to which the new URL channel will be added.",
       "required": true,
       "location": "path"
      }
     },
     "parameterOrder": [
      "adClientId"
     ],
     "request": {
      "$ref": "UrlChannel"
     },
     "response": {
      "$ref": "UrlChannel"
     },
     "scopes": [
      "https://www.googleapis.com/auth/adsensehost"
     ]
    },
    "list": {
     "id": "adsensehost.urlchannels.list",
     "path": "adclients/{adClientId}/urlchannels",
     "httpMethod": "GET",
     "description": "List all host URL channels in the host AdSense account.",
     "parameters": {
      "adClientId": {
       "type": "string",
       "description": "Ad client for which to list URL channels.",
       "required": true,
       "location": "path"
      },
      "maxResults": {
       "type": "integer",
       "description": "The maximum number of URL channels to include in the response, used for paging.",
       "format": "uint32",
       "minimum": "0",
       "maximum": "10000",
       "location": "query"
      },
      "pageToken": {
       "type": "string",
       "description": "A continuation token, used to page through URL channels. To retrieve the next page, set this parameter to the value of \"nextPageToken\" from the previous response.",
       "location": "query"
      }
     },
     "parameterOrder": [
      "adClientId"
     ],
     "response": {
      "$ref": "UrlChannels"
     },
     "scopes": [
      "https://www.googleapis.com/auth/adsensehost"
     ]
    }
   }
  }
 }
}<|MERGE_RESOLUTION|>--- conflicted
+++ resolved
@@ -1,20 +1,12 @@
 {
  "kind": "discovery#restDescription",
-<<<<<<< HEAD
- "etag": "\"YWOzh2SDasdU84ArJnpYek-OMdg/V2GAcbaIhY-HeaU2nDl3JbNshKA\"",
-=======
  "etag": "\"YWOzh2SDasdU84ArJnpYek-OMdg/9DHkg40o2Y7iwIrgOu7ztn7Vy0Q\"",
->>>>>>> d5fa6b74
  "discoveryVersion": "v1",
  "id": "adsensehost:v4.1",
  "name": "adsensehost",
  "canonicalName": "AdSense Host",
  "version": "v4.1",
-<<<<<<< HEAD
- "revision": "20170927",
-=======
  "revision": "20171024",
->>>>>>> d5fa6b74
  "title": "AdSense Host API",
  "description": "Generates performance reports, generates ad codes, and provides publisher management capabilities for AdSense Hosts.",
  "ownerDomain": "google.com",
