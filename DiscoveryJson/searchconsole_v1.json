--- conflicted
+++ resolved
@@ -1,38 +1,4 @@
 {
-<<<<<<< HEAD
-  "parameters": {
-    "access_token": {
-      "description": "OAuth access token.",
-      "type": "string",
-      "location": "query"
-    },
-    "key": {
-      "description": "API key. Your API key identifies your project and provides you with API access, quota, and reports. Required unless you provide an OAuth 2.0 token.",
-      "type": "string",
-      "location": "query"
-    },
-    "quotaUser": {
-      "location": "query",
-      "description": "Available to use for quota purposes for server-side applications. Can be any arbitrary string assigned to a user, but should not exceed 40 characters.",
-      "type": "string"
-    },
-    "pp": {
-      "description": "Pretty-print response.",
-      "type": "boolean",
-      "default": "true",
-      "location": "query"
-    },
-    "oauth_token": {
-      "location": "query",
-      "description": "OAuth 2.0 token for the current user.",
-      "type": "string"
-    },
-    "bearer_token": {
-      "location": "query",
-      "description": "OAuth bearer token.",
-      "type": "string"
-    },
-=======
   "ownerName": "Google",
   "discoveryVersion": "v1",
   "version_module": true,
@@ -62,7 +28,6 @@
     }
   },
   "parameters": {
->>>>>>> d5fa6b74
     "upload_protocol": {
       "location": "query",
       "description": "Upload protocol for media (e.g. \"raw\", \"multipart\").",
@@ -75,9 +40,9 @@
       "default": "true"
     },
     "fields": {
-      "location": "query",
       "description": "Selector specifying which fields to include in a partial response.",
-      "type": "string"
+      "type": "string",
+      "location": "query"
     },
     "uploadType": {
       "location": "query",
@@ -85,17 +50,17 @@
       "type": "string"
     },
     "$.xgafv": {
+      "enum": [
+        "1",
+        "2"
+      ],
       "description": "V1 error format.",
       "type": "string",
       "enumDescriptions": [
         "v1 error format",
         "v2 error format"
       ],
-      "location": "query",
-      "enum": [
-        "1",
-        "2"
-      ]
+      "location": "query"
     },
     "callback": {
       "location": "query",
@@ -110,7 +75,6 @@
         "media",
         "proto"
       ],
-<<<<<<< HEAD
       "type": "string",
       "enumDescriptions": [
         "Responses with Content-Type of application/json",
@@ -118,14 +82,6 @@
         "Responses with Content-Type of application/x-protobuf"
       ],
       "location": "query"
-=======
-      "type": "string",
-      "enumDescriptions": [
-        "Responses with Content-Type of application/json",
-        "Media download with context-dependent Content-Type",
-        "Responses with Content-Type of application/x-protobuf"
-      ],
-      "location": "query"
     },
     "access_token": {
       "description": "OAuth access token.",
@@ -157,28 +113,12 @@
       "location": "query",
       "description": "OAuth bearer token.",
       "type": "string"
->>>>>>> d5fa6b74
     }
   },
   "schemas": {
     "MobileFriendlyIssue": {
-<<<<<<< HEAD
-      "id": "MobileFriendlyIssue",
-      "description": "Mobile-friendly issue.",
-      "type": "object",
-=======
->>>>>>> d5fa6b74
       "properties": {
         "rule": {
-          "enumDescriptions": [
-            "Unknown rule. Sorry, we don't have any description for the rule that was\nbroken.",
-            "Plugins incompatible with mobile devices are being used. [Learn more]\n(https://support.google.com/webmasters/answer/6352293#flash_usage).",
-            "Viewsport is not specified using the meta viewport tag. [Learn more]\n(https://support.google.com/webmasters/answer/6352293#viewport_not_configured).",
-            "Viewport defined to a fixed width. [Learn more]\n(https://support.google.com/webmasters/answer/6352293#fixed-width_viewport).",
-            "Content not sized to viewport. [Learn more]\n(https://support.google.com/webmasters/answer/6352293#content_not_sized_to_viewport).",
-            "Font size is too small for easy reading on a small screen. [Learn More]\n(https://support.google.com/webmasters/answer/6352293#small_font_size).",
-            "Touch elements are too close to each other. [Learn more]\n(https://support.google.com/webmasters/answer/6352293#touch_elements_too_close)."
-          ],
           "enum": [
             "MOBILE_FRIENDLY_RULE_UNSPECIFIED",
             "USES_INCOMPATIBLE_PLUGINS",
@@ -189,17 +129,17 @@
             "TAP_TARGETS_TOO_CLOSE"
           ],
           "description": "Rule violated.",
-          "type": "string"
-        }
-<<<<<<< HEAD
-      }
-    },
-    "RunMobileFriendlyTestResponse": {
-      "id": "RunMobileFriendlyTestResponse",
-      "description": "Mobile-friendly test response, including mobile-friendly issues and resource\nissues.",
-      "type": "object",
-      "properties": {
-=======
+          "type": "string",
+          "enumDescriptions": [
+            "Unknown rule. Sorry, we don't have any description for the rule that was\nbroken.",
+            "Plugins incompatible with mobile devices are being used. [Learn more]\n(https://support.google.com/webmasters/answer/6352293#flash_usage).",
+            "Viewsport is not specified using the meta viewport tag. [Learn more]\n(https://support.google.com/webmasters/answer/6352293#viewport_not_configured).",
+            "Viewport defined to a fixed width. [Learn more]\n(https://support.google.com/webmasters/answer/6352293#fixed-width_viewport).",
+            "Content not sized to viewport. [Learn more]\n(https://support.google.com/webmasters/answer/6352293#content_not_sized_to_viewport).",
+            "Font size is too small for easy reading on a small screen. [Learn More]\n(https://support.google.com/webmasters/answer/6352293#small_font_size).",
+            "Touch elements are too close to each other. [Learn more]\n(https://support.google.com/webmasters/answer/6352293#touch_elements_too_close)."
+          ]
+        }
       },
       "id": "MobileFriendlyIssue",
       "description": "Mobile-friendly issue.",
@@ -220,19 +160,18 @@
             "$ref": "ResourceIssue"
           }
         },
->>>>>>> d5fa6b74
         "mobileFriendliness": {
+          "enum": [
+            "MOBILE_FRIENDLY_TEST_RESULT_UNSPECIFIED",
+            "MOBILE_FRIENDLY",
+            "NOT_MOBILE_FRIENDLY"
+          ],
           "description": "Test verdict, whether the page is mobile friendly or not.",
           "type": "string",
           "enumDescriptions": [
             "Internal error when running this test. Please try running the test again.",
             "The page is mobile friendly.",
             "The page is not mobile friendly."
-          ],
-          "enum": [
-            "MOBILE_FRIENDLY_TEST_RESULT_UNSPECIFIED",
-            "MOBILE_FRIENDLY",
-            "NOT_MOBILE_FRIENDLY"
           ]
         },
         "mobileFriendlyIssues": {
@@ -243,26 +182,11 @@
           }
         },
         "screenshot": {
-          "description": "Screenshot of the requested URL.",
-          "$ref": "Image"
-        },
-        "testStatus": {
-          "$ref": "TestStatus",
-          "description": "Final state of the test, can be either complete or an error."
-        },
-        "resourceIssues": {
-          "description": "Information about embedded resources issues.",
-          "type": "array",
-          "items": {
-            "$ref": "ResourceIssue"
-          }
-        }
-<<<<<<< HEAD
-      }
-=======
+          "$ref": "Image",
+          "description": "Screenshot of the requested URL."
+        }
       },
       "id": "RunMobileFriendlyTestResponse"
->>>>>>> d5fa6b74
     },
     "ResourceIssue": {
       "description": "Information about a resource with issue.",
@@ -276,10 +200,6 @@
       "id": "ResourceIssue"
     },
     "BlockedResource": {
-<<<<<<< HEAD
-      "id": "BlockedResource",
-=======
->>>>>>> d5fa6b74
       "description": "Blocked resource.",
       "type": "object",
       "properties": {
@@ -287,32 +207,18 @@
           "description": "URL of the blocked resource.",
           "type": "string"
         }
-<<<<<<< HEAD
-      }
-=======
       },
       "id": "BlockedResource"
->>>>>>> d5fa6b74
     },
     "TestStatus": {
       "description": "Final state of the test, including error details if necessary.",
       "type": "object",
       "properties": {
-<<<<<<< HEAD
-        "status": {
-          "enumDescriptions": [
-            "Internal error when running this test. Please try running the test again.",
-            "Inspection has completed without errors.",
-            "Inspection terminated in an error state. This indicates a problem in\nGoogle's infrastructure, not a user error. Please try again later.",
-            "Google can not access the URL because of a user error such as a robots.txt\nblockage, a 403 or 500 code etc. Please make sure that the URL provided is\naccessible by Googlebot and is not password protected."
-          ],
-=======
         "details": {
           "description": "Error details if applicable.",
           "type": "string"
         },
         "status": {
->>>>>>> d5fa6b74
           "enum": [
             "TEST_STATUS_UNSPECIFIED",
             "COMPLETE",
@@ -320,13 +226,6 @@
             "PAGE_UNREACHABLE"
           ],
           "description": "Status of the test.",
-<<<<<<< HEAD
-          "type": "string"
-        },
-        "details": {
-          "description": "Error details if applicable.",
-          "type": "string"
-=======
           "type": "string",
           "enumDescriptions": [
             "Internal error when running this test. Please try running the test again.",
@@ -334,18 +233,11 @@
             "Inspection terminated in an error state. This indicates a problem in\nGoogle's infrastructure, not a user error. Please try again later.",
             "Google can not access the URL because of a user error such as a robots.txt\nblockage, a 403 or 500 code etc. Please make sure that the URL provided is\naccessible by Googlebot and is not password protected."
           ]
->>>>>>> d5fa6b74
         }
       },
       "id": "TestStatus"
     },
     "RunMobileFriendlyTestRequest": {
-<<<<<<< HEAD
-      "id": "RunMobileFriendlyTestRequest",
-      "description": "Mobile-friendly test request.",
-      "type": "object",
-=======
->>>>>>> d5fa6b74
       "properties": {
         "url": {
           "description": "URL for inspection.",
@@ -355,21 +247,12 @@
           "description": "Whether or not screenshot is requested. Default is false.",
           "type": "boolean"
         }
-<<<<<<< HEAD
-      }
-    },
-    "Image": {
-      "id": "Image",
-      "description": "Describe image data.",
-      "type": "object",
-=======
       },
       "id": "RunMobileFriendlyTestRequest",
       "description": "Mobile-friendly test request.",
       "type": "object"
     },
     "Image": {
->>>>>>> d5fa6b74
       "properties": {
         "mimeType": {
           "description": "The mime-type of the image data.",
@@ -380,14 +263,10 @@
           "format": "byte",
           "type": "string"
         }
-<<<<<<< HEAD
-      }
-=======
       },
       "id": "Image",
       "description": "Describe image data.",
       "type": "object"
->>>>>>> d5fa6b74
     }
   },
   "protocol": "rest",
@@ -406,43 +285,8 @@
   "ownerDomain": "google.com",
   "name": "searchconsole",
   "batchPath": "batch",
-<<<<<<< HEAD
-  "id": "searchconsole:v1",
-  "documentationLink": "https://developers.google.com/webmaster-tools/search-console-api/",
-  "revision": "20170927",
-  "title": "Google Search Console URL Testing Tools API",
-  "ownerName": "Google",
-  "discoveryVersion": "v1",
-  "version_module": true,
-  "resources": {
-    "urlTestingTools": {
-      "resources": {
-        "mobileFriendlyTest": {
-          "methods": {
-            "run": {
-              "request": {
-                "$ref": "RunMobileFriendlyTestRequest"
-              },
-              "description": "Runs Mobile-Friendly Test for a given URL.",
-              "httpMethod": "POST",
-              "parameterOrder": [],
-              "response": {
-                "$ref": "RunMobileFriendlyTestResponse"
-              },
-              "parameters": {},
-              "flatPath": "v1/urlTestingTools/mobileFriendlyTest:run",
-              "id": "searchconsole.urlTestingTools.mobileFriendlyTest.run",
-              "path": "v1/urlTestingTools/mobileFriendlyTest:run"
-            }
-          }
-        }
-      }
-    }
-  }
-=======
   "documentationLink": "https://developers.google.com/webmaster-tools/search-console-api/",
   "id": "searchconsole:v1",
   "revision": "20171024",
   "title": "Google Search Console URL Testing Tools API"
->>>>>>> d5fa6b74
 }