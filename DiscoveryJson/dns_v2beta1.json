--- conflicted
+++ resolved
@@ -1,19 +1,11 @@
 {
  "kind": "discovery#restDescription",
-<<<<<<< HEAD
- "etag": "\"YWOzh2SDasdU84ArJnpYek-OMdg/hCZ9r7lonpaIRYcIWE2bmHSvZuc\"",
-=======
  "etag": "\"YWOzh2SDasdU84ArJnpYek-OMdg/RXM0boWh1fdBtS_bTKRt-2Kn-Xw\"",
->>>>>>> d5fa6b74
  "discoveryVersion": "v1",
  "id": "dns:v2beta1",
  "name": "dns",
  "version": "v2beta1",
-<<<<<<< HEAD
- "revision": "20170928",
-=======
  "revision": "20171019",
->>>>>>> d5fa6b74
  "title": "Google Cloud DNS API",
  "description": "Configures and serves authoritative DNS records.",
  "ownerDomain": "google.com",
