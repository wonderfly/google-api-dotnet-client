--- conflicted
+++ resolved
@@ -1,6 +1,4 @@
 {
-<<<<<<< HEAD
-=======
   "basePath": "",
   "id": "cloudtrace:v1",
   "documentationLink": "https://cloud.google.com/trace",
@@ -127,7 +125,6 @@
     "x32": "http://www.google.com/images/icons/product/search-32.gif"
   },
   "canonicalName": "Cloud Trace",
->>>>>>> d5fa6b74
   "auth": {
     "oauth2": {
       "scopes": {
@@ -152,43 +149,6 @@
   "ownerName": "Google",
   "resources": {
     "projects": {
-<<<<<<< HEAD
-      "resources": {
-        "traces": {
-          "methods": {
-            "get": {
-              "httpMethod": "GET",
-              "parameterOrder": [
-                "projectId",
-                "traceId"
-              ],
-              "response": {
-                "$ref": "Trace"
-              },
-              "scopes": [
-                "https://www.googleapis.com/auth/cloud-platform",
-                "https://www.googleapis.com/auth/trace.readonly"
-              ],
-              "parameters": {
-                "projectId": {
-                  "description": "ID of the Cloud project where the trace data is stored.",
-                  "type": "string",
-                  "required": true,
-                  "location": "path"
-                },
-                "traceId": {
-                  "location": "path",
-                  "description": "ID of the trace to return.",
-                  "type": "string",
-                  "required": true
-                }
-              },
-              "flatPath": "v1/projects/{projectId}/traces/{traceId}",
-              "path": "v1/projects/{projectId}/traces/{traceId}",
-              "id": "cloudtrace.projects.traces.get",
-              "description": "Gets a single trace by its ID."
-            },
-=======
       "methods": {
         "patchTraces": {
           "description": "Sends new traces to Stackdriver Trace or updates existing traces. If the ID\nof a trace that you send matches that of an existing trace, any fields\nin the existing trace and its spans are overwritten by the provided values,\nand any new fields provided are merged with the existing trace data. If the\nID does not match, a new trace is created.",
@@ -222,82 +182,7 @@
       "resources": {
         "traces": {
           "methods": {
->>>>>>> d5fa6b74
             "list": {
-              "scopes": [
-                "https://www.googleapis.com/auth/cloud-platform",
-                "https://www.googleapis.com/auth/trace.readonly"
-              ],
-              "parameters": {
-<<<<<<< HEAD
-                "orderBy": {
-                  "type": "string",
-                  "location": "query",
-                  "description": "Field used to sort the returned traces. Optional.\nCan be one of the following:\n\n*   `trace_id`\n*   `name` (`name` field of root span in the trace)\n*   `duration` (difference between `end_time` and `start_time` fields of\n     the root span)\n*   `start` (`start_time` field of the root span)\n\nDescending order can be specified by appending `desc` to the sort field\n(for example, `name desc`).\n\nOnly one sort field is permitted."
-                },
-                "projectId": {
-                  "description": "ID of the Cloud project where the trace data is stored.",
-                  "type": "string",
-                  "required": true,
-                  "location": "path"
-                },
-                "filter": {
-                  "location": "query",
-                  "description": "An optional filter against labels for the request.\n\nBy default, searches use prefix matching. To specify exact match, prepend\na plus symbol (`+`) to the search term.\nMultiple terms are ANDed. Syntax:\n\n*   `root:NAME_PREFIX` or `NAME_PREFIX`: Return traces where any root\n    span starts with `NAME_PREFIX`.\n*   `+root:NAME` or `+NAME`: Return traces where any root span's name is\n    exactly `NAME`.\n*   `span:NAME_PREFIX`: Return traces where any span starts with\n    `NAME_PREFIX`.\n*   `+span:NAME`: Return traces where any span's name is exactly\n    `NAME`.\n*   `latency:DURATION`: Return traces whose overall latency is\n    greater or equal to than `DURATION`. Accepted units are nanoseconds\n    (`ns`), milliseconds (`ms`), and seconds (`s`). Default is `ms`. For\n    example, `latency:24ms` returns traces whose overall latency\n    is greater than or equal to 24 milliseconds.\n*   `label:LABEL_KEY`: Return all traces containing the specified\n    label key (exact match, case-sensitive) regardless of the key:value\n    pair's value (including empty values).\n*   `LABEL_KEY:VALUE_PREFIX`: Return all traces containing the specified\n    label key (exact match, case-sensitive) whose value starts with\n    `VALUE_PREFIX`. Both a key and a value must be specified.\n*   `+LABEL_KEY:VALUE`: Return all traces containing a key:value pair\n    exactly matching the specified text. Both a key and a value must be\n    specified.\n*   `method:VALUE`: Equivalent to `/http/method:VALUE`.\n*   `url:VALUE`: Equivalent to `/http/url:VALUE`.",
-                  "type": "string"
-                },
-=======
->>>>>>> d5fa6b74
-                "endTime": {
-                  "location": "query",
-                  "description": "End of the time interval (inclusive) during which the trace data was\ncollected from the application.",
-                  "format": "google-datetime",
-                  "type": "string"
-                },
-                "startTime": {
-                  "type": "string",
-                  "location": "query",
-                  "description": "Start of the time interval (inclusive) during which the trace data was\ncollected from the application.",
-                  "format": "google-datetime"
-                },
-                "pageToken": {
-                  "location": "query",
-                  "description": "Token identifying the page of results to return. If provided, use the\nvalue of the `next_page_token` field from a previous request. Optional.",
-                  "type": "string"
-                },
-                "pageSize": {
-<<<<<<< HEAD
-                  "location": "query",
-                  "format": "int32",
-                  "description": "Maximum number of traces to return. If not specified or \u003c= 0, the\nimplementation selects a reasonable value.  The implementation may\nreturn fewer traces than the requested page size. Optional.",
-                  "type": "integer"
-                },
-                "view": {
-=======
-                  "type": "integer",
-                  "location": "query",
-                  "description": "Maximum number of traces to return. If not specified or \u003c= 0, the\nimplementation selects a reasonable value.  The implementation may\nreturn fewer traces than the requested page size. Optional.",
-                  "format": "int32"
-                },
-                "view": {
-                  "type": "string",
-                  "location": "query",
->>>>>>> d5fa6b74
-                  "enum": [
-                    "VIEW_TYPE_UNSPECIFIED",
-                    "MINIMAL",
-                    "ROOTSPAN",
-                    "COMPLETE"
-                  ],
-<<<<<<< HEAD
-                  "description": "Type of data returned for traces in the list. Optional. Default is\n`MINIMAL`.",
-                  "type": "string",
-                  "location": "query"
-                }
-              },
-              "flatPath": "v1/projects/{projectId}/traces",
-              "id": "cloudtrace.projects.traces.list",
-              "path": "v1/projects/{projectId}/traces",
               "description": "Returns of a list of traces that match the specified filter conditions.",
               "response": {
                 "$ref": "ListTracesResponse"
@@ -305,8 +190,44 @@
               "parameterOrder": [
                 "projectId"
               ],
-              "httpMethod": "GET"
-=======
+              "httpMethod": "GET",
+              "scopes": [
+                "https://www.googleapis.com/auth/cloud-platform",
+                "https://www.googleapis.com/auth/trace.readonly"
+              ],
+              "parameters": {
+                "endTime": {
+                  "location": "query",
+                  "description": "End of the time interval (inclusive) during which the trace data was\ncollected from the application.",
+                  "format": "google-datetime",
+                  "type": "string"
+                },
+                "startTime": {
+                  "type": "string",
+                  "location": "query",
+                  "description": "Start of the time interval (inclusive) during which the trace data was\ncollected from the application.",
+                  "format": "google-datetime"
+                },
+                "pageToken": {
+                  "location": "query",
+                  "description": "Token identifying the page of results to return. If provided, use the\nvalue of the `next_page_token` field from a previous request. Optional.",
+                  "type": "string"
+                },
+                "pageSize": {
+                  "type": "integer",
+                  "location": "query",
+                  "description": "Maximum number of traces to return. If not specified or \u003c= 0, the\nimplementation selects a reasonable value.  The implementation may\nreturn fewer traces than the requested page size. Optional.",
+                  "format": "int32"
+                },
+                "view": {
+                  "type": "string",
+                  "location": "query",
+                  "enum": [
+                    "VIEW_TYPE_UNSPECIFIED",
+                    "MINIMAL",
+                    "ROOTSPAN",
+                    "COMPLETE"
+                  ],
                   "description": "Type of data returned for traces in the list. Optional. Default is\n`MINIMAL`."
                 },
                 "orderBy": {
@@ -361,40 +282,9 @@
               "path": "v1/projects/{projectId}/traces/{traceId}",
               "id": "cloudtrace.projects.traces.get",
               "description": "Gets a single trace by its ID."
->>>>>>> d5fa6b74
             }
           }
         }
-      },
-      "methods": {
-        "patchTraces": {
-          "description": "Sends new traces to Stackdriver Trace or updates existing traces. If the ID\nof a trace that you send matches that of an existing trace, any fields\nin the existing trace and its spans are overwritten by the provided values,\nand any new fields provided are merged with the existing trace data. If the\nID does not match, a new trace is created.",
-          "request": {
-            "$ref": "Traces"
-          },
-          "response": {
-            "$ref": "Empty"
-          },
-          "parameterOrder": [
-            "projectId"
-          ],
-          "httpMethod": "PATCH",
-          "parameters": {
-            "projectId": {
-              "location": "path",
-              "description": "ID of the Cloud project where the trace data is stored.",
-              "type": "string",
-              "required": true
-            }
-          },
-          "scopes": [
-            "https://www.googleapis.com/auth/cloud-platform",
-            "https://www.googleapis.com/auth/trace.append"
-          ],
-          "flatPath": "v1/projects/{projectId}/traces",
-          "id": "cloudtrace.projects.patchTraces",
-          "path": "v1/projects/{projectId}/traces"
-        }
       }
     }
   },
@@ -407,30 +297,17 @@
     "prettyPrint": {
       "location": "query",
       "description": "Returns response with indentations and line breaks.",
-<<<<<<< HEAD
-      "default": "true",
-      "type": "boolean"
-=======
       "type": "boolean",
       "default": "true"
->>>>>>> d5fa6b74
     },
     "uploadType": {
       "location": "query",
       "description": "Legacy upload protocol for media (e.g. \"media\", \"multipart\").",
       "type": "string"
-<<<<<<< HEAD
     },
     "fields": {
+      "location": "query",
       "description": "Selector specifying which fields to include in a partial response.",
-      "type": "string",
-      "location": "query"
-    },
-=======
-    },
-    "fields": {
-      "location": "query",
-      "description": "Selector specifying which fields to include in a partial response.",
       "type": "string"
     },
     "callback": {
@@ -438,7 +315,6 @@
       "location": "query",
       "description": "JSONP"
     },
->>>>>>> d5fa6b74
     "$.xgafv": {
       "type": "string",
       "enumDescriptions": [
@@ -452,16 +328,7 @@
       ],
       "description": "V1 error format."
     },
-    "callback": {
-      "location": "query",
-      "description": "JSONP",
-      "type": "string"
-    },
     "alt": {
-<<<<<<< HEAD
-      "description": "Data format for response.",
-=======
->>>>>>> d5fa6b74
       "default": "json",
       "enum": [
         "json",
@@ -474,27 +341,14 @@
         "Media download with context-dependent Content-Type",
         "Responses with Content-Type of application/x-protobuf"
       ],
-      "location": "query"
-    },
-    "access_token": {
-      "type": "string",
-      "location": "query",
-<<<<<<< HEAD
-      "description": "OAuth access token."
-=======
+      "location": "query",
       "description": "Data format for response."
->>>>>>> d5fa6b74
     },
     "key": {
       "type": "string",
       "location": "query",
       "description": "API key. Your API key identifies your project and provides you with API access, quota, and reports. Required unless you provide an OAuth 2.0 token."
     },
-<<<<<<< HEAD
-    "quotaUser": {
-      "location": "query",
-      "description": "Available to use for quota purposes for server-side applications. Can be any arbitrary string assigned to a user, but should not exceed 40 characters.",
-=======
     "access_token": {
       "type": "string",
       "location": "query",
@@ -519,161 +373,12 @@
     "oauth_token": {
       "location": "query",
       "description": "OAuth 2.0 token for the current user.",
->>>>>>> d5fa6b74
-      "type": "string"
-    },
-    "pp": {
-      "location": "query",
-      "description": "Pretty-print response.",
-      "default": "true",
-      "type": "boolean"
-    },
-    "bearer_token": {
-      "type": "string",
-      "location": "query",
-      "description": "OAuth bearer token."
-    },
-    "oauth_token": {
-      "description": "OAuth 2.0 token for the current user.",
-      "type": "string",
-      "location": "query"
+      "type": "string"
     }
   },
   "version": "v1",
   "baseUrl": "https://cloudtrace.googleapis.com/",
-<<<<<<< HEAD
-  "kind": "discovery#restDescription",
-  "description": "Send and retrieve trace data from Stackdriver Trace. Data is generated and available by default for all App Engine applications. Data from other applications can be written to Stackdriver Trace for display, reporting, and analysis.\n",
-  "servicePath": "",
-  "basePath": "",
-  "id": "cloudtrace:v1",
-  "documentationLink": "https://cloud.google.com/trace",
-  "revision": "20170927",
-  "discoveryVersion": "v1",
-  "version_module": true,
-  "schemas": {
-    "TraceSpan": {
-      "description": "A span represents a single timed event within a trace. Spans can be nested\nand form a trace tree. Often, a trace contains a root span that describes the\nend-to-end latency of an operation and, optionally, one or more subspans for\nits suboperations. Spans do not need to be contiguous. There may be gaps\nbetween spans in a trace.",
-      "type": "object",
-      "properties": {
-        "parentSpanId": {
-          "format": "uint64",
-          "description": "ID of the parent span, if any. Optional.",
-          "type": "string"
-        },
-        "endTime": {
-          "format": "google-datetime",
-          "description": "End time of the span in nanoseconds from the UNIX epoch.",
-          "type": "string"
-        },
-        "startTime": {
-          "format": "google-datetime",
-          "description": "Start time of the span in nanoseconds from the UNIX epoch.",
-          "type": "string"
-        },
-        "kind": {
-          "enumDescriptions": [
-            "Unspecified.",
-            "Indicates that the span covers server-side handling of an RPC or other\nremote network request.",
-            "Indicates that the span covers the client-side wrapper around an RPC or\nother remote request."
-          ],
-          "enum": [
-            "SPAN_KIND_UNSPECIFIED",
-            "RPC_SERVER",
-            "RPC_CLIENT"
-          ],
-          "description": "Distinguishes between spans generated in a particular context. For example,\ntwo spans with the same name may be distinguished using `RPC_CLIENT`\nand `RPC_SERVER` to identify queueing latency associated with the span.",
-          "type": "string"
-        },
-        "labels": {
-          "type": "object",
-          "additionalProperties": {
-            "type": "string"
-          },
-          "description": "Collection of labels associated with the span. Label keys must be less than\n128 bytes. Label values must be less than 16 kilobytes (10MB for\n`/stacktrace` values).\n\nSome predefined label keys exist, or you may create your own. When creating\nyour own, we recommend the following formats:\n\n* `/category/product/key` for agents of well-known products (e.g.\n  `/db/mongodb/read_size`).\n* `short_host/path/key` for domain-specific keys (e.g.\n  `foo.com/myproduct/bar`)\n\nPredefined labels include:\n\n*   `/agent`\n*   `/component`\n*   `/error/message`\n*   `/error/name`\n*   `/http/client_city`\n*   `/http/client_country`\n*   `/http/client_protocol`\n*   `/http/client_region`\n*   `/http/host`\n*   `/http/method`\n*   `/http/redirected_url`\n*   `/http/request/size`\n*   `/http/response/size`\n*   `/http/status_code`\n*   `/http/url`\n*   `/http/user_agent`\n*   `/pid`\n*   `/stacktrace`\n*   `/tid`"
-        },
-        "name": {
-          "description": "Name of the span. Must be less than 128 bytes. The span name is sanitized\nand displayed in the Stackdriver Trace tool in the\n{% dynamic print site_values.console_name %}.\nThe name may be a method name or some other per-call site name.\nFor the same executable and the same call point, a best practice is\nto use a consistent name, which makes it easier to correlate\ncross-trace spans.",
-          "type": "string"
-        },
-        "spanId": {
-          "format": "uint64",
-          "description": "Identifier for the span. Must be a 64-bit integer other than 0 and\nunique within a trace.",
-          "type": "string"
-        }
-      },
-      "id": "TraceSpan"
-    },
-    "Empty": {
-      "type": "object",
-      "properties": {},
-      "id": "Empty",
-      "description": "A generic empty message that you can re-use to avoid defining duplicated\nempty messages in your APIs. A typical example is to use it as the request\nor the response type of an API method. For instance:\n\n    service Foo {\n      rpc Bar(google.protobuf.Empty) returns (google.protobuf.Empty);\n    }\n\nThe JSON representation for `Empty` is empty JSON object `{}`."
-    },
-    "ListTracesResponse": {
-      "description": "The response message for the `ListTraces` method.",
-      "type": "object",
-      "properties": {
-        "nextPageToken": {
-          "description": "If defined, indicates that there are more traces that match the request\nand that this value should be passed to the next request to continue\nretrieving additional traces.",
-          "type": "string"
-        },
-        "traces": {
-          "items": {
-            "$ref": "Trace"
-          },
-          "type": "array",
-          "description": "List of trace records returned."
-        }
-      },
-      "id": "ListTracesResponse"
-    },
-    "Trace": {
-      "type": "object",
-      "properties": {
-        "spans": {
-          "description": "Collection of spans in the trace.",
-          "items": {
-            "$ref": "TraceSpan"
-          },
-          "type": "array"
-        },
-        "projectId": {
-          "description": "Project ID of the Cloud project where the trace data is stored.",
-          "type": "string"
-        },
-        "traceId": {
-          "description": "Globally unique identifier for the trace. This identifier is a 128-bit\nnumeric value formatted as a 32-byte hex string.",
-          "type": "string"
-        }
-      },
-      "id": "Trace",
-      "description": "A trace describes how long it takes for an application to perform an\noperation. It consists of a set of spans, each of which represent a single\ntimed event within the operation."
-    },
-    "Traces": {
-      "description": "List of new or updated traces.",
-      "type": "object",
-      "properties": {
-        "traces": {
-          "description": "List of traces.",
-          "items": {
-            "$ref": "Trace"
-          },
-          "type": "array"
-        }
-      },
-      "id": "Traces"
-    }
-  },
-  "protocol": "rest",
-  "icons": {
-    "x32": "http://www.google.com/images/icons/product/search-32.gif",
-    "x16": "http://www.google.com/images/icons/product/search-16.gif"
-  },
-  "canonicalName": "Cloud Trace"
-=======
   "servicePath": "",
   "description": "Send and retrieve trace data from Stackdriver Trace. Data is generated and available by default for all App Engine applications. Data from other applications can be written to Stackdriver Trace for display, reporting, and analysis.\n",
   "kind": "discovery#restDescription"
->>>>>>> d5fa6b74
 }