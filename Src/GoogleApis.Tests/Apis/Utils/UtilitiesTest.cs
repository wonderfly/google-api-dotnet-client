/*
Copyright 2010 Google Inc

Licensed under the Apache License, Version 2.0 (the "License");
you may not use this file except in compliance with the License.
You may obtain a copy of the License at

    http://www.apache.org/licenses/LICENSE-2.0

Unless required by applicable law or agreed to in writing, software
distributed under the License is distributed on an "AS IS" BASIS,
WITHOUT WARRANTIES OR CONDITIONS OF ANY KIND, either express or implied.
See the License for the specific language governing permissions and
limitations under the License.
*/

using System;
using System.Collections;
using System.Collections.Generic;
using System.CodeDom;
using System.Linq;
using System.Text;
using NUnit.Framework;
using Google.Apis.Testing;
using Google.Apis.Util;

namespace Google.Apis.Tests.Apis.Util
{
    /// <summary>
    /// Tests for the "Utilities"-class
    /// </summary>
    [TestFixture]
    public class UtilitiesTest
    {
        private CodeMemberProperty CreateMemberProperty(string name)
        {
            var member = new CodeMemberProperty();
            member.Name = name;
            return member;
        }

        /// <summary>
        /// Tests the FindPropertyByName method
        /// </summary>
        [Test]
        public void FindPropertyByNameTest()
        {
            CodeTypeMemberCollection collection = null;

            Assert.Throws(typeof(ArgumentNullException), () => collection.FindPropertyByName(null));
            Assert.Throws(typeof(ArgumentNullException), () => collection.FindPropertyByName("name"));

            collection = new CodeTypeMemberCollection(new[] { new CodeTypeMember(), });

            Assert.Throws(typeof(ArgumentNullException), () => collection.FindPropertyByName(null));
            Assert.Throws(typeof(ArgumentException), () => collection.FindPropertyByName(""));

            Assert.IsNull(collection.FindPropertyByName("AnyString"));

            collection.Add(CreateMemberProperty("Fish"));
            collection.Add(CreateMemberProperty("Cat"));
            collection.Add(CreateMemberProperty("Tree"));
            collection.Add(CreateMemberProperty("House"));

            CodeTypeMember willNotFind = new CodeMemberMethod();
            willNotFind.Name = "WillNotFindMethod";
            collection.Add(willNotFind);

            willNotFind = new CodeMemberField();
            willNotFind.Name = "WillNotFindField";
            collection.Add(willNotFind);

            willNotFind = new CodeMemberEvent();
            willNotFind.Name = "WillNotFindEvent";
            collection.Add(willNotFind);

            Assert.IsNull(collection.FindPropertyByName("AnyString"));
            Assert.IsNull(collection.FindPropertyByName("WillNotFindMethod"));
            Assert.IsNull(collection.FindPropertyByName("WillNotFindField"));
            Assert.IsNull(collection.FindPropertyByName("WillNotFindEvent"));
            Assert.IsNotNull(collection.FindPropertyByName("Fish"));
            Assert.IsNotNull(collection.FindPropertyByName("Cat"));
            Assert.IsNotNull(collection.FindPropertyByName("Tree"));
            Assert.IsNotNull(collection.FindPropertyByName("House"));

            Assert.AreEqual("Fish", collection.FindPropertyByName("Fish").Name);
            Assert.AreEqual("Cat", collection.FindPropertyByName("Cat").Name);
            Assert.AreEqual("Tree", collection.FindPropertyByName("Tree").Name);
            Assert.AreEqual("House", collection.FindPropertyByName("House").Name);
        }

        /// <summary>
        /// Tests that the GetValueAsNull method works
        /// </summary>
        [Test]
        public void GetValueAsNullObjectTest()
        {
            var dict = new Dictionary<int, string>();
            dict[0] = "0";
            dict[1] = "1";
            dict[2] = "2";
            Assert.AreEqual("0", dict.GetValueAsNull(0));
            Assert.AreEqual("1", dict.GetValueAsNull(1));
            Assert.AreEqual("2", dict.GetValueAsNull(2));

            Assert.IsNull(dict.GetValueAsNull(-1));
            Assert.IsNull(dict.GetValueAsNull(3));
        }

        /// <summary>
        /// Tests the GetvalueAsNull method with primitive types
        /// </summary>
        [Test]
        public void GetValueAsNullPrimitiveTest()
        {
            var dict = new Dictionary<int, int>();
            dict[0] = 0;
            dict[1] = 1;
            dict[2] = 2;
            Assert.AreEqual(0, dict.GetValueAsNull(0));
            Assert.AreEqual(1, dict.GetValueAsNull(1));
            Assert.AreEqual(2, dict.GetValueAsNull(2));

            Assert.AreEqual(0, dict.GetValueAsNull(-1));
            Assert.AreEqual(0, dict.GetValueAsNull(3));
        }

        /// <summary>
        /// Tests the GetValueAsStringListOrEmpty method
        /// </summary>
        [Test]
        public void GetValueAsStringListOrEmpty()
        {
            IDictionary<string, object> dict = null;

            dict = new Dictionary<string, object>();
            var result = dict.GetValueAsStringListOrEmpty("Fish");
            Assert.IsNotNull(result);
            MoreAsserts.IsEmpty(result);

            dict.Add("Number", 1);
            dict.Add("String", "abc");
            dict.Add("Anon", new { A = "A", B = "B" });

            var list = new ArrayList();
            list.Add("string");
            list.Add(123);
            list.Add(null);
            list.Add(new StringBuilder("StringBuilder"));
            dict.Add("List", list);

            result = dict.GetValueAsStringListOrEmpty("Number");
            Assert.IsNotNull(result);
            MoreAsserts.IsEmpty(result);

            result = dict.GetValueAsStringListOrEmpty("String");
            Assert.IsNotNull(result);

            result = dict.GetValueAsStringListOrEmpty("Number");
            Assert.IsNotNull(result);
            MoreAsserts.IsEmpty(result);

            result = dict.GetValueAsStringListOrEmpty("Anon");
            Assert.IsNotNull(result);
            MoreAsserts.IsEmpty(result);

            List<string> resultAsList = dict.GetValueAsStringListOrEmpty("List").ToList();
            Assert.IsNotNull(resultAsList);
            MoreAsserts.ContentsEqualAndInOrder(
                new List<string> { "string", "123", null, "StringBuilder" }, resultAsList);
        }

        /// <summary>
        /// Tests that the AsReadOnly method will fail when provided invalid arguments
        /// </summary>
        [Test]
        public void IDictionaryAsReadOnlyNullTest()
        {
            IDictionary<string, int> dict = null;
            Assert.Throws(typeof(ArgumentNullException), () => dict.AsReadOnly());
        }

        /// <summary>
        /// Tests whether the AsReadonly method returns a readonly copy of the dictionary
        /// </summary>
        [Test]
        public void IDictionaryAsReadOnlyReadTest()
        {
            var dict = new Dictionary<int, string>();

            foreach (int i in Enumerable.Range(0, 10))
            {
                dict.Add(i, "" + i);
            }
            var readOnly = dict.AsReadOnly();

            foreach (int i in Enumerable.Range(0, 10))
            {
                Assert.AreEqual(i.ToString(), readOnly[i]);
            }

            foreach (int i in dict.Keys)
            {
                Assert.AreEqual(dict[i], readOnly[i]);
            }
        }

        /// <summary>
        /// Tests that a readonly dictionary is actually readonly
        /// </summary>
        [Test]
        public void IDictionaryAsReadOnlyWriteTest()
        {
            var dict = new Dictionary<int, string>();

            foreach (int i in Enumerable.Range(0, 10))
            {
                dict.Add(i, "" + i);
            }
            var readOnly = dict.AsReadOnly();

            Assert.Throws(typeof(NotSupportedException), () => readOnly[0] = "fish");
            Assert.Throws(typeof(NotSupportedException), () => readOnly[0] = "0");
            Assert.Throws(typeof(NotSupportedException), () => readOnly[1] = "1");
            Assert.Throws(typeof(NotSupportedException), () => readOnly[500] = "NintySeven");
            Assert.Throws(typeof(NotSupportedException), () => readOnly.Clear());
            Assert.Throws(typeof(NotSupportedException), () => readOnly.Keys.Clear());
            Assert.Throws(typeof(NotSupportedException), () => readOnly.Values.Clear());
            Assert.Throws(typeof(NotSupportedException), () => readOnly.Add(15, "House"));
            Assert.Throws(typeof(NotSupportedException), () => readOnly.Remove(5));
        }

        /// <summary>
        /// Tests the "ThrowIfNull" method
        /// </summary>
        [Test]
        public void ThrowIfNullTest()
        {
            string str = null;
            Assert.Throws(typeof(ArgumentNullException), () => str.ThrowIfNull("str"));
            str = "123";
            str.ThrowIfNull("Not throwen");
        }

<<<<<<< HEAD
        private enum MockEnum
        {
            [StringValue("Test")]
            EntryWithStringValue,
            [StringValue("AnotherTest")]
            EntryWithSecondStringValue,
            EntryWithoutStringValue
        }

        /// <summary>
        /// Tests the "GetStringValue" extension method of enums
        /// </summary>
        [Test]
        public void StringValueTest()
        {
            Assert.That(MockEnum.EntryWithStringValue.GetStringValue(), Is.EqualTo("Test"));
            Assert.That(MockEnum.EntryWithSecondStringValue.GetStringValue(), Is.EqualTo("AnotherTest"));
            Assert.Throws<ArgumentException>(() => MockEnum.EntryWithoutStringValue.GetStringValue());
            Assert.Throws<ArgumentNullException>(() => ((MockEnum)123456).GetStringValue());
=======
        /// <summary>
        /// Tests the "Replace" string extension method
        /// </summary>
        [Test]
        public void ReplaceTest()
        {
            Assert.That("test".Replace("_", '"', '!', '$'), Is.EqualTo("test"));
            Assert.That("/te/st/".Replace("", '/', '!', '$'), Is.EqualTo("test"));
            Assert.That("/te/st/".Replace("_", '/', '!', '$'), Is.EqualTo("_te_st_"));
            Assert.That("/te/st/".Replace("//", '/', '!', '$'), Is.EqualTo("//te//st//"));
            Assert.That("123!@#".Replace("", '!', '@', '#'), Is.EqualTo("123"));
            Assert.Throws<ArgumentException>(() => "test".Replace("_"));
>>>>>>> f3b6994b
        }
    }
}<|MERGE_RESOLUTION|>--- conflicted
+++ resolved
@@ -1,281 +1,280 @@
-/*
-Copyright 2010 Google Inc
-
-Licensed under the Apache License, Version 2.0 (the "License");
-you may not use this file except in compliance with the License.
-You may obtain a copy of the License at
-
-    http://www.apache.org/licenses/LICENSE-2.0
-
-Unless required by applicable law or agreed to in writing, software
-distributed under the License is distributed on an "AS IS" BASIS,
-WITHOUT WARRANTIES OR CONDITIONS OF ANY KIND, either express or implied.
-See the License for the specific language governing permissions and
-limitations under the License.
-*/
-
-using System;
-using System.Collections;
-using System.Collections.Generic;
-using System.CodeDom;
-using System.Linq;
-using System.Text;
-using NUnit.Framework;
-using Google.Apis.Testing;
-using Google.Apis.Util;
-
-namespace Google.Apis.Tests.Apis.Util
-{
-    /// <summary>
-    /// Tests for the "Utilities"-class
-    /// </summary>
-    [TestFixture]
-    public class UtilitiesTest
-    {
-        private CodeMemberProperty CreateMemberProperty(string name)
-        {
-            var member = new CodeMemberProperty();
-            member.Name = name;
-            return member;
-        }
-
-        /// <summary>
-        /// Tests the FindPropertyByName method
-        /// </summary>
-        [Test]
-        public void FindPropertyByNameTest()
-        {
-            CodeTypeMemberCollection collection = null;
-
-            Assert.Throws(typeof(ArgumentNullException), () => collection.FindPropertyByName(null));
-            Assert.Throws(typeof(ArgumentNullException), () => collection.FindPropertyByName("name"));
-
-            collection = new CodeTypeMemberCollection(new[] { new CodeTypeMember(), });
-
-            Assert.Throws(typeof(ArgumentNullException), () => collection.FindPropertyByName(null));
-            Assert.Throws(typeof(ArgumentException), () => collection.FindPropertyByName(""));
-
-            Assert.IsNull(collection.FindPropertyByName("AnyString"));
-
-            collection.Add(CreateMemberProperty("Fish"));
-            collection.Add(CreateMemberProperty("Cat"));
-            collection.Add(CreateMemberProperty("Tree"));
-            collection.Add(CreateMemberProperty("House"));
-
-            CodeTypeMember willNotFind = new CodeMemberMethod();
-            willNotFind.Name = "WillNotFindMethod";
-            collection.Add(willNotFind);
-
-            willNotFind = new CodeMemberField();
-            willNotFind.Name = "WillNotFindField";
-            collection.Add(willNotFind);
-
-            willNotFind = new CodeMemberEvent();
-            willNotFind.Name = "WillNotFindEvent";
-            collection.Add(willNotFind);
-
-            Assert.IsNull(collection.FindPropertyByName("AnyString"));
-            Assert.IsNull(collection.FindPropertyByName("WillNotFindMethod"));
-            Assert.IsNull(collection.FindPropertyByName("WillNotFindField"));
-            Assert.IsNull(collection.FindPropertyByName("WillNotFindEvent"));
-            Assert.IsNotNull(collection.FindPropertyByName("Fish"));
-            Assert.IsNotNull(collection.FindPropertyByName("Cat"));
-            Assert.IsNotNull(collection.FindPropertyByName("Tree"));
-            Assert.IsNotNull(collection.FindPropertyByName("House"));
-
-            Assert.AreEqual("Fish", collection.FindPropertyByName("Fish").Name);
-            Assert.AreEqual("Cat", collection.FindPropertyByName("Cat").Name);
-            Assert.AreEqual("Tree", collection.FindPropertyByName("Tree").Name);
-            Assert.AreEqual("House", collection.FindPropertyByName("House").Name);
-        }
-
-        /// <summary>
-        /// Tests that the GetValueAsNull method works
-        /// </summary>
-        [Test]
-        public void GetValueAsNullObjectTest()
-        {
-            var dict = new Dictionary<int, string>();
-            dict[0] = "0";
-            dict[1] = "1";
-            dict[2] = "2";
-            Assert.AreEqual("0", dict.GetValueAsNull(0));
-            Assert.AreEqual("1", dict.GetValueAsNull(1));
-            Assert.AreEqual("2", dict.GetValueAsNull(2));
-
-            Assert.IsNull(dict.GetValueAsNull(-1));
-            Assert.IsNull(dict.GetValueAsNull(3));
-        }
-
-        /// <summary>
-        /// Tests the GetvalueAsNull method with primitive types
-        /// </summary>
-        [Test]
-        public void GetValueAsNullPrimitiveTest()
-        {
-            var dict = new Dictionary<int, int>();
-            dict[0] = 0;
-            dict[1] = 1;
-            dict[2] = 2;
-            Assert.AreEqual(0, dict.GetValueAsNull(0));
-            Assert.AreEqual(1, dict.GetValueAsNull(1));
-            Assert.AreEqual(2, dict.GetValueAsNull(2));
-
-            Assert.AreEqual(0, dict.GetValueAsNull(-1));
-            Assert.AreEqual(0, dict.GetValueAsNull(3));
-        }
-
-        /// <summary>
-        /// Tests the GetValueAsStringListOrEmpty method
-        /// </summary>
-        [Test]
-        public void GetValueAsStringListOrEmpty()
-        {
-            IDictionary<string, object> dict = null;
-
-            dict = new Dictionary<string, object>();
-            var result = dict.GetValueAsStringListOrEmpty("Fish");
-            Assert.IsNotNull(result);
-            MoreAsserts.IsEmpty(result);
-
-            dict.Add("Number", 1);
-            dict.Add("String", "abc");
-            dict.Add("Anon", new { A = "A", B = "B" });
-
-            var list = new ArrayList();
-            list.Add("string");
-            list.Add(123);
-            list.Add(null);
-            list.Add(new StringBuilder("StringBuilder"));
-            dict.Add("List", list);
-
-            result = dict.GetValueAsStringListOrEmpty("Number");
-            Assert.IsNotNull(result);
-            MoreAsserts.IsEmpty(result);
-
-            result = dict.GetValueAsStringListOrEmpty("String");
-            Assert.IsNotNull(result);
-
-            result = dict.GetValueAsStringListOrEmpty("Number");
-            Assert.IsNotNull(result);
-            MoreAsserts.IsEmpty(result);
-
-            result = dict.GetValueAsStringListOrEmpty("Anon");
-            Assert.IsNotNull(result);
-            MoreAsserts.IsEmpty(result);
-
-            List<string> resultAsList = dict.GetValueAsStringListOrEmpty("List").ToList();
-            Assert.IsNotNull(resultAsList);
-            MoreAsserts.ContentsEqualAndInOrder(
-                new List<string> { "string", "123", null, "StringBuilder" }, resultAsList);
-        }
-
-        /// <summary>
-        /// Tests that the AsReadOnly method will fail when provided invalid arguments
-        /// </summary>
-        [Test]
-        public void IDictionaryAsReadOnlyNullTest()
-        {
-            IDictionary<string, int> dict = null;
-            Assert.Throws(typeof(ArgumentNullException), () => dict.AsReadOnly());
-        }
-
-        /// <summary>
-        /// Tests whether the AsReadonly method returns a readonly copy of the dictionary
-        /// </summary>
-        [Test]
-        public void IDictionaryAsReadOnlyReadTest()
-        {
-            var dict = new Dictionary<int, string>();
-
-            foreach (int i in Enumerable.Range(0, 10))
-            {
-                dict.Add(i, "" + i);
-            }
-            var readOnly = dict.AsReadOnly();
-
-            foreach (int i in Enumerable.Range(0, 10))
-            {
-                Assert.AreEqual(i.ToString(), readOnly[i]);
-            }
-
-            foreach (int i in dict.Keys)
-            {
-                Assert.AreEqual(dict[i], readOnly[i]);
-            }
-        }
-
-        /// <summary>
-        /// Tests that a readonly dictionary is actually readonly
-        /// </summary>
-        [Test]
-        public void IDictionaryAsReadOnlyWriteTest()
-        {
-            var dict = new Dictionary<int, string>();
-
-            foreach (int i in Enumerable.Range(0, 10))
-            {
-                dict.Add(i, "" + i);
-            }
-            var readOnly = dict.AsReadOnly();
-
-            Assert.Throws(typeof(NotSupportedException), () => readOnly[0] = "fish");
-            Assert.Throws(typeof(NotSupportedException), () => readOnly[0] = "0");
-            Assert.Throws(typeof(NotSupportedException), () => readOnly[1] = "1");
-            Assert.Throws(typeof(NotSupportedException), () => readOnly[500] = "NintySeven");
-            Assert.Throws(typeof(NotSupportedException), () => readOnly.Clear());
-            Assert.Throws(typeof(NotSupportedException), () => readOnly.Keys.Clear());
-            Assert.Throws(typeof(NotSupportedException), () => readOnly.Values.Clear());
-            Assert.Throws(typeof(NotSupportedException), () => readOnly.Add(15, "House"));
-            Assert.Throws(typeof(NotSupportedException), () => readOnly.Remove(5));
-        }
-
-        /// <summary>
-        /// Tests the "ThrowIfNull" method
-        /// </summary>
-        [Test]
-        public void ThrowIfNullTest()
-        {
-            string str = null;
-            Assert.Throws(typeof(ArgumentNullException), () => str.ThrowIfNull("str"));
-            str = "123";
-            str.ThrowIfNull("Not throwen");
-        }
-
-<<<<<<< HEAD
-        private enum MockEnum
-        {
-            [StringValue("Test")]
-            EntryWithStringValue,
-            [StringValue("AnotherTest")]
-            EntryWithSecondStringValue,
-            EntryWithoutStringValue
-        }
-
-        /// <summary>
-        /// Tests the "GetStringValue" extension method of enums
-        /// </summary>
-        [Test]
-        public void StringValueTest()
-        {
-            Assert.That(MockEnum.EntryWithStringValue.GetStringValue(), Is.EqualTo("Test"));
-            Assert.That(MockEnum.EntryWithSecondStringValue.GetStringValue(), Is.EqualTo("AnotherTest"));
-            Assert.Throws<ArgumentException>(() => MockEnum.EntryWithoutStringValue.GetStringValue());
-            Assert.Throws<ArgumentNullException>(() => ((MockEnum)123456).GetStringValue());
-=======
-        /// <summary>
-        /// Tests the "Replace" string extension method
-        /// </summary>
-        [Test]
-        public void ReplaceTest()
-        {
-            Assert.That("test".Replace("_", '"', '!', '$'), Is.EqualTo("test"));
-            Assert.That("/te/st/".Replace("", '/', '!', '$'), Is.EqualTo("test"));
-            Assert.That("/te/st/".Replace("_", '/', '!', '$'), Is.EqualTo("_te_st_"));
-            Assert.That("/te/st/".Replace("//", '/', '!', '$'), Is.EqualTo("//te//st//"));
-            Assert.That("123!@#".Replace("", '!', '@', '#'), Is.EqualTo("123"));
-            Assert.Throws<ArgumentException>(() => "test".Replace("_"));
->>>>>>> f3b6994b
-        }
-    }
+/*
+Copyright 2010 Google Inc
+
+Licensed under the Apache License, Version 2.0 (the "License");
+you may not use this file except in compliance with the License.
+You may obtain a copy of the License at
+
+    http://www.apache.org/licenses/LICENSE-2.0
+
+Unless required by applicable law or agreed to in writing, software
+distributed under the License is distributed on an "AS IS" BASIS,
+WITHOUT WARRANTIES OR CONDITIONS OF ANY KIND, either express or implied.
+See the License for the specific language governing permissions and
+limitations under the License.
+*/
+
+using System;
+using System.Collections;
+using System.Collections.Generic;
+using System.CodeDom;
+using System.Linq;
+using System.Text;
+using NUnit.Framework;
+using Google.Apis.Testing;
+using Google.Apis.Util;
+
+namespace Google.Apis.Tests.Apis.Util
+{
+    /// <summary>
+    /// Tests for the "Utilities"-class
+    /// </summary>
+    [TestFixture]
+    public class UtilitiesTest
+    {
+        private CodeMemberProperty CreateMemberProperty(string name)
+        {
+            var member = new CodeMemberProperty();
+            member.Name = name;
+            return member;
+        }
+
+        /// <summary>
+        /// Tests the FindPropertyByName method
+        /// </summary>
+        [Test]
+        public void FindPropertyByNameTest()
+        {
+            CodeTypeMemberCollection collection = null;
+
+            Assert.Throws(typeof(ArgumentNullException), () => collection.FindPropertyByName(null));
+            Assert.Throws(typeof(ArgumentNullException), () => collection.FindPropertyByName("name"));
+
+            collection = new CodeTypeMemberCollection(new[] { new CodeTypeMember(), });
+
+            Assert.Throws(typeof(ArgumentNullException), () => collection.FindPropertyByName(null));
+            Assert.Throws(typeof(ArgumentException), () => collection.FindPropertyByName(""));
+
+            Assert.IsNull(collection.FindPropertyByName("AnyString"));
+
+            collection.Add(CreateMemberProperty("Fish"));
+            collection.Add(CreateMemberProperty("Cat"));
+            collection.Add(CreateMemberProperty("Tree"));
+            collection.Add(CreateMemberProperty("House"));
+
+            CodeTypeMember willNotFind = new CodeMemberMethod();
+            willNotFind.Name = "WillNotFindMethod";
+            collection.Add(willNotFind);
+
+            willNotFind = new CodeMemberField();
+            willNotFind.Name = "WillNotFindField";
+            collection.Add(willNotFind);
+
+            willNotFind = new CodeMemberEvent();
+            willNotFind.Name = "WillNotFindEvent";
+            collection.Add(willNotFind);
+
+            Assert.IsNull(collection.FindPropertyByName("AnyString"));
+            Assert.IsNull(collection.FindPropertyByName("WillNotFindMethod"));
+            Assert.IsNull(collection.FindPropertyByName("WillNotFindField"));
+            Assert.IsNull(collection.FindPropertyByName("WillNotFindEvent"));
+            Assert.IsNotNull(collection.FindPropertyByName("Fish"));
+            Assert.IsNotNull(collection.FindPropertyByName("Cat"));
+            Assert.IsNotNull(collection.FindPropertyByName("Tree"));
+            Assert.IsNotNull(collection.FindPropertyByName("House"));
+
+            Assert.AreEqual("Fish", collection.FindPropertyByName("Fish").Name);
+            Assert.AreEqual("Cat", collection.FindPropertyByName("Cat").Name);
+            Assert.AreEqual("Tree", collection.FindPropertyByName("Tree").Name);
+            Assert.AreEqual("House", collection.FindPropertyByName("House").Name);
+        }
+
+        /// <summary>
+        /// Tests that the GetValueAsNull method works
+        /// </summary>
+        [Test]
+        public void GetValueAsNullObjectTest()
+        {
+            var dict = new Dictionary<int, string>();
+            dict[0] = "0";
+            dict[1] = "1";
+            dict[2] = "2";
+            Assert.AreEqual("0", dict.GetValueAsNull(0));
+            Assert.AreEqual("1", dict.GetValueAsNull(1));
+            Assert.AreEqual("2", dict.GetValueAsNull(2));
+
+            Assert.IsNull(dict.GetValueAsNull(-1));
+            Assert.IsNull(dict.GetValueAsNull(3));
+        }
+
+        /// <summary>
+        /// Tests the GetvalueAsNull method with primitive types
+        /// </summary>
+        [Test]
+        public void GetValueAsNullPrimitiveTest()
+        {
+            var dict = new Dictionary<int, int>();
+            dict[0] = 0;
+            dict[1] = 1;
+            dict[2] = 2;
+            Assert.AreEqual(0, dict.GetValueAsNull(0));
+            Assert.AreEqual(1, dict.GetValueAsNull(1));
+            Assert.AreEqual(2, dict.GetValueAsNull(2));
+
+            Assert.AreEqual(0, dict.GetValueAsNull(-1));
+            Assert.AreEqual(0, dict.GetValueAsNull(3));
+        }
+
+        /// <summary>
+        /// Tests the GetValueAsStringListOrEmpty method
+        /// </summary>
+        [Test]
+        public void GetValueAsStringListOrEmpty()
+        {
+            IDictionary<string, object> dict = null;
+
+            dict = new Dictionary<string, object>();
+            var result = dict.GetValueAsStringListOrEmpty("Fish");
+            Assert.IsNotNull(result);
+            MoreAsserts.IsEmpty(result);
+
+            dict.Add("Number", 1);
+            dict.Add("String", "abc");
+            dict.Add("Anon", new { A = "A", B = "B" });
+
+            var list = new ArrayList();
+            list.Add("string");
+            list.Add(123);
+            list.Add(null);
+            list.Add(new StringBuilder("StringBuilder"));
+            dict.Add("List", list);
+
+            result = dict.GetValueAsStringListOrEmpty("Number");
+            Assert.IsNotNull(result);
+            MoreAsserts.IsEmpty(result);
+
+            result = dict.GetValueAsStringListOrEmpty("String");
+            Assert.IsNotNull(result);
+
+            result = dict.GetValueAsStringListOrEmpty("Number");
+            Assert.IsNotNull(result);
+            MoreAsserts.IsEmpty(result);
+
+            result = dict.GetValueAsStringListOrEmpty("Anon");
+            Assert.IsNotNull(result);
+            MoreAsserts.IsEmpty(result);
+
+            List<string> resultAsList = dict.GetValueAsStringListOrEmpty("List").ToList();
+            Assert.IsNotNull(resultAsList);
+            MoreAsserts.ContentsEqualAndInOrder(
+                new List<string> { "string", "123", null, "StringBuilder" }, resultAsList);
+        }
+
+        /// <summary>
+        /// Tests that the AsReadOnly method will fail when provided invalid arguments
+        /// </summary>
+        [Test]
+        public void IDictionaryAsReadOnlyNullTest()
+        {
+            IDictionary<string, int> dict = null;
+            Assert.Throws(typeof(ArgumentNullException), () => dict.AsReadOnly());
+        }
+
+        /// <summary>
+        /// Tests whether the AsReadonly method returns a readonly copy of the dictionary
+        /// </summary>
+        [Test]
+        public void IDictionaryAsReadOnlyReadTest()
+        {
+            var dict = new Dictionary<int, string>();
+
+            foreach (int i in Enumerable.Range(0, 10))
+            {
+                dict.Add(i, "" + i);
+            }
+            var readOnly = dict.AsReadOnly();
+
+            foreach (int i in Enumerable.Range(0, 10))
+            {
+                Assert.AreEqual(i.ToString(), readOnly[i]);
+            }
+
+            foreach (int i in dict.Keys)
+            {
+                Assert.AreEqual(dict[i], readOnly[i]);
+            }
+        }
+
+        /// <summary>
+        /// Tests that a readonly dictionary is actually readonly
+        /// </summary>
+        [Test]
+        public void IDictionaryAsReadOnlyWriteTest()
+        {
+            var dict = new Dictionary<int, string>();
+
+            foreach (int i in Enumerable.Range(0, 10))
+            {
+                dict.Add(i, "" + i);
+            }
+            var readOnly = dict.AsReadOnly();
+
+            Assert.Throws(typeof(NotSupportedException), () => readOnly[0] = "fish");
+            Assert.Throws(typeof(NotSupportedException), () => readOnly[0] = "0");
+            Assert.Throws(typeof(NotSupportedException), () => readOnly[1] = "1");
+            Assert.Throws(typeof(NotSupportedException), () => readOnly[500] = "NintySeven");
+            Assert.Throws(typeof(NotSupportedException), () => readOnly.Clear());
+            Assert.Throws(typeof(NotSupportedException), () => readOnly.Keys.Clear());
+            Assert.Throws(typeof(NotSupportedException), () => readOnly.Values.Clear());
+            Assert.Throws(typeof(NotSupportedException), () => readOnly.Add(15, "House"));
+            Assert.Throws(typeof(NotSupportedException), () => readOnly.Remove(5));
+        }
+
+        /// <summary>
+        /// Tests the "ThrowIfNull" method
+        /// </summary>
+        [Test]
+        public void ThrowIfNullTest()
+        {
+            string str = null;
+            Assert.Throws(typeof(ArgumentNullException), () => str.ThrowIfNull("str"));
+            str = "123";
+            str.ThrowIfNull("Not throwen");
+        }
+
+        /// <summary>
+        /// Tests the "Replace" string extension method
+        /// </summary>
+        [Test]
+        public void ReplaceTest()
+        {
+            Assert.That("test".Replace("_", '"', '!', '$'), Is.EqualTo("test"));
+            Assert.That("/te/st/".Replace("", '/', '!', '$'), Is.EqualTo("test"));
+            Assert.That("/te/st/".Replace("_", '/', '!', '$'), Is.EqualTo("_te_st_"));
+            Assert.That("/te/st/".Replace("//", '/', '!', '$'), Is.EqualTo("//te//st//"));
+            Assert.That("123!@#".Replace("", '!', '@', '#'), Is.EqualTo("123"));
+            Assert.Throws<ArgumentException>(() => "test".Replace("_"));
+        }
+        
+        private enum MockEnum
+        {
+            [StringValue("Test")]
+            EntryWithStringValue,
+            [StringValue("AnotherTest")]
+            EntryWithSecondStringValue,
+            EntryWithoutStringValue
+        }
+
+        /// <summary>
+        /// Tests the "GetStringValue" extension method of enums
+        /// </summary>
+        [Test]
+        public void StringValueTest()
+        {
+            Assert.That(MockEnum.EntryWithStringValue.GetStringValue(), Is.EqualTo("Test"));
+            Assert.That(MockEnum.EntryWithSecondStringValue.GetStringValue(), Is.EqualTo("AnotherTest"));
+            Assert.Throws<ArgumentException>(() => MockEnum.EntryWithoutStringValue.GetStringValue());
+            Assert.Throws<ArgumentNullException>(() => ((MockEnum)123456).GetStringValue());
+        }
+    }
 }