--- conflicted
+++ resolved
@@ -1,6 +1,4 @@
 {
-<<<<<<< HEAD
-=======
   "baseUrl": "https://pubsub.googleapis.com/",
   "canonicalName": "Pubsub",
   "auth": {
@@ -19,19 +17,13 @@
   "description": "Provides reliable, many-to-many, asynchronous messaging between applications.\n",
   "servicePath": "",
   "rootUrl": "https://pubsub.googleapis.com/",
->>>>>>> d5fa6b74
   "basePath": "",
   "ownerDomain": "google.com",
   "name": "pubsub",
   "batchPath": "batch",
-<<<<<<< HEAD
-=======
   "revision": "20171018",
   "documentationLink": "https://cloud.google.com/pubsub/docs",
->>>>>>> d5fa6b74
   "id": "pubsub:v1beta1a",
-  "documentationLink": "https://cloud.google.com/pubsub/docs",
-  "revision": "20170918",
   "title": "Google Cloud Pub/Sub API",
   "ownerName": "Google",
   "discoveryVersion": "v1",
@@ -39,8 +31,6 @@
     "subscriptions": {
       "methods": {
         "acknowledge": {
-<<<<<<< HEAD
-=======
           "flatPath": "v1beta1a/subscriptions/acknowledge",
           "path": "v1beta1a/subscriptions/acknowledge",
           "id": "pubsub.subscriptions.acknowledge",
@@ -53,21 +43,10 @@
           },
           "parameterOrder": [],
           "httpMethod": "POST",
->>>>>>> d5fa6b74
           "parameters": {},
           "scopes": [
             "https://www.googleapis.com/auth/cloud-platform",
             "https://www.googleapis.com/auth/pubsub"
-<<<<<<< HEAD
-          ],
-          "flatPath": "v1beta1a/subscriptions/acknowledge",
-          "id": "pubsub.subscriptions.acknowledge",
-          "path": "v1beta1a/subscriptions/acknowledge",
-          "description": "Acknowledges a particular received message: the Pub/Sub system can remove\nthe given message from the subscription. Acknowledging a message whose\nAck deadline has expired may succeed, but the message could have been\nalready redelivered. Acknowledging a message more than once will not\nresult in an error. This is only used for messages received via pull.",
-          "request": {
-            "$ref": "AcknowledgeRequest"
-          },
-=======
           ]
         },
         "modifyAckDeadline": {
@@ -135,20 +114,10 @@
           ]
         },
         "modifyPushConfig": {
->>>>>>> d5fa6b74
           "response": {
             "$ref": "Empty"
           },
           "parameterOrder": [],
-<<<<<<< HEAD
-          "httpMethod": "POST"
-        },
-        "modifyAckDeadline": {
-          "request": {
-            "$ref": "ModifyAckDeadlineRequest"
-          },
-          "description": "Modifies the Ack deadline for a message received from a pull request.",
-=======
           "httpMethod": "POST",
           "parameters": {},
           "scopes": [
@@ -285,37 +254,11 @@
         },
         "list": {
           "description": "Lists matching topics.",
->>>>>>> d5fa6b74
           "response": {
             "$ref": "ListTopicsResponse"
           },
           "parameterOrder": [],
-<<<<<<< HEAD
-          "httpMethod": "POST",
-          "scopes": [
-            "https://www.googleapis.com/auth/cloud-platform",
-            "https://www.googleapis.com/auth/pubsub"
-          ],
-          "parameters": {},
-          "flatPath": "v1beta1a/subscriptions/modifyAckDeadline",
-          "id": "pubsub.subscriptions.modifyAckDeadline",
-          "path": "v1beta1a/subscriptions/modifyAckDeadline"
-        },
-        "get": {
           "httpMethod": "GET",
-          "response": {
-            "$ref": "Subscription"
-          },
-          "parameterOrder": [
-            "subscription"
-          ],
-          "scopes": [
-            "https://www.googleapis.com/auth/cloud-platform",
-            "https://www.googleapis.com/auth/pubsub"
-          ],
-=======
-          "httpMethod": "GET",
->>>>>>> d5fa6b74
           "parameters": {
             "query": {
               "location": "query",
@@ -334,21 +277,6 @@
               "type": "string"
             }
           },
-<<<<<<< HEAD
-          "flatPath": "v1beta1a/subscriptions/{subscriptionsId}",
-          "path": "v1beta1a/subscriptions/{+subscription}",
-          "id": "pubsub.subscriptions.get",
-          "description": "Gets the configuration details of a subscription."
-        },
-        "pullBatch": {
-          "response": {
-            "$ref": "PullBatchResponse"
-          },
-          "parameterOrder": [],
-          "httpMethod": "POST",
-          "parameters": {},
-=======
->>>>>>> d5fa6b74
           "scopes": [
             "https://www.googleapis.com/auth/cloud-platform",
             "https://www.googleapis.com/auth/pubsub"
@@ -376,10 +304,6 @@
           "id": "pubsub.topics.create",
           "path": "v1beta1a/topics"
         },
-<<<<<<< HEAD
-        "pull": {
-          "description": "Pulls a single message from the server.\nIf return_immediately is true, and no messages are available in the\nsubscription, this method returns FAILED_PRECONDITION. The system is free\nto return an UNAVAILABLE error if no messages are available in a\nreasonable amount of time (to reduce system load).",
-=======
         "get": {
           "response": {
             "$ref": "Topic"
@@ -411,55 +335,18 @@
           "path": "v1beta1a/topics/publish",
           "id": "pubsub.topics.publish",
           "description": "Adds a message to the topic.  Returns NOT_FOUND if the topic does not\nexist.",
->>>>>>> d5fa6b74
           "request": {
             "$ref": "PublishRequest"
           },
-<<<<<<< HEAD
+          "response": {
+            "$ref": "Empty"
+          },
+          "parameterOrder": [],
           "httpMethod": "POST",
-          "parameterOrder": [],
-=======
->>>>>>> d5fa6b74
-          "response": {
-            "$ref": "Empty"
-          },
-<<<<<<< HEAD
-          "parameters": {},
-=======
-          "parameterOrder": [],
-          "httpMethod": "POST",
->>>>>>> d5fa6b74
-          "scopes": [
-            "https://www.googleapis.com/auth/cloud-platform",
-            "https://www.googleapis.com/auth/pubsub"
-          ],
-<<<<<<< HEAD
-          "flatPath": "v1beta1a/subscriptions/pull",
-          "path": "v1beta1a/subscriptions/pull",
-          "id": "pubsub.subscriptions.pull"
-        },
-        "delete": {
-          "flatPath": "v1beta1a/subscriptions/{subscriptionsId}",
-          "path": "v1beta1a/subscriptions/{+subscription}",
-          "id": "pubsub.subscriptions.delete",
-          "description": "Deletes an existing subscription. All pending messages in the subscription\nare immediately dropped. Calls to Pull after deletion will return\nNOT_FOUND.",
-          "httpMethod": "DELETE",
-          "parameterOrder": [
-            "subscription"
-          ],
-          "response": {
-            "$ref": "Empty"
-          },
-          "parameters": {
-            "subscription": {
-              "description": "The subscription to delete.",
-              "type": "string",
-              "required": true,
-              "pattern": "^.+$",
-              "location": "path"
-            }
-          },
-=======
+          "scopes": [
+            "https://www.googleapis.com/auth/cloud-platform",
+            "https://www.googleapis.com/auth/pubsub"
+          ],
           "parameters": {}
         },
         "delete": {
@@ -474,211 +361,11 @@
             "topic"
           ],
           "httpMethod": "DELETE",
->>>>>>> d5fa6b74
-          "scopes": [
-            "https://www.googleapis.com/auth/cloud-platform",
-            "https://www.googleapis.com/auth/pubsub"
-          ]
-        },
-        "list": {
-          "httpMethod": "GET",
-          "response": {
-            "$ref": "ListSubscriptionsResponse"
-          },
-          "parameterOrder": [],
+          "scopes": [
+            "https://www.googleapis.com/auth/cloud-platform",
+            "https://www.googleapis.com/auth/pubsub"
+          ],
           "parameters": {
-<<<<<<< HEAD
-            "pageToken": {
-              "description": "The value obtained in the last \u003ccode\u003eListSubscriptionsResponse\u003c/code\u003e\nfor continuation.",
-              "type": "string",
-              "location": "query"
-            },
-            "maxResults": {
-              "format": "int32",
-              "description": "Maximum number of subscriptions to return.",
-              "type": "integer",
-              "location": "query"
-            },
-            "query": {
-              "description": "A valid label query expression.",
-              "type": "string",
-              "location": "query"
-            }
-          },
-          "scopes": [
-            "https://www.googleapis.com/auth/cloud-platform",
-            "https://www.googleapis.com/auth/pubsub"
-          ],
-          "flatPath": "v1beta1a/subscriptions",
-          "path": "v1beta1a/subscriptions",
-          "id": "pubsub.subscriptions.list",
-          "description": "Lists matching subscriptions."
-        },
-        "create": {
-          "flatPath": "v1beta1a/subscriptions",
-          "id": "pubsub.subscriptions.create",
-          "path": "v1beta1a/subscriptions",
-          "description": "Creates a subscription on a given topic for a given subscriber.\nIf the subscription already exists, returns ALREADY_EXISTS.\nIf the corresponding topic doesn't exist, returns NOT_FOUND.\n\nIf the name is not provided in the request, the server will assign a random\nname for this subscription on the same project as the topic.",
-          "request": {
-            "$ref": "Subscription"
-          },
-          "response": {
-            "$ref": "Subscription"
-          },
-          "parameterOrder": [],
-          "httpMethod": "POST",
-          "parameters": {},
-          "scopes": [
-            "https://www.googleapis.com/auth/cloud-platform",
-            "https://www.googleapis.com/auth/pubsub"
-          ]
-        }
-      }
-    },
-    "topics": {
-      "methods": {
-        "get": {
-          "response": {
-            "$ref": "Topic"
-          },
-          "parameterOrder": [
-            "topic"
-          ],
-          "httpMethod": "GET",
-          "scopes": [
-            "https://www.googleapis.com/auth/cloud-platform",
-            "https://www.googleapis.com/auth/pubsub"
-          ],
-          "parameters": {
-            "topic": {
-              "description": "The name of the topic to get.",
-              "type": "string",
-              "required": true,
-              "pattern": "^.+$",
-              "location": "path"
-            }
-          },
-          "flatPath": "v1beta1a/topics/{topicsId}",
-          "id": "pubsub.topics.get",
-          "path": "v1beta1a/topics/{+topic}",
-          "description": "Gets the configuration of a topic. Since the topic only has the name\nattribute, this method is only useful to check the existence of a topic.\nIf other attributes are added in the future, they will be returned here."
-        },
-        "publish": {
-          "description": "Adds a message to the topic.  Returns NOT_FOUND if the topic does not\nexist.",
-          "request": {
-            "$ref": "PublishRequest"
-          },
-          "httpMethod": "POST",
-          "parameterOrder": [],
-          "response": {
-            "$ref": "Empty"
-          },
-          "parameters": {},
-          "scopes": [
-            "https://www.googleapis.com/auth/cloud-platform",
-            "https://www.googleapis.com/auth/pubsub"
-          ],
-          "flatPath": "v1beta1a/topics/publish",
-          "path": "v1beta1a/topics/publish",
-          "id": "pubsub.topics.publish"
-        },
-        "delete": {
-          "description": "Deletes the topic with the given name. Returns NOT_FOUND if the topic does\nnot exist. After a topic is deleted, a new topic may be created with the\nsame name.",
-          "response": {
-            "$ref": "Empty"
-          },
-          "parameterOrder": [
-            "topic"
-          ],
-          "httpMethod": "DELETE",
-          "scopes": [
-            "https://www.googleapis.com/auth/cloud-platform",
-            "https://www.googleapis.com/auth/pubsub"
-          ],
-          "parameters": {
-            "topic": {
-              "type": "string",
-              "required": true,
-              "pattern": "^.+$",
-              "location": "path",
-              "description": "Name of the topic to delete."
-            }
-          },
-          "flatPath": "v1beta1a/topics/{topicsId}",
-          "id": "pubsub.topics.delete",
-          "path": "v1beta1a/topics/{+topic}"
-        },
-        "publishBatch": {
-          "response": {
-            "$ref": "PublishBatchResponse"
-          },
-          "parameterOrder": [],
-          "httpMethod": "POST",
-          "scopes": [
-            "https://www.googleapis.com/auth/cloud-platform",
-            "https://www.googleapis.com/auth/pubsub"
-          ],
-          "parameters": {},
-          "flatPath": "v1beta1a/topics/publishBatch",
-          "id": "pubsub.topics.publishBatch",
-          "path": "v1beta1a/topics/publishBatch",
-          "request": {
-            "$ref": "PublishBatchRequest"
-          },
-          "description": "Adds one or more messages to the topic. Returns NOT_FOUND if the topic does\nnot exist."
-        },
-        "list": {
-          "description": "Lists matching topics.",
-          "httpMethod": "GET",
-          "parameterOrder": [],
-          "response": {
-            "$ref": "ListTopicsResponse"
-          },
-          "parameters": {
-            "pageToken": {
-              "description": "The value obtained in the last \u003ccode\u003eListTopicsResponse\u003c/code\u003e\nfor continuation.",
-              "type": "string",
-              "location": "query"
-            },
-            "maxResults": {
-              "format": "int32",
-              "description": "Maximum number of topics to return.",
-              "type": "integer",
-              "location": "query"
-            },
-            "query": {
-              "location": "query",
-              "description": "A valid label query expression.",
-              "type": "string"
-            }
-          },
-          "scopes": [
-            "https://www.googleapis.com/auth/cloud-platform",
-            "https://www.googleapis.com/auth/pubsub"
-          ],
-          "flatPath": "v1beta1a/topics",
-          "path": "v1beta1a/topics",
-          "id": "pubsub.topics.list"
-        },
-        "create": {
-          "request": {
-            "$ref": "Topic"
-          },
-          "description": "Creates the given topic with the given name.",
-          "httpMethod": "POST",
-          "parameterOrder": [],
-          "response": {
-            "$ref": "Topic"
-          },
-          "scopes": [
-            "https://www.googleapis.com/auth/cloud-platform",
-            "https://www.googleapis.com/auth/pubsub"
-          ],
-          "parameters": {},
-          "flatPath": "v1beta1a/topics",
-          "path": "v1beta1a/topics",
-          "id": "pubsub.topics.create"
-=======
             "topic": {
               "location": "path",
               "description": "Name of the topic to delete.",
@@ -687,14 +374,11 @@
               "pattern": "^.+$"
             }
           }
->>>>>>> d5fa6b74
         }
       }
     }
   },
   "parameters": {
-<<<<<<< HEAD
-=======
     "quotaUser": {
       "description": "Available to use for quota purposes for server-side applications. Can be any arbitrary string assigned to a user, but should not exceed 40 characters.",
       "type": "string",
@@ -771,23 +455,13 @@
         "proto"
       ]
     },
->>>>>>> d5fa6b74
     "key": {
-      "type": "string",
-      "location": "query",
-      "description": "API key. Your API key identifies your project and provides you with API access, quota, and reports. Required unless you provide an OAuth 2.0 token."
-    },
-    "access_token": {
-      "location": "query",
-      "description": "OAuth access token.",
-<<<<<<< HEAD
-      "type": "string"
-    },
-    "quotaUser": {
-      "description": "Available to use for quota purposes for server-side applications. Can be any arbitrary string assigned to a user, but should not exceed 40 characters.",
+      "description": "API key. Your API key identifies your project and provides you with API access, quota, and reports. Required unless you provide an OAuth 2.0 token.",
       "type": "string",
       "location": "query"
-=======
+    },
+    "access_token": {
+      "description": "OAuth access token.",
       "type": "string",
       "location": "query"
     }
@@ -866,7 +540,6 @@
         }
       },
       "id": "AcknowledgeRequest"
->>>>>>> d5fa6b74
     },
     "PullResponse": {
       "description": "Either a \u003ccode\u003ePubsubMessage\u003c/code\u003e or a truncation event. One of these two\nmust be populated.",
@@ -883,38 +556,6 @@
       },
       "id": "PullResponse"
     },
-<<<<<<< HEAD
-    "bearer_token": {
-      "description": "OAuth bearer token.",
-      "type": "string",
-      "location": "query"
-    },
-    "oauth_token": {
-      "location": "query",
-      "description": "OAuth 2.0 token for the current user.",
-      "type": "string"
-    },
-    "upload_protocol": {
-      "description": "Upload protocol for media (e.g. \"raw\", \"multipart\").",
-      "type": "string",
-      "location": "query"
-    },
-    "prettyPrint": {
-      "description": "Returns response with indentations and line breaks.",
-      "default": "true",
-      "type": "boolean",
-      "location": "query"
-    },
-    "fields": {
-      "location": "query",
-      "description": "Selector specifying which fields to include in a partial response.",
-      "type": "string"
-    },
-    "uploadType": {
-      "location": "query",
-      "description": "Legacy upload protocol for media (e.g. \"media\", \"multipart\").",
-      "type": "string"
-=======
     "PushConfig": {
       "description": "Configuration for a push delivery endpoint.",
       "type": "object",
@@ -1034,45 +675,21 @@
         }
       },
       "id": "Subscription"
->>>>>>> d5fa6b74
-    },
-    "$.xgafv": {
-      "enum": [
-        "1",
-        "2"
-      ],
-      "description": "V1 error format.",
-      "type": "string",
-      "enumDescriptions": [
-        "v1 error format",
-        "v2 error format"
-      ],
-      "location": "query"
-    },
-    "callback": {
-      "description": "JSONP",
-      "type": "string",
-      "location": "query"
-    },
-    "alt": {
-      "description": "Data format for response.",
-      "default": "json",
-      "enum": [
-        "json",
-        "media",
-        "proto"
-      ],
-      "type": "string",
-      "enumDescriptions": [
-        "Responses with Content-Type of application/json",
-        "Media download with context-dependent Content-Type",
-        "Responses with Content-Type of application/x-protobuf"
-      ],
-      "location": "query"
-    }
-  },
-  "schemas": {
+    },
+    "Topic": {
+      "description": "A topic resource.",
+      "type": "object",
+      "properties": {
+        "name": {
+          "description": "Name of the topic.",
+          "type": "string"
+        }
+      },
+      "id": "Topic"
+    },
     "Label": {
+      "description": "A key-value pair applied to a given object.",
+      "type": "object",
       "properties": {
         "strValue": {
           "description": "A string value.",
@@ -1088,17 +705,12 @@
           "type": "string"
         }
       },
-      "id": "Label",
-      "description": "A key-value pair applied to a given object.",
-      "type": "object"
+      "id": "Label"
     },
     "ModifyAckDeadlineRequest": {
-      "id": "ModifyAckDeadlineRequest",
       "description": "Request for the ModifyAckDeadline method.",
       "type": "object",
       "properties": {
-<<<<<<< HEAD
-=======
         "ackIds": {
           "description": "List of acknowledgment IDs. Either this field or ack_id\nshould be populated, not both.",
           "type": "array",
@@ -1110,7 +722,6 @@
           "description": "Next Index: 5\nThe name of the subscription from which messages are being pulled.",
           "type": "string"
         },
->>>>>>> d5fa6b74
         "ackId": {
           "description": "The acknowledgment ID. Either this or ack_ids must be populated,\nnot both.",
           "type": "string"
@@ -1119,30 +730,19 @@
           "description": "The new ack deadline with respect to the time this request was sent to the\nPub/Sub system. Must be \u003e= 0. For example, if the value is 10, the new ack\ndeadline will expire 10 seconds after the ModifyAckDeadline call was made.\nSpecifying zero may immediately make the message available for another pull\nrequest.",
           "format": "int32",
           "type": "integer"
-        },
-        "ackIds": {
-          "description": "List of acknowledgment IDs. Either this field or ack_id\nshould be populated, not both.",
-          "items": {
-            "type": "string"
-          },
-          "type": "array"
-        },
-        "subscription": {
-          "type": "string",
-          "description": "Next Index: 5\nThe name of the subscription from which messages are being pulled."
-        }
-      }
+        }
+      },
+      "id": "ModifyAckDeadlineRequest"
     },
     "PullBatchRequest": {
-      "properties": {
-<<<<<<< HEAD
-=======
+      "description": "Request for the PullBatch method.",
+      "type": "object",
+      "properties": {
         "maxEvents": {
           "description": "The maximum number of PubsubEvents returned for this request. The Pub/Sub\nsystem may return fewer than the number of events specified.",
           "format": "int32",
           "type": "integer"
         },
->>>>>>> d5fa6b74
         "subscription": {
           "description": "The subscription from which messages should be pulled.",
           "type": "string"
@@ -1150,36 +750,13 @@
         "returnImmediately": {
           "description": "If this is specified as true the system will respond immediately even if\nit is not able to return a message in the Pull response. Otherwise the\nsystem is allowed to wait until at least one message is available rather\nthan returning no messages. The client may cancel the request if it does\nnot wish to wait any longer for the response.",
           "type": "boolean"
-        },
-        "maxEvents": {
-          "format": "int32",
-          "description": "The maximum number of PubsubEvents returned for this request. The Pub/Sub\nsystem may return fewer than the number of events specified.",
-          "type": "integer"
-        }
-      },
-      "id": "PullBatchRequest",
-      "description": "Request for the PullBatch method.",
-      "type": "object"
-    },
-<<<<<<< HEAD
-    "ModifyPushConfigRequest": {
-      "type": "object",
-      "properties": {
-        "pushConfig": {
-          "$ref": "PushConfig",
-          "description": "An empty \u003ccode\u003epush_config\u003c/code\u003e indicates that the Pub/Sub system should\npause pushing messages from the given subscription."
-        },
-        "subscription": {
-          "description": "The name of the subscription.",
-          "type": "string"
-        }
-      },
-      "id": "ModifyPushConfigRequest",
-      "description": "Request for the ModifyPushConfig method."
-    },
-=======
->>>>>>> d5fa6b74
+        }
+      },
+      "id": "PullBatchRequest"
+    },
     "PubsubMessage": {
+      "description": "A message data and its labels.",
+      "type": "object",
       "properties": {
         "messageId": {
           "description": "ID of this message assigned by the server at publication time. Guaranteed\nto be unique within the topic. This value may be read by a subscriber\nthat receives a PubsubMessage via a Pull call or a push delivery. It must\nnot be populated by a publisher in a Publish call.",
@@ -1203,264 +780,28 @@
           "type": "string"
         }
       },
-      "id": "PubsubMessage",
-      "description": "A message data and its labels.",
-      "type": "object"
-    },
-<<<<<<< HEAD
-    "PullBatchResponse": {
-      "type": "object",
-      "properties": {
-        "pullResponses": {
-          "description": "Received Pub/Sub messages or status events. The Pub/Sub system will return\nzero messages if there are no more messages available in the backlog. The\nPub/Sub system may return fewer than the max_events requested even if\nthere are more messages available in the backlog.",
-          "items": {
-            "$ref": "PullResponse"
-          },
-          "type": "array"
-        }
-      },
-      "id": "PullBatchResponse",
-      "description": "Response for the PullBatch method."
-    },
-    "AcknowledgeRequest": {
-      "description": "Request for the Acknowledge method.",
-      "type": "object",
-      "properties": {
-        "subscription": {
-          "description": "The subscription whose message is being acknowledged.",
-          "type": "string"
-        },
-        "ackId": {
-          "description": "The acknowledgment ID for the message being acknowledged. This was\nreturned by the Pub/Sub system in the Pull response.",
-          "items": {
-            "type": "string"
-          },
-          "type": "array"
-        }
-      },
-      "id": "AcknowledgeRequest"
-    },
-    "Empty": {
-      "id": "Empty",
-      "description": "An empty message that you can re-use to avoid defining duplicated empty\nmessages in your project. A typical example is to use it as argument or the\nreturn value of a service API. For instance:\n\n  service Foo {\n    rpc Bar (proto2.Empty) returns (proto2.Empty) { };\n  };\n\nBEGIN GOOGLE-INTERNAL\nThe difference between this one and net/rpc/empty-message.proto is that\n1) The generated message here is in proto2 C++ API.\n2) The proto2.Empty has minimum dependencies\n   (no message_set or net/rpc dependencies)\nEND GOOGLE-INTERNAL",
-      "type": "object",
-      "properties": {}
-    },
-    "PublishBatchRequest": {
-=======
+      "id": "PubsubMessage"
+    },
     "ModifyPushConfigRequest": {
       "description": "Request for the ModifyPushConfig method.",
->>>>>>> d5fa6b74
       "type": "object",
       "properties": {
         "pushConfig": {
           "$ref": "PushConfig",
           "description": "An empty \u003ccode\u003epush_config\u003c/code\u003e indicates that the Pub/Sub system should\npause pushing messages from the given subscription."
         },
-<<<<<<< HEAD
-        "topic": {
-          "description": "The messages in the request will be published on this topic.",
-          "type": "string"
-        }
-      },
-      "id": "PublishBatchRequest",
-      "description": "Request for the PublishBatch method."
-    },
-    "ListTopicsResponse": {
-      "id": "ListTopicsResponse",
-      "description": "Response for the ListTopics method.",
-      "type": "object",
-      "properties": {
-        "topic": {
-          "description": "The resulting topics.",
-          "items": {
-            "$ref": "Topic"
-          },
-          "type": "array"
-        },
-        "nextPageToken": {
-          "description": "If not empty, indicates that there are more topics that match the request,\nand this value should be passed to the next \u003ccode\u003eListTopicsRequest\u003c/code\u003e\nto continue.",
-          "type": "string"
-        }
-      }
-    },
-    "PullResponse": {
-      "description": "Either a \u003ccode\u003ePubsubMessage\u003c/code\u003e or a truncation event. One of these two\nmust be populated.",
-      "type": "object",
-      "properties": {
-        "ackId": {
-          "description": "This ID must be used to acknowledge the received event or message.",
-          "type": "string"
-        },
-        "pubsubEvent": {
-          "$ref": "PubsubEvent",
-          "description": "A pubsub message or truncation event."
-        }
-      },
-      "id": "PullResponse"
-    },
-    "PushConfig": {
-      "description": "Configuration for a push delivery endpoint.",
-      "type": "object",
-      "properties": {
-        "pushEndpoint": {
-          "type": "string",
-          "description": "A URL locating the endpoint to which messages should be pushed.\nFor example, a Webhook endpoint might use \"https://example.com/push\"."
-        }
-      },
-      "id": "PushConfig"
-    },
-    "PullRequest": {
-      "properties": {
-        "subscription": {
-          "type": "string",
-          "description": "The subscription from which a message should be pulled."
-        },
-        "returnImmediately": {
-          "description": "If this is specified as true the system will respond immediately even if\nit is not able to return a message in the Pull response. Otherwise the\nsystem is allowed to wait until at least one message is available rather\nthan returning FAILED_PRECONDITION. The client may cancel the request if\nit does not wish to wait any longer for the response.",
-          "type": "boolean"
-        }
-      },
-      "id": "PullRequest",
-      "description": "Request for the Pull method.",
-      "type": "object"
-    },
-    "PubsubEvent": {
-      "id": "PubsubEvent",
-      "description": "An event indicating a received message or truncation event.",
-      "type": "object",
-      "properties": {
-        "message": {
-          "$ref": "PubsubMessage",
-          "description": "A received message."
-        },
-        "subscription": {
-          "description": "The subscription that received the event.",
-          "type": "string"
-        },
-        "deleted": {
-          "description": "Indicates that this subscription has been deleted. (Note that pull\nsubscribers will always receive NOT_FOUND in response in their pull\nrequest on the subscription, rather than seeing this boolean.)",
-          "type": "boolean"
-        },
-        "truncated": {
-          "description": "Indicates that this subscription has been truncated.",
-          "type": "boolean"
-        }
-      }
-    },
-    "ListSubscriptionsResponse": {
-      "id": "ListSubscriptionsResponse",
-      "description": "Response for the ListSubscriptions method.",
-      "type": "object",
-      "properties": {
-        "nextPageToken": {
-          "description": "If not empty, indicates that there are more subscriptions that match the\nrequest and this value should be passed to the next\n\u003ccode\u003eListSubscriptionsRequest\u003c/code\u003e to continue.",
-          "type": "string"
-        },
-        "subscription": {
-          "description": "The subscriptions that match the request.",
-          "items": {
-            "$ref": "Subscription"
-          },
-          "type": "array"
-        }
-      }
-    },
-    "PublishRequest": {
-      "id": "PublishRequest",
-      "description": "Request for the Publish method.",
-      "type": "object",
-      "properties": {
-        "topic": {
-          "description": "The message in the request will be published on this topic.",
-          "type": "string"
-        },
-        "message": {
-          "$ref": "PubsubMessage",
-          "description": "The message to publish."
-        }
-      }
-    },
-    "PublishBatchResponse": {
-      "description": "Response for the PublishBatch method.",
-      "type": "object",
-      "properties": {
-        "messageIds": {
-          "description": "The server-assigned ID of each published message, in the same order as\nthe messages in the request. IDs are guaranteed to be unique within\nthe topic.",
-          "items": {
-            "type": "string"
-          },
-          "type": "array"
-        }
-      },
-      "id": "PublishBatchResponse"
-    },
-    "Subscription": {
-      "description": "A subscription resource.",
-      "type": "object",
-      "properties": {
-        "name": {
-          "description": "Name of the subscription.",
-          "type": "string"
-        },
-        "topic": {
-          "description": "The name of the topic from which this subscription is receiving messages.",
-          "type": "string"
-        },
-        "pushConfig": {
-          "$ref": "PushConfig",
-          "description": "If push delivery is used with this subscription, this field is\nused to configure it."
-        },
-        "ackDeadlineSeconds": {
-          "format": "int32",
-          "description": "For either push or pull delivery, the value is the maximum time after a\nsubscriber receives a message before the subscriber should acknowledge or\nNack the message. If the Ack deadline for a message passes without an\nAck or a Nack, the Pub/Sub system will eventually redeliver the message.\nIf a subscriber acknowledges after the deadline, the Pub/Sub system may\naccept the Ack, but it is possible that the message has been already\ndelivered again. Multiple Acks to the message are allowed and will\nsucceed.\n\nFor push delivery, this value is used to set the request timeout for\nthe call to the push endpoint.\n\nFor pull delivery, this value is used as the initial value for the Ack\ndeadline. It may be overridden for each message using its corresponding\nack_id with \u003ccode\u003eModifyAckDeadline\u003c/code\u003e.\nWhile a message is outstanding (i.e. it has been delivered to a pull\nsubscriber and the subscriber has not yet Acked or Nacked), the Pub/Sub\nsystem will not deliver that message to another pull subscriber\n(on a best-effort basis).",
-          "type": "integer"
-        }
-      },
-      "id": "Subscription"
-    },
-    "Topic": {
-      "type": "object",
-      "properties": {
-        "name": {
-          "description": "Name of the topic.",
-          "type": "string"
-        }
-      },
-      "id": "Topic",
-      "description": "A topic resource."
-=======
         "subscription": {
           "description": "The name of the subscription.",
           "type": "string"
         }
       },
       "id": "ModifyPushConfigRequest"
->>>>>>> d5fa6b74
     }
   },
-  "protocol": "rest",
   "icons": {
     "x32": "http://www.google.com/images/icons/product/search-32.gif",
     "x16": "http://www.google.com/images/icons/product/search-16.gif"
   },
-  "version": "v1beta1a",
-  "baseUrl": "https://pubsub.googleapis.com/",
-  "canonicalName": "Pubsub",
-  "auth": {
-    "oauth2": {
-      "scopes": {
-        "https://www.googleapis.com/auth/pubsub": {
-          "description": "View and manage Pub/Sub topics and subscriptions"
-        },
-        "https://www.googleapis.com/auth/cloud-platform": {
-          "description": "View and manage your data across Google Cloud Platform services"
-        }
-      }
-    }
-  },
-  "servicePath": "",
-  "description": "Provides reliable, many-to-many, asynchronous messaging between applications.\n",
-  "kind": "discovery#restDescription",
-  "rootUrl": "https://pubsub.googleapis.com/"
+  "protocol": "rest",
+  "version": "v1beta1a"
 }