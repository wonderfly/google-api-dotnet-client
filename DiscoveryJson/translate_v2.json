--- conflicted
+++ resolved
@@ -1,6 +1,4 @@
 {
-<<<<<<< HEAD
-=======
   "parameters": {
     "bearer_token": {
       "location": "query",
@@ -273,15 +271,12 @@
   "ownerDomain": "google.com",
   "name": "translate",
   "batchPath": "batch/translate",
->>>>>>> d5fa6b74
   "title": "Google Cloud Translation API",
   "features": [
     "dataWrapper"
   ],
   "ownerName": "Google",
   "resources": {
-<<<<<<< HEAD
-=======
     "languages": {
       "methods": {
         "list": {
@@ -394,7 +389,6 @@
         }
       }
     },
->>>>>>> d5fa6b74
     "detections": {
       "methods": {
         "detect": {
@@ -416,12 +410,17 @@
           "parameters": {}
         },
         "list": {
+          "description": "Detects the language of text within a request.",
           "httpMethod": "GET",
           "response": {
             "$ref": "DetectionsListResponse"
           },
           "parameterOrder": [
             "q"
+          ],
+          "scopes": [
+            "https://www.googleapis.com/auth/cloud-translation",
+            "https://www.googleapis.com/auth/cloud-platform"
           ],
           "parameters": {
             "q": {
@@ -432,404 +431,10 @@
               "location": "query"
             }
           },
-          "scopes": [
-            "https://www.googleapis.com/auth/cloud-translation",
-            "https://www.googleapis.com/auth/cloud-platform"
-          ],
           "path": "v2/detect",
-          "id": "language.detections.list",
-          "description": "Detects the language of text within a request."
-        }
-      }
-<<<<<<< HEAD
-    },
-    "languages": {
-      "methods": {
-        "list": {
-          "response": {
-            "$ref": "LanguagesListResponse"
-          },
-          "httpMethod": "GET",
-          "scopes": [
-            "https://www.googleapis.com/auth/cloud-translation",
-            "https://www.googleapis.com/auth/cloud-platform"
-          ],
-          "parameters": {
-            "model": {
-              "location": "query",
-              "description": "The model type for which supported languages should be returned.",
-              "type": "string"
-            },
-            "target": {
-              "location": "query",
-              "description": "The language to use to return localized, human readable names of supported\nlanguages.",
-              "type": "string"
-            }
-          },
-          "path": "v2/languages",
-          "id": "language.languages.list",
-          "description": "Returns a list of supported languages for translation."
-        }
-      }
-    },
-    "translations": {
-      "methods": {
-        "translate": {
-          "path": "v2",
-          "id": "language.translations.translate",
-          "request": {
-            "$ref": "TranslateTextRequest"
-          },
-          "description": "Translates input text, returning translated text.",
-          "httpMethod": "POST",
-          "parameterOrder": [],
-          "response": {
-            "$ref": "TranslationsListResponse"
-          },
-          "parameters": {},
-          "scopes": [
-            "https://www.googleapis.com/auth/cloud-translation",
-            "https://www.googleapis.com/auth/cloud-platform"
-          ]
-        },
-        "list": {
-          "response": {
-            "$ref": "TranslationsListResponse"
-          },
-          "parameterOrder": [
-            "q",
-            "target"
-          ],
-          "httpMethod": "GET",
-          "scopes": [
-            "https://www.googleapis.com/auth/cloud-translation",
-            "https://www.googleapis.com/auth/cloud-platform"
-          ],
-          "parameters": {
-            "q": {
-              "description": "The input text to translate. Repeat this parameter to perform translation\noperations on multiple text inputs.",
-              "required": true,
-              "type": "string",
-              "repeated": true,
-              "location": "query"
-            },
-            "source": {
-              "location": "query",
-              "description": "The language of the source text, set to one of the language codes listed in\nLanguage Support. If the source language is not specified, the API will\nattempt to identify the source language automatically and return it within\nthe response.",
-              "type": "string"
-            },
-            "cid": {
-              "description": "The customization id for translate",
-              "type": "string",
-              "repeated": true,
-              "location": "query"
-            },
-            "target": {
-              "location": "query",
-              "description": "The language to use for translation of the input text, set to one of the\nlanguage codes listed in Language Support.",
-              "required": true,
-              "type": "string"
-            },
-            "format": {
-              "enumDescriptions": [
-                "Specifies the input is in HTML",
-                "Specifies the input is in plain textual format"
-              ],
-              "location": "query",
-              "enum": [
-                "html",
-                "text"
-              ],
-              "description": "The format of the source text, in either HTML (default) or plain-text. A\nvalue of \"html\" indicates HTML and a value of \"text\" indicates plain-text.",
-              "type": "string"
-            },
-            "model": {
-              "description": "The `model` type requested for this translation. Valid values are\nlisted in public documentation.",
-              "type": "string",
-              "location": "query"
-            }
-          },
-          "id": "language.translations.list",
-          "path": "v2",
-          "description": "Translates input text, returning translated text."
-        }
-      }
-    }
-  },
-  "parameters": {
-    "bearer_token": {
-      "location": "query",
-      "description": "OAuth bearer token.",
-      "type": "string"
-    },
-    "oauth_token": {
-      "description": "OAuth 2.0 token for the current user.",
-      "type": "string",
-      "location": "query"
-    },
-    "upload_protocol": {
-      "location": "query",
-      "description": "Upload protocol for media (e.g. \"raw\", \"multipart\").",
-      "type": "string"
-    },
-    "prettyPrint": {
-      "location": "query",
-      "description": "Returns response with indentations and line breaks.",
-      "default": "true",
-      "type": "boolean"
-    },
-    "uploadType": {
-      "location": "query",
-      "description": "Legacy upload protocol for media (e.g. \"media\", \"multipart\").",
-      "type": "string"
-    },
-    "fields": {
-      "location": "query",
-      "description": "Selector specifying which fields to include in a partial response.",
-      "type": "string"
-    },
-    "callback": {
-      "description": "JSONP",
-      "type": "string",
-      "location": "query"
-    },
-    "$.xgafv": {
-      "enumDescriptions": [
-        "v1 error format",
-        "v2 error format"
-      ],
-      "location": "query",
-      "enum": [
-        "1",
-        "2"
-      ],
-      "description": "V1 error format.",
-      "type": "string"
-    },
-    "alt": {
-      "enum": [
-        "json",
-        "media",
-        "proto"
-      ],
-      "type": "string",
-      "enumDescriptions": [
-        "Responses with Content-Type of application/json",
-        "Media download with context-dependent Content-Type",
-        "Responses with Content-Type of application/x-protobuf"
-      ],
-      "location": "query",
-      "description": "Data format for response.",
-      "default": "json"
-    },
-    "access_token": {
-      "location": "query",
-      "description": "OAuth access token.",
-      "type": "string"
-    },
-    "key": {
-      "location": "query",
-      "description": "API key. Your API key identifies your project and provides you with API access, quota, and reports. Required unless you provide an OAuth 2.0 token.",
-      "type": "string"
-    },
-    "quotaUser": {
-      "location": "query",
-      "description": "Available to use for quota purposes for server-side applications. Can be any arbitrary string assigned to a user, but should not exceed 40 characters. Overrides userIp if both are provided.",
-      "type": "string"
-    },
-    "pp": {
-      "location": "query",
-      "description": "Pretty-print response.",
-      "default": "true",
-      "type": "boolean"
-    }
-  },
-  "version": "v2",
-  "baseUrl": "https://translation.googleapis.com/language/translate/",
-  "kind": "discovery#restDescription",
-  "description": "The Google Cloud Translation API lets websites and programs integrate with\n    Google Translate programmatically.",
-  "servicePath": "language/translate/",
-  "basePath": "/language/translate/",
-  "revision": "20170525",
-  "id": "translate:v2",
-  "documentationLink": "https://code.google.com/apis/language/translate/v2/getting_started.html",
-  "discoveryVersion": "v1",
-  "schemas": {
-    "TranslationsResource": {
-      "type": "object",
-      "properties": {
-        "detectedSourceLanguage": {
-          "description": "The source language of the initial request, detected automatically, if\nno source language was passed within the initial request. If the\nsource language was passed, auto-detection of the language will not\noccur and this field will be empty.",
-          "type": "string"
-        },
-        "model": {
-          "description": "The `model` type used for this translation. Valid values are\nlisted in public documentation. Can be different from requested `model`.\nPresent only if specific model type was explicitly requested.",
-          "type": "string"
-        },
-        "translatedText": {
-          "description": "Text translated into the target language.",
-          "type": "string"
-        }
-      },
-      "id": "TranslationsResource"
-    },
-    "DetectionsResource": {
-      "description": "An array of languages which we detect for the given text The most likely language list first.",
-      "items": {
-        "type": "object",
-        "properties": {
-          "confidence": {
-            "format": "float",
-            "description": "The confidence of the detection result of this language.",
-            "type": "number"
-          },
-          "language": {
-            "description": "The language we detected.",
-            "type": "string"
-          },
-          "isReliable": {
-            "description": "A boolean to indicate is the language detection result reliable.",
-            "type": "boolean"
-          }
-        }
-      },
-      "type": "array",
-      "id": "DetectionsResource"
-    },
-    "TranslationsListResponse": {
-      "properties": {
-        "translations": {
-          "description": "Translations contains list of translation results of given text",
-          "items": {
-            "$ref": "TranslationsResource"
-          },
-          "type": "array"
-        }
-      },
-      "id": "TranslationsListResponse",
-      "description": "The main language translation response message.",
-      "type": "object"
-    },
-    "TranslateTextRequest": {
-      "properties": {
-        "model": {
-          "description": "The `model` type requested for this translation. Valid values are\nlisted in public documentation.",
-          "type": "string"
-        },
-        "target": {
-          "description": "The language to use for translation of the input text, set to one of the\nlanguage codes listed in Language Support.",
-          "type": "string"
-        },
-        "format": {
-          "description": "The format of the source text, in either HTML (default) or plain-text. A\nvalue of \"html\" indicates HTML and a value of \"text\" indicates plain-text.",
-          "type": "string"
-        },
-        "q": {
-          "description": "The input text to translate. Repeat this parameter to perform translation\noperations on multiple text inputs.",
-          "items": {
-            "type": "string"
-          },
-          "type": "array"
-        },
-        "source": {
-          "description": "The language of the source text, set to one of the language codes listed in\nLanguage Support. If the source language is not specified, the API will\nattempt to identify the source language automatically and return it within\nthe response.",
-          "type": "string"
-        }
-      },
-      "id": "TranslateTextRequest",
-      "description": "The main translation request message for the Cloud Translation API.",
-      "type": "object"
-    },
-    "DetectLanguageRequest": {
-      "properties": {
-        "q": {
-          "description": "The input text upon which to perform language detection. Repeat this\nparameter to perform language detection on multiple text inputs.",
-          "items": {
-            "type": "string"
-          },
-          "type": "array"
-        }
-      },
-      "id": "DetectLanguageRequest",
-      "description": "The request message for language detection.",
-      "type": "object"
-    },
-    "LanguagesResource": {
-      "properties": {
-        "name": {
-          "description": "Human readable name of the language localized to the target language.",
-          "type": "string"
-        },
-        "language": {
-          "description": "Supported language code, generally consisting of its ISO 639-1\nidentifier. (E.g. 'en', 'ja'). In certain cases, BCP-47 codes including\nlanguage + region identifiers are returned (e.g. 'zh-TW' and 'zh-CH')",
-          "type": "string"
-        }
-      },
-      "id": "LanguagesResource",
-      "type": "object"
-    },
-    "DetectionsListResponse": {
-      "type": "object",
-      "properties": {
-        "detections": {
-          "description": "A detections contains detection results of several text",
-          "items": {
-            "$ref": "DetectionsResource"
-          },
-          "type": "array"
-        }
-      },
-      "id": "DetectionsListResponse"
-    },
-    "GetSupportedLanguagesRequest": {
-      "description": "The request message for discovering supported languages.",
-      "type": "object",
-      "properties": {
-        "target": {
-          "description": "The language to use to return localized, human readable names of supported\nlanguages.",
-          "type": "string"
-        }
-      },
-      "id": "GetSupportedLanguagesRequest"
-    },
-    "LanguagesListResponse": {
-      "type": "object",
-      "properties": {
-        "languages": {
-          "description": "List of source/target languages supported by the translation API. If target parameter is unspecified, the list is sorted by the ASCII code point order of the language code. If target parameter is specified, the list is sorted by the collation order of the language name in the target language.",
-          "items": {
-            "$ref": "LanguagesResource"
-          },
-          "type": "array"
-        }
-      },
-      "id": "LanguagesListResponse"
-    }
-  },
-  "icons": {
-    "x32": "https://www.google.com/images/icons/product/translate-32.png",
-    "x16": "https://www.google.com/images/icons/product/translate-16.png"
-  },
-  "protocol": "rest",
-  "canonicalName": "Translate",
-  "auth": {
-    "oauth2": {
-      "scopes": {
-        "https://www.googleapis.com/auth/cloud-platform": {
-          "description": "View and manage your data across Google Cloud Platform services"
-        },
-        "https://www.googleapis.com/auth/cloud-translation": {
-          "description": "Translate text from one language to another using Google Translate"
-        }
-      }
-    }
-  },
-  "rootUrl": "https://translation.googleapis.com/",
-  "ownerDomain": "google.com",
-  "name": "translate",
-  "batchPath": "batch/translate"
-=======
+          "id": "language.detections.list"
+        }
+      }
     }
   }
->>>>>>> d5fa6b74
 }